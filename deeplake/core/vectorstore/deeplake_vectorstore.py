import logging
import pathlib
from typing import Optional, Any, List, Dict, Union, Callable
import jwt

import numpy as np

import deeplake
from deeplake.core.distance_type import DistanceType
from deeplake.util.dataset import try_flushing
from deeplake.util.path import convert_pathlib_to_string_if_needed

from deeplake.api import dataset
from deeplake.core.dataset import Dataset
from deeplake.constants import (
    DEFAULT_VECTORSTORE_TENSORS,
    MAX_BYTES_PER_MINUTE,
    TARGET_BYTE_SIZE,
    DEFAULT_VECTORSTORE_DISTANCE_METRIC,
    DEFAULT_DEEPMEMORY_DISTANCE_METRIC,
)
from deeplake.client.utils import read_token
from deeplake.core.vectorstore import utils
from deeplake.core.vectorstore.vector_search import vector_search
from deeplake.core.vectorstore.vector_search import dataset as dataset_utils
from deeplake.core.vectorstore.vector_search import filter as filter_utils
from deeplake.core.vectorstore.vector_search.indra import index
from deeplake.util.bugout_reporter import (
    feature_report_path,
)
from deeplake.util.path import get_path_type


logger = logging.getLogger(__name__)


class VectorStore:
    """Base class for VectorStore"""

    def __init__(
        self,
        path: Union[str, pathlib.Path],
        tensor_params: List[Dict[str, object]] = DEFAULT_VECTORSTORE_TENSORS,
        embedding_function: Optional[Callable] = None,
        read_only: Optional[bool] = None,
        ingestion_batch_size: int = 1000,
        index_params: Optional[Dict[str, Union[int, str]]] = None,
        num_workers: int = 0,
        exec_option: str = "auto",
        token: Optional[str] = None,
        overwrite: bool = False,
        verbose: bool = True,
        runtime: Optional[Dict] = None,
        creds: Optional[Union[Dict, str]] = None,
        org_id: Optional[str] = None,
        logger: logging.Logger = logger,
        branch: str = "main",
        **kwargs: Any,
    ) -> None:
        """Creates an empty VectorStore or loads an existing one if it exists at the specified ``path``.

        Examples:
            >>> # Create a vector store with default tensors
            >>> data = VectorStore(
            ...        path = "./my_vector_store",
            ... )
            >>> # Create a vector store in the Deep Lake Managed Tensor Database
            >>> data = VectorStore(
            ...        path = "hub://org_id/dataset_name",
            ...        runtime = {"tensor_db": True},
            ... )
            >>> # Create a vector store with custom tensors
            >>> data = VectorStore(
            ...        path = "./my_vector_store",
            ...        tensor_params = [{"name": "text", "htype": "text"},
            ...                         {"name": "embedding_1", "htype": "embedding"},
            ...                         {"name": "embedding_2", "htype": "embedding"},
            ...                         {"name": "source", "htype": "text"},
            ...                         {"name": "metadata", "htype": "json"}
            ...                        ]
            ... )

        Args:
            path (str, pathlib.Path): - The full path for storing to the Deep Lake Vector Store. It can be:
                - a Deep Lake cloud path of the form ``hub://org_id/dataset_name``. Requires registration with Deep Lake.
                - an s3 path of the form ``s3://bucketname/path/to/dataset``. Credentials are required in either the environment or passed to the creds argument.
                - a local file system path of the form ``./path/to/dataset`` or ``~/path/to/dataset`` or ``path/to/dataset``.
                - a memory path of the form ``mem://path/to/dataset`` which doesn't save the dataset but keeps it in memory instead. Should be used only for testing as it does not persist.
            tensor_params (List[Dict[str, dict]], optional): List of dictionaries that contains information about tensors that user wants to create. See ``create_tensor`` in Deep Lake API docs for more information. Defaults to ``DEFAULT_VECTORSTORE_TENSORS``.
            embedding_function (Optional[callable], optional): Function that converts the embeddable data into embeddings. Input to `embedding_function` is a list of data and output is a list of embeddings. Defaults to None.
            read_only (bool, optional):  Opens dataset in read-only mode if True. Defaults to False.
            num_workers (int): Number of workers to use for parallel ingestion.
            ingestion_batch_size (int): Batch size to use for parallel ingestion.
            index_params (Dict[str, Union[int, str]]): Dictionary containing information about vector index that will be created. Defaults to None, which will utilize ``DEFAULT_VECTORSTORE_INDEX_PARAMS`` from ``deeplake.constants``. The specified key-values override the default ones.
                - threshold: The threshold for the dataset size above which an index will be created for the embedding tensor. When the threshold value is set to -1, index creation is turned off.
                             Defaults to -1, which turns off the index.
                - distance_metric: This key specifies the method of calculating the distance between vectors when creating the vector database (VDB) index. It can either be a string that corresponds to a member of the DistanceType enumeration, or the string value itself.
                    - If no value is provided, it defaults to "L2".
                    - "L2" corresponds to DistanceType.L2_NORM.
                    - "COS" corresponds to DistanceType.COSINE_SIMILARITY.
                - additional_params: Additional parameters for fine-tuning the index.
            exec_option (str): Default method for search execution. It could be either ``"auto"``, ``"python"``, ``"compute_engine"`` or ``"tensor_db"``. Defaults to ``"auto"``. If None, it's set to "auto".
                - ``auto``- Selects the best execution method based on the storage location of the Vector Store. It is the default option.
                - ``python`` - Pure-python implementation that runs on the client and can be used for data stored anywhere. WARNING: using this option with big datasets is discouraged because it can lead to memory issues.
                - ``compute_engine`` - Performant C++ implementation of the Deep Lake Compute Engine that runs on the client and can be used for any data stored in or connected to Deep Lake. It cannot be used with in-memory or local datasets.
                - ``tensor_db`` - Performant and fully-hosted Managed Tensor Database that is responsible for storage and query execution. Only available for data stored in the Deep Lake Managed Database. Store datasets in this database by specifying runtime = {"tensor_db": True} during dataset creation.
            token (str, optional): Activeloop token, used for fetching user credentials. This is Optional, tokens are normally autogenerated. Defaults to None.
            overwrite (bool): If set to True this overwrites the Vector Store if it already exists. Defaults to False.
            verbose (bool): Whether to print summary of the dataset created. Defaults to True.
            creds (dict, str, optional): The string ``ENV`` or a dictionary containing credentials used to access the dataset at the path.
                - If 'aws_access_key_id', 'aws_secret_access_key', 'aws_session_token' are present, these take precedence over credentials present in the environment or in credentials file. Currently only works with s3 paths.
                - It supports 'aws_access_key_id', 'aws_secret_access_key', 'aws_session_token', 'endpoint_url', 'aws_region', 'profile_name' as keys.
                - If 'ENV' is passed, credentials are fetched from the environment variables. This is also the case when creds is not passed for cloud datasets. For datasets connected to hub cloud, specifying 'ENV' will override the credentials fetched from Activeloop and use local ones.
            runtime (Dict, optional): Parameters for creating the Vector Store in Deep Lake's Managed Tensor Database. Not applicable when loading an existing Vector Store. To create a Vector Store in the Managed Tensor Database, set `runtime = {"tensor_db": True}`.
            branch (str): Branch name to use for the Vector Store. Defaults to "main".

            **kwargs (Any): Additional keyword arguments.

        ..
            # noqa: DAR101

        Danger:
            Setting ``overwrite`` to ``True`` will delete all of your data if the Vector Store exists! Be very careful when setting this parameter.
        """
        try:
            from indra import api  # type: ignore

            self.indra_installed = True
        except Exception:  # pragma: no cover
            self.indra_installed = False  # pragma: no cover

        self._token = token
        self.path = convert_pathlib_to_string_if_needed(path)
        self.logger = logger
        self.org_id = org_id if get_path_type(self.path) == "local" else None

        feature_report_path(
            path,
            "vs.initialize",
            {
                "tensor_params": "default"
                if tensor_params is not None
                else tensor_params,
                "embedding_function": True if embedding_function is not None else False,
                "num_workers": num_workers,
                "overwrite": overwrite,
                "read_only": read_only,
                "ingestion_batch_size": ingestion_batch_size,
                "index_params": index_params,
                "exec_option": exec_option,
                "token": self.token,
                "verbose": verbose,
                "runtime": runtime,
            },
            token=self.token,
            username=self.username,
        )

        self.ingestion_batch_size = ingestion_batch_size
        self.index_params = utils.parse_index_params(index_params)
        self.num_workers = num_workers
        self.creds = creds or {}

        self.dataset = dataset_utils.create_or_load_dataset(
            tensor_params,
            path,
            self.token,
            self.creds,
            self.logger,
            read_only,
            exec_option,
            embedding_function,
            overwrite,
            runtime,
            self.org_id,
            branch,
            **kwargs,
        )
        self.embedding_function = embedding_function
        self._exec_option = exec_option
        self.verbose = verbose
        self.tensor_params = tensor_params
        self.distance_metric_index = None
        if utils.index_used(self.exec_option):
            index.index_cache_cleanup(self.dataset)
            self.distance_metric_index = index.validate_and_create_vector_index(
                dataset=self.dataset,
                index_params=self.index_params,
                regenerate_index=False,
            )
        self.deep_memory = None

    @property
    def token(self):
        return self._token or read_token(from_env=True)

    @property
    def exec_option(self) -> str:
        return utils.parse_exec_option(
            self.dataset, self._exec_option, self.indra_installed, self.username
        )

    @property
    def username(self) -> str:
        username = "public"
        if self.token is not None:
            username = jwt.decode(self.token, options={"verify_signature": False})["id"]
        return username

    def add(
        self,
        embedding_function: Optional[Union[Callable, List[Callable]]] = None,
        embedding_data: Optional[Union[List, List[List]]] = None,
        embedding_tensor: Optional[Union[str, List[str]]] = None,
        return_ids: bool = False,
        rate_limiter: Dict = {
            "enabled": False,
            "bytes_per_minute": MAX_BYTES_PER_MINUTE,
        },
        batch_byte_size: int = TARGET_BYTE_SIZE,
        **tensors,
    ) -> Optional[List[str]]:
        """Adding elements to deeplake vector store.

        Tensor names are specified as parameters, and data for each tensor is specified as parameter values. All data must of equal length.

        Examples:
            >>> # Dummy data
            >>> texts = ["Hello", "World"]
            >>> embeddings = [[1, 2, 3], [4, 5, 6]]
            >>> metadatas = [{"timestamp": "01:20"}, {"timestamp": "01:22"}]
            >>> emebdding_fn = lambda x: [[1, 2, 3]] * len(x)
            >>> embedding_fn_2 = lambda x: [[4, 5]] * len(x)
            >>> # Directly upload embeddings
            >>> deeplake_vector_store.add(
            ...     text = texts,
            ...     embedding = embeddings,
            ...     metadata = metadatas,
            ... )
            >>> # Upload embedding via embedding function
            >>> deeplake_vector_store.add(
            ...     text = texts,
            ...     metadata = metadatas,
            ...     embedding_function = embedding_fn,
            ...     embedding_data = texts,
            ... )
            >>> # Upload embedding via embedding function to a user-defined embedding tensor
            >>> deeplake_vector_store.add(
            ...     text = texts,
            ...     metadata = metadatas,
            ...     embedding_function = embedding_fn,
            ...     embedding_data = texts,
            ...     embedding_tensor = "embedding_1",
            ... )
            >>> # Multiple embedding functions (user defined embedding tensors must be specified)
            >>> deeplake_vector_store.add(
            ...     embedding_tensor = ["embedding_1", "embedding_2"]
            ...     embedding_function = [embedding_fn, embedding_fn_2],
            ...     embedding_data = [texts, texts],
            ... )
            >>> # Alternative syntax for multiple embedding functions
            >>> deeplake_vector_store.add(
            ...     text = texts,
            ...     metadata = metadatas,
            ...     embedding_tensor_1 = (embedding_fn, texts),
            ...     embedding_tensor_2 = (embedding_fn_2, texts),
            ... )
            >>> # Add data to fully custom tensors
            >>> deeplake_vector_store.add(
            ...     tensor_A = [1, 2],
            ...     tensor_B = ["a", "b"],
            ...     tensor_C = ["some", "data"],
            ...     embedding_function = embedding_fn,
            ...     embedding_data = texts,
            ...     embedding_tensor = "embedding_1",
            ... )

        Args:
            embedding_function (Optional[Callable]): embedding function used to convert ``embedding_data`` into embeddings. Input to `embedding_function` is a list of data and output is a list of embeddings. Overrides the ``embedding_function`` specified when initializing the Vector Store.
            embedding_data (Optional[List]): Data to be converted into embeddings using the provided ``embedding_function``. Defaults to None.
            embedding_tensor (Optional[str]): Tensor where results from the embedding function will be stored. If None, the embedding tensor is automatically inferred (when possible). Defaults to None.
            return_ids (bool): Whether to return added ids as an ouput of the method. Defaults to False.
            rate_limiter (Dict): Rate limiter configuration. Defaults to ``{"enabled": False, "bytes_per_minute": MAX_BYTES_PER_MINUTE}``.
            batch_byte_size (int): Batch size to use for parallel ingestion. Defaults to ``TARGET_BYTE_SIZE``.
            **tensors: Keyword arguments where the key is the tensor name, and the value is a list of samples that should be uploaded to that tensor.

        Returns:
            Optional[List[str]]: List of ids if ``return_ids`` is set to True. Otherwise, None.
        """

        feature_report_path(
            path=self.path,
            feature_name="vs.add",
            parameters={
                "tensors": list(tensors.keys()) if tensors else None,
                "embedding_tensor": embedding_tensor,
                "return_ids": return_ids,
                "embedding_function": True if embedding_function is not None else False,
                "embedding_data": True if embedding_data is not None else False,
            },
            token=self.token,
            username=self.username,
        )

        (
            embedding_function,
            embedding_data,
            embedding_tensor,
            tensors,
        ) = utils.parse_tensors_kwargs(
            tensors, embedding_function, embedding_data, embedding_tensor
        )

        (
            embedding_function,
            embedding_data,
            embedding_tensor,
            tensors,
        ) = utils.parse_add_arguments(
            dataset=self.dataset,
            initial_embedding_function=self.embedding_function,
            embedding_function=embedding_function,
            embedding_data=embedding_data,
            embedding_tensor=embedding_tensor,
            **tensors,
        )

        processed_tensors, id_ = dataset_utils.preprocess_tensors(
            embedding_data, embedding_tensor, self.dataset, **tensors
        )

        assert id_ is not None
<<<<<<< HEAD
        utils.check_length_of_each_tensor(processed_tensors)

        # In Case prefilled dataset which is already having index defined
        # regenerate the index post ingestion.
        index_regeneration = False
        previous_dataset_len = 0
        if len(self.dataset) > 0 and index.check_vdb_indexes(self.dataset):
            index_regeneration = True
            previous_dataset_len =  len(self.dataset)
=======
        data_length = utils.check_length_of_each_tensor(processed_tensors)
>>>>>>> 3662816b

        dataset_utils.extend_or_ingest_dataset(
            processed_tensors=processed_tensors,
            dataset=self.dataset,
            embedding_function=embedding_function,
            embedding_data=embedding_data,
            embedding_tensor=embedding_tensor,
            batch_byte_size=batch_byte_size,
            rate_limiter=rate_limiter,
        )

<<<<<<< HEAD
        if utils.index_used(self.exec_option):
            index.index_cache_cleanup(self.dataset)
            self.distance_metric_index = index.validate_and_create_vector_index(
                dataset=self.dataset,
                index_params=self.index_params,
                regenerate_index=index_regeneration,
                previous_dataset_len=previous_dataset_len,
            )
=======
        self._update_index(regenerate_index=data_length > 0)
>>>>>>> 3662816b

        try_flushing(self.dataset)

        if self.verbose:
            self.dataset.summary()

        if return_ids:
            return id_
        return None

    def search(
        self,
        embedding_data: Union[str, List[str], None] = None,
        embedding_function: Optional[Callable] = None,
        embedding: Optional[Union[List[float], np.ndarray]] = None,
        k: int = 4,
        distance_metric: Optional[str] = None,
        query: Optional[str] = None,
        filter: Optional[Union[Dict, Callable]] = None,
        exec_option: Optional[str] = None,
        embedding_tensor: str = "embedding",
        return_tensors: Optional[List[str]] = None,
        return_view: bool = False,
        deep_memory: bool = False,
    ) -> Union[Dict, Dataset]:
        """VectorStore search method that combines embedding search, metadata search, and custom TQL search.

        Examples:
            >>> # Search using an embedding
            >>> data = vector_store.search(
            ...        embedding = [1, 2, 3],
            ...        exec_option = "python",
            ... )
            >>> # Search using an embedding function and data for embedding
            >>> data = vector_store.search(
            ...        embedding_data = "What does this chatbot do?",
            ...        embedding_function = query_embedding_fn,
            ...        exec_option = "compute_engine",
            ... )
            >>> # Add a filter to your search
            >>> data = vector_store.search(
            ...        embedding = np.ones(3),
            ...        exec_option = "python",
            ...        filter = {"json_tensor_name": {"key: value"}, "json_tensor_name_2": {"key_2: value_2"},...}, # Only valid for exec_option = "python"
            ... )
            >>> # Search using TQL
            >>> data = vector_store.search(
            ...        query = "select * where ..... <add TQL syntax>",
            ...        exec_option = "tensor_db", # Only valid for exec_option = "compute_engine" or "tensor_db"
            ... )

        Args:
            embedding (Union[np.ndarray, List[float]], optional): Embedding representation for performing the search. Defaults to None. The ``embedding_data`` and ``embedding`` cannot both be specified.
            embedding_data (List[str]): Data against which the search will be performed by embedding it using the `embedding_function`. Defaults to None. The `embedding_data` and `embedding` cannot both be specified.
            embedding_function (Optional[Callable], optional): function for converting `embedding_data` into embedding. Only valid if `embedding_data` is specified. Input to `embedding_function` is a list of data and output is a list of embeddings.
            k (int): Number of elements to return after running query. Defaults to 4.
            distance_metric (str): Distance metric to use for sorting the data. Avaliable options are: ``"L1", "L2", "COS", "MAX"``. Defaults to None, which uses same distance metric specified in ``index_params``. If there is no index, it performs linear search using ``DEFAULT_VECTORSTORE_DISTANCE_METRIC``.
            query (Optional[str]):  TQL Query string for direct evaluation, without application of additional filters or vector search.
            filter (Union[Dict, Callable], optional): Additional filter evaluated prior to the embedding search.

                - ``Dict`` - Key-value search on tensors of htype json, evaluated on an AND basis (a sample must satisfy all key-value filters to be True) Dict = {"tensor_name_1": {"key": value}, "tensor_name_2": {"key": value}}
                - ``Function`` - Any function that is compatible with :meth:`Dataset.filter <deeplake.core.dataset.Dataset.filter>`.

            exec_option (Optional[str]): Method for search execution. It could be either ``"python"``, ``"compute_engine"`` or ``"tensor_db"``. Defaults to ``None``, which inherits the option from the Vector Store initialization.

                - ``python`` - Pure-python implementation that runs on the client and can be used for data stored anywhere. WARNING: using this option with big datasets is discouraged because it can lead to memory issues.
                - ``compute_engine`` - Performant C++ implementation of the Deep Lake Compute Engine that runs on the client and can be used for any data stored in or connected to Deep Lake. It cannot be used with in-memory or local datasets.
                - ``tensor_db`` - Performant and fully-hosted Managed Tensor Database that is responsible for storage and query execution. Only available for data stored in the Deep Lake Managed Database. Store datasets in this database by specifying runtime = {"tensor_db": True} during dataset creation.

            embedding_tensor (str): Name of tensor with embeddings. Defaults to "embedding".
            return_tensors (Optional[List[str]]): List of tensors to return data for. Defaults to None, which returns data for all tensors except the embedding tensor (in order to minimize payload). To return data for all tensors, specify return_tensors = "*".
            return_view (bool): Return a Deep Lake dataset view that satisfied the search parameters, instead of a dictionary with data. Defaults to False. If ``True`` return_tensors is set to "*" beucase data is lazy-loaded and there is no cost to including all tensors in the view.
            deep_memory (bool): Whether to use the Deep Memory model for improving search results. Defaults to False if deep_memory is not specified in the Vector Store initialization.
                If True, the distance metric is set to "deepmemory_distance", which represents the metric with which the model was trained. The search is performed using the Deep Memory model. If False, the distance metric is set to "COS" or whatever distance metric user specifies.

        ..
            # noqa: DAR101

        Raises:
            ValueError: When invalid parameters are specified.
            ValueError: when deep_memory is True. Deep Memory is only available for datasets stored in the Deep Lake Managed Database for paid accounts.

        Returns:
            Dict: Dictionary where keys are tensor names and values are the results of the search
        """

        feature_report_path(
            path=self.path,
            feature_name="vs.search",
            parameters={
                "embedding_data": True if embedding_data is not None else False,
                "embedding_function": True if embedding_function is not None else False,
                "k": k,
                "distance_metric": distance_metric,
                "query": query[0:100] if query is not None else False,
                "filter": True if filter is not None else False,
                "exec_option": exec_option,
                "embedding_tensor": embedding_tensor,
                "embedding": True if embedding is not None else False,
                "return_tensors": return_tensors,
                "return_view": return_view,
            },
            token=self.token,
            username=self.username,
        )

        try_flushing(self.dataset)

        if exec_option is None and self.exec_option != "python" and callable(filter):
            self.logger.warning(
                'Switching exec_option to "python" (runs on client) because filter is specified as a function. '
                f'To continue using the original exec_option "{self.exec_option}", please specify the filter as a dictionary or use the "query" parameter to specify a TQL query.'
            )
            exec_option = "python"

        exec_option = exec_option or self.exec_option

        if deep_memory and not self.deep_memory:
            raise ValueError(
                "Deep Memory is not available for this organization."
                "Deep Memory is only available for waitlisted accounts."
            )

        utils.parse_search_args(
            embedding_data=embedding_data,
            embedding_function=embedding_function,
            initial_embedding_function=self.embedding_function,
            embedding=embedding,
            k=k,
            distance_metric=distance_metric,
            query=query,
            filter=filter,
            exec_option=exec_option,
            embedding_tensor=embedding_tensor,
            return_tensors=return_tensors,
        )

        return_tensors = utils.parse_return_tensors(
            self.dataset, return_tensors, embedding_tensor, return_view
        )

        query_emb: Optional[Union[List[float], np.ndarray[Any, Any]]] = None
        if query is None:
            query_emb = dataset_utils.get_embedding(
                embedding,
                embedding_data,
                embedding_function=embedding_function or self.embedding_function,
            )

        if self.distance_metric_index:
            distance_metric = index.parse_index_distance_metric_from_params(
                logger, self.distance_metric_index, distance_metric
            )

        distance_metric = distance_metric or DEFAULT_VECTORSTORE_DISTANCE_METRIC

        return vector_search.search(
            query=query,
            logger=self.logger,
            filter=filter,
            query_embedding=query_emb,
            k=k,
            distance_metric=distance_metric,
            exec_option=exec_option,
            deeplake_dataset=self.dataset,
            embedding_tensor=embedding_tensor,
            return_tensors=return_tensors,
            return_view=return_view,
            deep_memory=deep_memory,
            token=self.token,
            org_id=self.org_id,
        )

    def delete(
        self,
        row_ids: Optional[List[str]] = None,
        ids: Optional[List[str]] = None,
        filter: Optional[Union[Dict, Callable]] = None,
        query: Optional[str] = None,
        exec_option: Optional[str] = None,
        delete_all: Optional[bool] = None,
    ) -> bool:
        """Delete the data in the Vector Store. Does not delete the tensor definitions. To delete the vector store completely, first run :meth:`VectorStore.delete_by_path()`.

        Examples:
            >>> # Delete using ids:
            >>> data = vector_store.delete(ids)
            >>> # Delete data using filter
            >>> data = vector_store.delete(
            ...        filter = {"json_tensor_name": {"key: value"}, "json_tensor_name_2": {"key_2: value_2"}},
            ... )
            >>> # Delete data using TQL
            >>> data = vector_store.delete(
            ...        query = "select * where ..... <add TQL syntax>",
            ...        exec_option = "compute_engine",
            ... )

        Args:
            ids (Optional[List[str]]): List of unique ids. Defaults to None.
            row_ids (Optional[List[str]]): List of absolute row indices from the dataset. Defaults to None.
            filter (Union[Dict, Callable], optional): Filter for finding samples for deletion.
                - ``Dict`` - Key-value search on tensors of htype json, evaluated on an AND basis (a sample must satisfy all key-value filters to be True) Dict = {"tensor_name_1": {"key": value}, "tensor_name_2": {"key": value}}
                - ``Function`` - Any function that is compatible with `deeplake.filter`.
            query (Optional[str]):  TQL Query string for direct evaluation for finding samples for deletion, without application of additional filters.
            exec_option (Optional[str]): Method for search execution. It could be either ``"python"``, ``"compute_engine"`` or ``"tensor_db"``. Defaults to ``None``, which inherits the option from the Vector Store initialization.
                - ``python`` - Pure-python implementation that runs on the client and can be used for data stored anywhere. WARNING: using this option with big datasets is discouraged because it can lead to memory issues.
                - ``compute_engine`` - Performant C++ implementation of the Deep Lake Compute Engine that runs on the client and can be used for any data stored in or connected to Deep Lake. It cannot be used with in-memory or local datasets.
                - ``tensor_db`` - Performant and fully-hosted Managed Tensor Database that is responsible for storage and query execution. Only available for data stored in the Deep Lake Managed Database. Store datasets in this database by specifying runtime = {"tensor_db": True} during dataset creation.
            delete_all (Optional[bool]): Whether to delete all the samples and version history of the dataset. Defaults to None.

        ..
            # noqa: DAR101

        Returns:
            bool: Returns True if deletion was successful, otherwise it raises a ValueError.

        Raises:
            ValueError: If neither ``ids``, ``filter``, ``query``, nor ``delete_all`` are specified, or if an invalid ``exec_option`` is provided.
        """

        feature_report_path(
            path=self.path,
            feature_name="vs.delete",
            parameters={
                "ids": True if ids is not None else False,
                "row_ids": True if row_ids is not None else False,
                "query": query[0:100] if query is not None else False,
                "filter": True if filter is not None else False,
                "exec_option": exec_option,
                "delete_all": delete_all,
            },
            token=self.token,
            username=self.username,
        )

        if not row_ids:
            row_ids = dataset_utils.search_row_ids(
                dataset=self.dataset,
                search_fn=self.search,
                ids=ids,
                filter=filter,
                query=query,
                select_all=delete_all,
                exec_option=exec_option or self.exec_option,
            )

        (
            self.dataset,
            dataset_deleted,
        ) = dataset_utils.delete_all_samples_if_specified(
            self.dataset,
            delete_all,
        )
        if dataset_deleted:
            return True

        dataset_utils.delete_and_without_commit(self.dataset, row_ids)

        self._update_index(regenerate_index=len(row_ids) > 0 if row_ids else False)

        try_flushing(self.dataset)

        return True

    def update_embedding(
        self,
        row_ids: Optional[List[str]] = None,
        ids: Optional[List[str]] = None,
        filter: Optional[Union[Dict, Callable]] = None,
        query: Optional[str] = None,
        exec_option: Optional[str] = None,
        embedding_function: Optional[Union[Callable, List[Callable]]] = None,
        embedding_source_tensor: Union[str, List[str]] = "text",
        embedding_tensor: Optional[Union[str, List[str]]] = None,
    ):
        """Recompute existing embeddings of the VectorStore, that match either query, filter, ids or row_ids.

        Examples:
            >>> # Update using ids:
            >>> data = vector_store.update(
            ...    ids,
            ...    embedding_source_tensor = "text",
            ...    embedding_tensor = "embedding",
            ...    embedding_function = embedding_function,
            ... )
            >>> # Update data using filter and several embedding_tensors, several embedding_source_tensors
            >>> # and several embedding_functions:
            >>> data = vector_store.update(
            ...     embedding_source_tensor = ["text", "metadata"],
            ...     embedding_function = ["text_embedding_function", "metadata_embedding_function"],
            ...     filter = {"json_tensor_name": {"key: value"}, "json_tensor_name_2": {"key_2: value_2"}},
            ...     embedding_tensor = ["text_embedding", "metadata_embedding"]
            ... )
            >>> # Update data using TQL, if new embedding function is not specified the embedding_function used
            >>> # during initialization will be used
            >>> data = vector_store.update(
            ...     embedding_source_tensor = "text",
            ...     query = "select * where ..... <add TQL syntax>",
            ...     exec_option = "compute_engine",
            ...     embedding_tensor = "embedding_tensor",
            ... )

        Args:
            row_ids (Optional[List[str]], optional): Row ids of the elements for replacement.
                Defaults to None.
            ids (Optional[List[str]], optional): hash ids of the elements for replacement.
                Defaults to None.
            filter (Optional[Union[Dict, Callable]], optional): Filter for finding samples for replacement.
                - ``Dict`` - Key-value search on tensors of htype json, evaluated on an AND basis (a sample must satisfy all key-value filters to be True) Dict = {"tensor_name_1": {"key": value}, "tensor_name_2": {"key": value}}
                - ``Function`` - Any function that is compatible with `deeplake.filter`
            query (Optional[str], optional): TQL Query string for direct evaluation for finding samples for deletion, without application of additional filters.
                Defaults to None.
            exec_option (Optional[str]): Method for search execution. It could be either ``"python"``, ``"compute_engine"`` or ``"tensor_db"``. Defaults to ``None``, which inherits the option from the Vector Store initialization.
                - ``python`` - Pure-python implementation that runs on the client and can be used for data stored anywhere. WARNING: using this option with big datasets is discouraged because it can lead to memory issues.
                - ``compute_engine`` - Performant C++ implementation of the Deep Lake Compute Engine that runs on the client and can be used for any data stored in or connected to Deep Lake. It cannot be used with in-memory or local datasets.
                - ``tensor_db`` - Performant and fully-hosted Managed Tensor Database that is responsible for storage and query execution. Only available for data stored in the Deep Lake Managed Database. Store datasets in this database by specifying runtime = {"tensor_db": True} during dataset creation.
            embedding_function (Optional[Union[Callable, List[Callable]]], optional): function for converting `embedding_source_tensor` into embedding. Only valid if `embedding_source_tensor` is specified. Defaults to None.
            embedding_source_tensor (Union[str, List[str]], optional): Name of tensor with data that needs to be converted to embeddings. Defaults to `text`.
            embedding_tensor (Optional[Union[str, List[str]]], optional): Name of the tensor with embeddings. Defaults to None.
        """
        feature_report_path(
            path=self.path,
            feature_name="vs.delete",
            parameters={
                "ids": True if ids is not None else False,
                "row_ids": True if row_ids is not None else False,
                "query": query[0:100] if query is not None else False,
                "filter": True if filter is not None else False,
                "exec_option": exec_option,
            },
            token=self.token,
            username=self.username,
        )

        try_flushing(self.dataset)

        (
            embedding_function,
            embedding_source_tensor,
            embedding_tensor,
        ) = utils.parse_update_arguments(
            dataset=self.dataset,
            embedding_function=embedding_function,
            initial_embedding_function=self.embedding_function,
            embedding_source_tensor=embedding_source_tensor,
            embedding_tensor=embedding_tensor,
        )

        if not row_ids:
            row_ids = dataset_utils.search_row_ids(
                dataset=self.dataset,
                search_fn=self.search,
                ids=ids,
                filter=filter,
                query=query,
                exec_option=exec_option or self.exec_option,
            )

        embedding_tensor_data = utils.convert_embedding_source_tensor_to_embeddings(
            dataset=self.dataset,
            embedding_source_tensor=embedding_source_tensor,
            embedding_tensor=embedding_tensor,
            embedding_function=embedding_function,
            row_ids=row_ids,
        )

        self.dataset[row_ids].update(embedding_tensor_data)

        self._update_index(regenerate_index=len(row_ids) > 0 if row_ids else False)

        try_flushing(self.dataset)

    @staticmethod
    def delete_by_path(
        path: Union[str, pathlib.Path],
        token: Optional[str] = None,
        force: bool = False,
        creds: Optional[Union[Dict, str]] = None,
    ) -> None:
        """Deleted the Vector Store at the specified path.

        Args:
            path (str, pathlib.Path): The full path to the Deep Lake Vector Store.
            token (str, optional): Activeloop token, used for fetching user credentials. This is optional, as tokens are normally autogenerated. Defaults to ``None``.
            creds (dict, str, optional): The string ``ENV`` or a dictionary containing credentials used to access the dataset at the path.
                - If 'aws_access_key_id', 'aws_secret_access_key', 'aws_session_token' are present, these take precedence over credentials present in the environment or in credentials file. Currently only works with s3 paths.
                - It supports 'aws_access_key_id', 'aws_secret_access_key', 'aws_session_token', 'endpoint_url', 'aws_region', 'profile_name' as keys.
                - If 'ENV' is passed, credentials are fetched from the environment variables. This is also the case when creds is not passed for cloud datasets. For datasets connected to hub cloud, specifying 'ENV' will override the credentials fetched from Activeloop and use local ones.
            force (bool): delete the path in a forced manner without rising an exception. Defaults to ``True``.

        Danger:
            This method permanently deletes all of your data if the Vector Store exists! Be very careful when using this method.
        """
        token = token or read_token(from_env=True)

        feature_report_path(
            path,
            "vs.delete_by_path",
            parameters={
                "path": path,
                "token": token,
                "force": force,
                "creds": creds,
            },
            token=token,
        )
        deeplake.delete(path, large_ok=True, token=token, force=force, creds=creds)

    def commit(self, allow_empty: bool = True) -> None:
        """Commits the Vector Store.

        Args:
            allow_empty (bool): Whether to allow empty commits. Defaults to True.
        """
        self.dataset.commit(allow_empty=allow_empty)

    def checkout(self, branch: str = "main") -> None:
        """Checkout the Vector Store to a specific branch.

        Args:
            branch (str): Branch name to checkout. Defaults to "main".
        """
        self.dataset.checkout(branch)

    def tensors(self):
        """Returns the list of tensors present in the dataset"""
        return self.dataset.tensors

    def summary(self):
        """Prints a summary of the dataset"""
        return self.dataset.summary()

    def __len__(self):
        """Length of the dataset"""
        return len(self.dataset)

    def _update_index(self, regenerate_index=False):
        if utils.index_used(self.exec_option):
            index.index_cache_cleanup(self.dataset)
            self.distance_metric_index = index.validate_and_create_vector_index(
                dataset=self.dataset,
                index_params=self.index_params,
                regenerate_index=regenerate_index,
            )


DeepLakeVectorStore = VectorStore<|MERGE_RESOLUTION|>--- conflicted
+++ resolved
@@ -330,19 +330,7 @@
         )
 
         assert id_ is not None
-<<<<<<< HEAD
-        utils.check_length_of_each_tensor(processed_tensors)
-
-        # In Case prefilled dataset which is already having index defined
-        # regenerate the index post ingestion.
-        index_regeneration = False
-        previous_dataset_len = 0
-        if len(self.dataset) > 0 and index.check_vdb_indexes(self.dataset):
-            index_regeneration = True
-            previous_dataset_len =  len(self.dataset)
-=======
         data_length = utils.check_length_of_each_tensor(processed_tensors)
->>>>>>> 3662816b
 
         dataset_utils.extend_or_ingest_dataset(
             processed_tensors=processed_tensors,
@@ -354,18 +342,7 @@
             rate_limiter=rate_limiter,
         )
 
-<<<<<<< HEAD
-        if utils.index_used(self.exec_option):
-            index.index_cache_cleanup(self.dataset)
-            self.distance_metric_index = index.validate_and_create_vector_index(
-                dataset=self.dataset,
-                index_params=self.index_params,
-                regenerate_index=index_regeneration,
-                previous_dataset_len=previous_dataset_len,
-            )
-=======
         self._update_index(regenerate_index=data_length > 0)
->>>>>>> 3662816b
 
         try_flushing(self.dataset)
 

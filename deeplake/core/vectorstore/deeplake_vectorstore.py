--- conflicted
+++ resolved
@@ -467,7 +467,6 @@
                 embedding_data,
                 embedding_function=embedding_function or self.embedding_function,
             )
-<<<<<<< HEAD
 
         if self.index_created:
             distance_metric = index.get_index_distance_metric_from_params(
@@ -476,8 +475,6 @@
 
         distance_metric = distance_metric or "L2"
 
-=======
->>>>>>> a61717fb
         return vector_search.search(
             query=query,
             logger=logger,

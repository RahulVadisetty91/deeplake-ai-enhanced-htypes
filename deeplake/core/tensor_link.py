--- conflicted
+++ resolved
@@ -156,24 +156,10 @@
         update_shape.f(sample, link_creds=link_creds, tensor_meta=tensor_meta)
         for sample in samples
     ]
-<<<<<<< HEAD
-    mixed_ndim = False
-    try:
-        if len(set(map(len, shapes))) > 1:
-            dtype = object
-        else:
-            dtype = None
-        arr = np.array(shapes, dtype=dtype)
-        if arr.dtype == object:
-            mixed_ndim = True
-    except ValueError:
-        mixed_ndim = True
-=======
 
     max_ndim = max(map(len, shapes), default=0)
     min_ndim = min(map(len, shapes), default=0)
     mixed_ndim = max_ndim != min_ndim
->>>>>>> 967fa81c
 
     if mixed_ndim:
         for i, s in enumerate(shapes):

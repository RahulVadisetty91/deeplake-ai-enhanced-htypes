--- conflicted
+++ resolved
@@ -1136,7 +1136,6 @@
         )
 
 
-<<<<<<< HEAD
 def test_rechunk_post_transform(local_ds):
     with local_ds as ds:
         ds.create_tensor("image", htype="image", sample_compression="jpg")
@@ -1151,7 +1150,8 @@
     image_num_chunks = ds.image.chunk_engine.num_chunks
 
     assert image_num_chunks == 4
-=======
+
+
 @pytest.mark.parametrize("compression", [("lz4", "sample"), ("lz4", "chunk"), None])
 def test_empty_sample_transform(local_ds, compression):
     @deeplake.compute
@@ -1176,5 +1176,4 @@
         if i < 100:
             np.testing.assert_array_equal(boxes[i], np.zeros((0, 0), dtype=np.float32))
         else:
-            np.testing.assert_array_equal(boxes[i], np.zeros((5, 4), dtype=np.float32))
->>>>>>> 4383341c
+            np.testing.assert_array_equal(boxes[i], np.zeros((5, 4), dtype=np.float32))
--- conflicted
+++ resolved
@@ -1,6 +1,6 @@
 from deeplake.core.transform.transform_tensor import TransformTensor
-<<<<<<< HEAD
 from deeplake.core.linked_tiled_sample import LinkedTiledSample
+from deeplake.util.exceptions import SampleAppendError
 from deeplake.core.partial_sample import PartialSample
 from deeplake.core.linked_sample import LinkedSample
 from deeplake.core.sample import Sample
@@ -11,9 +11,6 @@
 import numpy as np
 
 import posixpath
-=======
-from deeplake.util.exceptions import TensorDoesNotExistError, SampleAppendError
->>>>>>> 967fa81c
 
 
 class TransformDataset:
@@ -35,6 +32,11 @@
         self.cache_used = 0
         self.idx = idx
         self.pg_callback = None
+        self.start_input_idx = None
+    
+    def set_start_input_idx(self, start_input_idx):
+        if self.start_input_idx is None:
+            self.start_input_idx = start_input_idx
 
     def __len__(self):
         return max(len(self[tensor]) for tensor in self.data)
@@ -62,7 +64,6 @@
             raise ValueError("All tensors are expected to have the same length.")
 
         for k, v in sample.items():
-<<<<<<< HEAD
             self[k].append(v)
 
     def item_added(self, item):
@@ -80,38 +81,52 @@
             sizeof_item = np.asarray(item, dtype=object).nbytes
 
         self.cache_used += sizeof_item
-        if self.cache_used >= self.cache_size:
-            self.flush()
 
     def set_pg_callback(self, callback):
         self.pg_callback = callback
+    
+    def check_flush(self):
+        if self.cache_used >= self.cache_size:
+            self.flush()
 
     def flush(self):
         all_chunk_engines = self.all_chunk_engines
         label_temp_tensors = self.label_temp_tensors
-        for name, tensor in self.data.items():
-            if not tensor.is_group:
-                name = posixpath.join(self.group_index, name)
-                chunk_engine = all_chunk_engines[label_temp_tensors.get(name, name)]
-                callback = chunk_engine._transform_callback
-                if tensor.numpy_only:
-                    items = tensor[:].numpy_compressed()
-                    for item in items:
+        updated_tensors = {}
+        try:
+            for name, tensor in self.data.items():
+                if not tensor.is_group:
+                    name = posixpath.join(self.group_index, name)
+                    name = label_temp_tensors.get(name, name)
+                    updated_tensors[name] = 0
+                    chunk_engine = all_chunk_engines[name]
+                    callback = chunk_engine._transform_callback
+                    if tensor.numpy_only:
+                            items = tensor[:].numpy_compressed()
+                            for i, item in enumerate(items):
+                                chunk_engine.extend(
+                                    item, link_callback=callback, pg_callback=self.pg_callback
+                                )
+                                updated_tensors[name] += len(item)
+                    else:
+                        items = tensor[:].numpy_compressed()
                         chunk_engine.extend(
-                            item, link_callback=callback, pg_callback=self.pg_callback
+                            items,
+                            link_callback=callback,
+                            pg_callback=self.pg_callback,
                         )
-                else:
-                    chunk_engine.extend(
-                        tensor[:].numpy_compressed(),
-                        link_callback=callback,
-                        pg_callback=self.pg_callback,
-                    )
+                        updated_tensors[name] = len(items)
+                    tensor.items.clear()
+            self.start_input_idx = None
+        except Exception as e:
+            for t in updated_tensors:
+                chunk_engine = all_chunk_engines[t]
+                num_samples = updated_tensors[t]
+                for _ in range(num_samples):
+                    chunk_engine.pop(link_callback=chunk_engine._transform_pop_callback)
+            e = e.__cause__ if isinstance(e, SampleAppendError) else e # type: ignore
+            raise SampleAppendError(name) from e
+        finally:
+            for tensor in self.data.values():
                 tensor.items.clear()
-        self.cache_used = 0
-=======
-            try:
-                self[k].append(v)
-            except Exception as e:
-                self.tensors.clear()
-                raise SampleAppendError(k, v) from e
->>>>>>> 967fa81c
+            self.cache_used = 0
# type: ignore
import os
import uuid
import json
import posixpath
from logging import warning
from typing import Any, Callable, Dict, List, Optional, Sequence, Tuple, Union, Set
from functools import partial

import pathlib
import numpy as np
from time import time, sleep
from tqdm import tqdm  # type: ignore

import deeplake
from deeplake.core.index.index import IndexEntry
from deeplake.core.link_creds import LinkCreds
from deeplake.core.sample import Sample
from deeplake.core.linked_sample import LinkedSample
from deeplake.util.connect_dataset import connect_dataset_entry
from deeplake.util.downsample import validate_downsampling
from deeplake.util.version_control import (
    save_version_info,
    integrity_check,
    save_commit_info,
    rebuild_version_info,
)
from deeplake.util.invalid_view_op import invalid_view_op
from deeplake.util.spinner import spinner
from deeplake.util.iteration_warning import (
    suppress_iteration_warning,
    check_if_iteration,
)
from deeplake.util.tensor_db import parse_runtime_parameters
from deeplake.api.info import load_info
from deeplake.client.log import logger
from deeplake.client.utils import get_user_name
from deeplake.client.client import DeepLakeBackendClient
from deeplake.constants import (
    FIRST_COMMIT_ID,
    DEFAULT_MEMORY_CACHE_SIZE,
    DEFAULT_LOCAL_CACHE_SIZE,
    MB,
    SAMPLE_INFO_TENSOR_MAX_CHUNK_SIZE,
    DEFAULT_READONLY,
    ENV_HUB_DEV_USERNAME,
)
from deeplake.core.fast_forwarding import ffw_dataset_meta
from deeplake.core.index import Index
from deeplake.core.lock import lock_dataset, unlock_dataset, Lock
from deeplake.core.meta.dataset_meta import DatasetMeta
from deeplake.core.storage import (
    LRUCache,
    S3Provider,
    GCSProvider,
    MemoryProvider,
    LocalProvider,
    AzureProvider,
)
from deeplake.core.tensor import Tensor, create_tensor, delete_tensor
from deeplake.core.version_control.commit_node import CommitNode  # type: ignore
from deeplake.core.version_control.dataset_diff import load_dataset_diff
from deeplake.htype import (
    HTYPE_CONFIGURATIONS,
    UNSPECIFIED,
    verify_htype_key_value,
)
from deeplake.integrations import dataset_to_tensorflow
from deeplake.util.bugout_reporter import deeplake_reporter, feature_report_path
from deeplake.util.dataset import try_flushing
from deeplake.util.cache_chain import generate_chain
from deeplake.util.hash import hash_inputs
from deeplake.util.htype import parse_complex_htype
from deeplake.util.link import save_link_creds
from deeplake.util.merge import merge
from deeplake.util.notebook import is_colab
from deeplake.util.path import (
    convert_pathlib_to_string_if_needed,
)
from deeplake.util.scheduling import create_random_split_views
from deeplake.util.logging import log_visualizer_link
from deeplake.util.warnings import always_warn
from deeplake.util.exceptions import (
    CouldNotCreateNewDatasetException,
    InvalidKeyTypeError,
    MemoryDatasetCanNotBePickledError,
    PathNotEmptyException,
    TensorAlreadyExistsError,
    TensorDoesNotExistError,
    TensorGroupDoesNotExistError,
    InvalidTensorNameError,
    InvalidTensorGroupNameError,
    LockedException,
    TensorGroupAlreadyExistsError,
    ReadOnlyModeError,
    RenameError,
    EmptyCommitError,
    DatasetViewSavingError,
    SampleAppendingError,
    DatasetTooLargeToDelete,
    TensorTooLargeToDelete,
    GroupInfoNotSupportedError,
    TokenPermissionError,
    CheckoutError,
    DatasetCorruptError,
    BadRequestException,
)
from deeplake.util.keys import (
    dataset_exists,
    get_dataset_info_key,
    get_dataset_meta_key,
    tensor_exists,
    get_queries_key,
    get_queries_lock_key,
    get_sample_id_tensor_key,
    get_sample_info_tensor_key,
    get_sample_shape_tensor_key,
    get_downsampled_tensor_key,
    filter_name,
    get_dataset_linked_creds_key,
)

from deeplake.util.path import get_path_from_storage
from deeplake.util.remove_cache import get_base_storage
from deeplake.util.diff import get_all_changes_string, get_changes_and_messages
from deeplake.util.version_control import (
    auto_checkout,
    checkout,
    delete_branch,
    commit,
    current_commit_has_change,
    load_meta,
    warn_node_checkout,
    load_version_info,
    save_version_info,
    replace_head,
    reset_and_checkout,
)
from deeplake.util.pretty_print import summary_dataset
from deeplake.core.dataset.view_entry import ViewEntry
from deeplake.core.dataset.invalid_view import InvalidView
from deeplake.hooks import dataset_read
from collections import defaultdict
from itertools import chain
import warnings
import jwt


_LOCKABLE_STORAGES = {S3Provider, GCSProvider, AzureProvider, LocalProvider}


class Dataset:
    def __init__(
        self,
        storage: LRUCache,
        index: Optional[Index] = None,
        group_index: str = "",
        read_only: Optional[bool] = None,
        public: Optional[bool] = False,
        token: Optional[str] = None,
        org_id: Optional[str] = None,
        verbose: bool = True,
        version_state: Optional[Dict[str, Any]] = None,
        path: Optional[Union[str, pathlib.Path]] = None,
        address: Optional[str] = None,
        is_iteration: bool = False,
        link_creds=None,
        pad_tensors: bool = False,
        lock_enabled: bool = True,
        lock_timeout: Optional[int] = 0,
        enabled_tensors: Optional[List[str]] = None,
        view_base: Optional["Dataset"] = None,
        libdeeplake_dataset=None,
        **kwargs,
    ):
        """Initializes a new or existing dataset.

        Args:
            storage (LRUCache): The storage provider used to access the dataset.
            index (Index, Optional): The Index object restricting the view of this dataset's tensors.
            group_index (str): Name of the group this dataset instance represents.
            read_only (bool, Optional): Opens dataset in read only mode if this is passed as True. Defaults to False.
                Datasets stored on Deep Lake cloud that your account does not have write access to will automatically open in read mode.
            public (bool, Optional): Applied only if storage is Deep Lake cloud storage and a new Dataset is being created. Defines if the dataset will have public access.
            token (str, Optional): Activeloop token, used for fetching credentials for Deep Lake datasets. This is Optional, tokens are normally autogenerated.
            org_id (str, Optional): Organization id to be used for enabling enterprise features. Only applicable for local datasets.
            verbose (bool): If ``True``, logs will be printed. Defaults to True.
            version_state (Dict[str, Any], Optional): The version state of the dataset, includes commit_id, commit_node, branch, branch_commit_map and commit_node_map.
            path (str, pathlib.Path): The path to the dataset.
            address (Optional[str]): The version address of the dataset.
            is_iteration (bool): If this Dataset is being used as an iterator.
            link_creds (LinkCreds, Optional): The LinkCreds object used to access tensors that have external data linked to them.
            pad_tensors (bool): If ``True``, shorter tensors will be padded to the length of the longest tensor.
            **kwargs: Passing subclass variables through without errors.
            lock_enabled (bool): Whether the dataset should be locked for writing. Only applicable for S3, Deep Lake storage and GCS datasets. No effect if read_only=True.
            lock_timeout (int): How many seconds to wait for a lock before throwing an exception. If None, wait indefinitely
            enabled_tensors (List[str], Optional): List of tensors that are enabled in this view. By default all tensors are enabled.
            view_base (Optional["Dataset"]): Base dataset of this view.
            libdeeplake_dataset : The libdeeplake dataset object corresponding to this dataset.

        Raises:
            ValueError: If an existing local path is given, it must be a directory.
            ImproperDatasetInitialization: Exactly one argument out of 'path' and 'storage' needs to be specified.
                This is raised if none of them are specified or more than one are specifed.
            InvalidHubPathException: If a Deep Lake cloud path (path starting with `hub://`) is specified and it isn't of the form `hub://username/datasetname`.
            AuthorizationException: If a Deep Lake cloud path (path starting with `hub://`) is specified and the user doesn't have access to the dataset.
            PathNotEmptyException: If the path to the dataset doesn't contain a Deep Lake dataset and is also not empty.
            LockedException: If read_only is False but the dataset is locked for writing by another machine.
            ReadOnlyModeError: If read_only is False but write access is not available.
        """
        d: Dict[str, Any] = {}
        d["_client"] = d["ds_name"] = None
        # uniquely identifies dataset
        d["path"] = convert_pathlib_to_string_if_needed(path) or get_path_from_storage(
            storage
        )
        d["storage"] = storage
        d["_read_only_error"] = read_only is False
        d["base_storage"] = get_base_storage(storage)
        d["_read_only"] = d["base_storage"].read_only
        d["_locked_out"] = False  # User requested write access but was denied
        d["is_iteration"] = is_iteration
        d["is_first_load"] = version_state is None
        d["_is_filtered_view"] = False
        d["index"] = index or Index()
        d["group_index"] = group_index
        d["_token"] = token
        d["org_id"] = org_id
        d["public"] = public
        d["verbose"] = verbose
        d["version_state"] = version_state or {}
        d["link_creds"] = link_creds
        d["libdeeplake_dataset"] = libdeeplake_dataset
        d["_info"] = None
        d["_ds_diff"] = None
        d["_view_id"] = str(uuid.uuid4())
        d["_view_base"] = view_base
        d["_view_use_parent_commit"] = False
        d["_update_hooks"] = {}
        d["_commit_hooks"] = {}
        d["_checkout_hooks"] = {}
        d["_parent_dataset"] = None
        d["_pad_tensors"] = pad_tensors
        d["_locking_enabled"] = lock_enabled
        d["_lock_timeout"] = lock_timeout
        d["_temp_tensors"] = []
        d["_vc_info_updated"] = True
        dct = self.__dict__
        dct.update(d)

        try:
            self._set_derived_attributes(address=address)
        except LockedException:
            raise LockedException(
                "This dataset cannot be open for writing as it is locked by another machine. Try loading the dataset with `read_only=True`."
            )
        except ReadOnlyModeError as e:
            raise ReadOnlyModeError(
                "This dataset cannot be open for writing as you don't have permissions. Try loading the dataset with `read_only=True."
            )
        dct["enabled_tensors"] = (
            set(self._resolve_tensor_list(enabled_tensors, root=True))
            if enabled_tensors
            else None
        )
        self._first_load_init()
        self._initial_autoflush: List[
            bool
        ] = []  # This is a stack to support nested with contexts
        self._indexing_history: List[int] = []

        if not self.read_only:
            for temp_tensor in self._temp_tensors:
                self._delete_tensor(temp_tensor, large_ok=True)
            self._temp_tensors = []

    def _lock_lost_handler(self):
        """This is called when lock is acquired but lost later on due to slow update."""
        self.read_only = True
        if self.verbose:
            always_warn(
                "Unable to update dataset lock as another machine has locked it for writing or deleted / overwriten it. Switching to read only mode."
            )
        self._locked_out = True

    def __enter__(self):
        self._initial_autoflush.append(self.storage.autoflush)
        self.storage.autoflush = False
        return self

    def __exit__(self, exc_type, exc_val, exc_tb):
        autoflush = self._initial_autoflush.pop()
        if not self._read_only and autoflush:
            if self._vc_info_updated:
                self._flush_vc_info()
            spinner(self.storage.flush)()
        self.storage.autoflush = autoflush

    def maybe_flush(self):
        if not self._read_only:
            if self.storage.autoflush:
                if self._vc_info_updated:
                    self._flush_vc_info()
                self.storage.flush()

    @property
    def num_samples(self) -> int:
        """Returns the length of the smallest tensor.
        Ignores any applied indexing and returns the total length.
        """
        return min(
            map(
                len,
                filter(
                    lambda t: t.key not in self.meta.hidden_tensors,
                    self.version_state["full_tensors"].values(),
                ),
            ),
            default=0,
        )

    @property
    def meta(self) -> DatasetMeta:
        """Returns the metadata of the dataset."""
        return self.version_state["meta"]

    @property
    def client(self):
        """Returns the client of the dataset."""
        return self._client

    def __len__(self, warn: bool = True):
        """Returns the length of the smallest tensor."""
        tensor_lengths = [len(tensor) for tensor in self.tensors.values()]
        pad_tensors = self._pad_tensors
        if (
            warn
            and not pad_tensors
            and min(tensor_lengths, default=0) != max(tensor_lengths, default=0)
        ):
            warning(
                "The length of tensors in the dataset is different. The len(ds) returns the length of the "
                "smallest tensor in the dataset. If you want the length of the longest tensor in the dataset use "
                "ds.max_len."
            )
        length_fn = max if pad_tensors else min
        return length_fn(tensor_lengths, default=0)

    @property
    def max_len(self):
        """Return the maximum length of the tensor."""
        return max([len(tensor) for tensor in self.tensors.values()])

    @property
    def min_len(self):
        """Return the minimum length of the tensor."""
        return min([len(tensor) for tensor in self.tensors.values()])

    def __getstate__(self) -> Dict[str, Any]:
        """Returns a dict that can be pickled and used to restore this dataset.

        Note:
            Pickling a dataset does not copy the dataset, it only saves attributes that can be used to restore the dataset.
            If you pickle a local dataset and try to access it on a machine that does not have the data present, the dataset will not work.
        """
        if self.path.startswith("mem://"):
            raise MemoryDatasetCanNotBePickledError
        keys = [
            "path",
            "_read_only",
            "index",
            "group_index",
            "public",
            "storage",
            "_token",
            "verbose",
            "version_state",
            "org_id",
            "ds_name",
            "_is_filtered_view",
            "_view_id",
            "_view_use_parent_commit",
            "_parent_dataset",
            "_pad_tensors",
            "_locking_enabled",
            "_lock_timeout",
            "enabled_tensors",
            "is_iteration",
        ]
        state = {k: getattr(self, k) for k in keys}
        state["link_creds"] = self.link_creds
        return state

    def __setstate__(self, state: Dict[str, Any]):
        """Restores dataset from a pickled state.

        Args:
            state (dict): The pickled state used to restore the dataset.
        """
        state["is_first_load"] = True
        state["_info"] = None
        state["_read_only_error"] = False
        state["_initial_autoflush"] = []
        state["_ds_diff"] = None
        state["_view_base"] = None
        state["_update_hooks"] = {}
        state["_commit_hooks"] = {}
        state["_checkout_hooks"] = {}
        state["_client"] = state["org_id"] = state["ds_name"] = None
        state["_temp_tensors"] = []
        state["libdeeplake_dataset"] = None
        state["_vc_info_updated"] = False
        state["_locked_out"] = False
        self.__dict__.update(state)
        self.__dict__["base_storage"] = get_base_storage(self.storage)
        # clear cache while restoring
        self.storage.clear_cache_without_flush()
        self._set_derived_attributes(verbose=False)
        self._indexing_history = []

    def _reload_version_state(self):
        version_state = self.version_state
        # share version state if at HEAD
        if (
            not self._view_use_parent_commit
            and self._view_base
            and version_state["commit_node"].is_head_node
        ):
            uid = self._view_id

            def commit_hook():
                del self._view_base._commit_hooks[uid]
                del self._view_base._checkout_hooks[uid]
                del self._view_base._update_hooks[uid]
                self._view_use_parent_commit = True
                self._reload_version_state()

            def checkout_hook():
                del self._view_base._commit_hooks[uid]
                del self._view_base._checkout_hooks[uid]
                del self._view_base._update_hooks[uid]
                self.__class__ = InvalidView
                self.__init__(reason="checkout")

            def update_hook():
                del self._view_base._commit_hooks[uid]
                del self._view_base._checkout_hooks[uid]
                del self._view_base._update_hooks[uid]
                self.__class__ = InvalidView
                self.__init__(reason="update")

            self._view_base._commit_hooks[uid] = commit_hook
            self._view_base._checkout_hooks[uid] = checkout_hook
            self._view_base._update_hooks[uid] = update_hook
            return version_state
        vs_copy = {}
        vs_copy["branch"] = version_state["branch"]
        # share branch_commit_map and commit_node_map
        vs_copy["branch_commit_map"] = version_state["branch_commit_map"]
        vs_copy["commit_node_map"] = version_state["commit_node_map"]
        commit_node = version_state["commit_node"]
        if self._view_use_parent_commit:
            vs_copy["commit_node"] = commit_node.parent
        else:
            vs_copy["commit_node"] = commit_node
        vs_copy["commit_id"] = vs_copy["commit_node"].commit_id
        vs_copy["tensor_names"] = version_state["tensor_names"].copy()
        vs_copy["meta"] = DatasetMeta()
        vs_copy["meta"].__setstate__(version_state["meta"].__getstate__())
        self.version_state = vs_copy
        vs_copy["full_tensors"] = {
            key: Tensor(key, self) for key in version_state["full_tensors"]
        }
        self._view_base = None

    def __getitem__(
        self,
        item: Union[
            str, int, slice, List[int], Tuple[Union[int, slice, Tuple[int]]], Index
        ],
        is_iteration: bool = False,
    ):
        is_iteration = is_iteration or self.is_iteration
        if isinstance(item, str):
            fullpath = posixpath.join(self.group_index, item)
            enabled_tensors = self.enabled_tensors
            if enabled_tensors is None or fullpath in enabled_tensors:
                tensor = self._get_tensor_from_root(fullpath)
                if tensor is not None:
                    index = self.index
                    if index.is_trivial() and is_iteration == tensor.is_iteration:
                        return tensor
                    return tensor.__getitem__(index, is_iteration=is_iteration)
            if self._has_group_in_root(fullpath):
                ret = self.__class__(
                    storage=self.storage,
                    index=self.index,
                    group_index=posixpath.join(self.group_index, item),
                    read_only=self.read_only,
                    token=self._token,
                    verbose=False,
                    version_state=self.version_state,
                    path=self.path,
                    is_iteration=is_iteration,
                    link_creds=self.link_creds,
                    pad_tensors=self._pad_tensors,
                    enabled_tensors=self.enabled_tensors,
                    view_base=self._view_base or self,
                    libdeeplake_dataset=self.libdeeplake_dataset,
                )
            elif "/" in item:
                splt = posixpath.split(item)
                ret = self[splt[0]][splt[1]]
            else:
                raise TensorDoesNotExistError(item)
        elif isinstance(item, (int, slice, list, tuple, Index, type(Ellipsis))):
            if (
                isinstance(item, list)
                and len(item)
                and (
                    isinstance(item[0], str)
                    or (
                        isinstance(item[0], (list, tuple))
                        and len(item[0])
                        and isinstance(item[0][0], str)
                    )
                )
            ):
                group_index = self.group_index
                enabled_tensors = [
                    posixpath.join(
                        group_index, (x if isinstance(x, str) else "/".join(x))
                    )
                    for x in item
                ]
                for x in enabled_tensors:
                    enabled_tensors.extend(
                        self[posixpath.relpath(x, self.group_index)].meta.links.keys()
                    )

                ret = self.__class__(
                    storage=self.storage,
                    index=self.index,
                    group_index=self.group_index,
                    read_only=self._read_only,
                    token=self._token,
                    verbose=False,
                    version_state=self.version_state,
                    path=self.path,
                    is_iteration=is_iteration,
                    link_creds=self.link_creds,
                    pad_tensors=self._pad_tensors,
                    enabled_tensors=enabled_tensors,
                    view_base=self._view_base or self,
                    libdeeplake_dataset=self.libdeeplake_dataset,
                )
            elif isinstance(item, tuple) and len(item) and isinstance(item[0], str):
                ret = self
                for x in item:
                    ret = self[x]
                return ret
            else:
                if not is_iteration and isinstance(item, int):
                    is_iteration = check_if_iteration(self._indexing_history, item)
                    if is_iteration and deeplake.constants.SHOW_ITERATION_WARNING:
                        warnings.warn(
                            "Indexing by integer in a for loop, like `for i in range(len(ds)): ... ds[i]` can be quite slow. Use `for i, sample in enumerate(ds)` instead."
                        )

                ret = self.__class__(
                    storage=self.storage,
                    index=self.index[item],
                    group_index=self.group_index,
                    read_only=self._read_only,
                    token=self._token,
                    verbose=False,
                    version_state=self.version_state,
                    path=self.path,
                    is_iteration=is_iteration,
                    link_creds=self.link_creds,
                    pad_tensors=self._pad_tensors,
                    enabled_tensors=self.enabled_tensors,
                    view_base=self._view_base or self,
                    libdeeplake_dataset=self.libdeeplake_dataset,
                )
        else:
            raise InvalidKeyTypeError(item)
        if hasattr(self, "_view_entry"):
            ret._view_entry = self._view_entry
        return ret

    def __setitem__(self, item: str, value: Any):
        if not isinstance(item, str):
            raise TypeError("Datasets do not support item assignment")
        tensor = self[item]
        tensor.index = Index()
        tensor[self.index] = value

    @invalid_view_op
    def create_tensor(
        self,
        name: str,
        htype: str = UNSPECIFIED,
        dtype: Union[str, np.dtype] = UNSPECIFIED,
        sample_compression: str = UNSPECIFIED,
        chunk_compression: str = UNSPECIFIED,
        hidden: bool = False,
        create_sample_info_tensor: bool = True,
        create_shape_tensor: bool = True,
        create_id_tensor: bool = True,
        verify: bool = True,
        exist_ok: bool = False,
        verbose: bool = True,
        downsampling: Optional[Tuple[int, int]] = None,
        tiling_threshold: Optional[int] = None,
        **kwargs,
    ):
        """Creates a new tensor in the dataset.

        Examples:
            >>> # create dataset
            >>> ds = deeplake.dataset("path/to/dataset")

            >>> # create tensors
            >>> ds.create_tensor("images", htype="image", sample_compression="jpg")
            >>> ds.create_tensor("videos", htype="video", sample_compression="mp4")
            >>> ds.create_tensor("data")
            >>> ds.create_tensor("point_clouds", htype="point_cloud")

            >>> # append data
            >>> ds.images.append(np.ones((400, 400, 3), dtype='uint8'))
            >>> ds.videos.append(deeplake.read("videos/sample_video.mp4"))
            >>> ds.data.append(np.zeros((100, 100, 2)))

        Args:
            name (str): The name of the tensor to be created.
            htype (str):
                - The class of data for the tensor.
                - The defaults for other parameters are determined in terms of this value.
                - For example, ``htype="image"`` would have ``dtype`` default to ``uint8``.
                - These defaults can be overridden by explicitly passing any of the other parameters to this function.
                - May also modify the defaults for other parameters.
            dtype (str): Optionally override this tensor's ``dtype``. All subsequent samples are required to have this ``dtype``.
            sample_compression (str): All samples will be compressed in the provided format. If ``None``, samples are uncompressed. For ``link[]`` tensors, ``sample_compression`` is used only for optimizing dataset views.
            chunk_compression (str): All chunks will be compressed in the provided format. If ``None``, chunks are uncompressed. For ``link[]`` tensors, ``chunk_compression`` is used only for optimizing dataset views.
            hidden (bool): If ``True``, the tensor will be hidden from ds.tensors but can still be accessed via ``ds[tensor_name]``.
            create_sample_info_tensor (bool): If ``True``, meta data of individual samples will be saved in a hidden tensor. This data can be accessed via :attr:`tensor[i].sample_info <deeplake.core.tensor.Tensor.sample_info>`.
            create_shape_tensor (bool): If ``True``, an associated tensor containing shapes of each sample will be created.
            create_id_tensor (bool): If ``True``, an associated tensor containing unique ids for each sample will be created. This is useful for merge operations.
            verify (bool): Valid only for link htypes. If ``True``, all links will be verified before they are added to the tensor.
                If ``False``, links will be added without verification but note that ``create_shape_tensor`` and ``create_sample_info_tensor`` will be set to ``False``.
            exist_ok (bool): If ``True``, the group is created if it does not exist. if ``False``, an error is raised if the group already exists.
            verbose (bool): Shows warnings if ``True``.
            downsampling (tuple[int, int]): If not ``None``, the tensor will be downsampled by the provided factors. For example, ``(2, 5)`` will downsample the tensor by a factor of 2 in both dimensions and create 5 layers of downsampled tensors.
                Only support for image and mask htypes.
            tiling_threshold (Optional, int): In bytes. Tiles large images if their size exceeds this threshold. Set to -1 to disable tiling.
            **kwargs:
                - ``htype`` defaults can be overridden by passing any of the compatible parameters.
                - To see all htypes and their correspondent arguments, check out :ref:`Htypes`.

        Returns:
            Tensor: The new tensor, which can be accessed by ``dataset[name]`` or ``dataset.name``.

        Raises:
            TensorAlreadyExistsError: If the tensor already exists and ``exist_ok`` is ``False``.
            TensorGroupAlreadyExistsError: Duplicate tensor groups are not allowed.
            InvalidTensorNameError: If ``name`` is in dataset attributes.
            NotImplementedError: If trying to override ``chunk_compression``.
            TensorMetaInvalidHtype: If invalid htype is specified.
            ValueError: If an illegal argument is specified.
        """

        deeplake_reporter.feature_report(
            feature_name="create_tensor",
            parameters={
                "name": name,
                "htype": htype,
                "dtype": dtype,
                "sample_compression": sample_compression,
                "chunk_compression": chunk_compression,
            },
        )

        return self._create_tensor(
            name,
            htype,
            dtype,
            sample_compression,
            chunk_compression,
            hidden,
            create_sample_info_tensor,
            create_shape_tensor,
            create_id_tensor,
            verify,
            exist_ok,
            verbose,
            downsampling,
            tiling_threshold=tiling_threshold,
            **kwargs,
        )

    @invalid_view_op
    def _create_tensor(
        self,
        name: str,
        htype: str = UNSPECIFIED,
        dtype: Union[str, np.dtype] = UNSPECIFIED,
        sample_compression: str = UNSPECIFIED,
        chunk_compression: str = UNSPECIFIED,
        hidden: bool = False,
        create_sample_info_tensor: bool = True,
        create_shape_tensor: bool = True,
        create_id_tensor: bool = True,
        verify: bool = True,
        exist_ok: bool = False,
        verbose: bool = True,
        downsampling: Optional[Tuple[int, int]] = None,
        **kwargs,
    ):
        # if not the head node, checkout to an auto branch that is newly created
        auto_checkout(self)

        name = filter_name(name, self.group_index)
        key = self.version_state["tensor_names"].get(name)
        is_sequence, is_link, htype = parse_complex_htype(htype)
        if key:
            if not exist_ok:
                raise TensorAlreadyExistsError(name)
            tensor = self.root[key]
            current_config = tensor._config
            new_config = {
                "htype": htype,
                "dtype": dtype,
                "sample_compression": sample_compression,
                "chunk_compression": chunk_compression,
                "hidden": hidden,
                "is_link": is_link,
                "is_sequence": is_sequence,
            }
            if current_config != new_config:
                raise ValueError(
                    f"Tensor {name} already exists with different configuration. "
                    f"Current config: {current_config}. "
                    f"New config: {new_config}"
                )
            return tensor
        elif name in self.version_state["full_tensors"]:
            key = f"{name}_{uuid.uuid4().hex[:4]}"
        else:
            key = name

        if name in self._groups:
            raise TensorGroupAlreadyExistsError(name)

        tensor_name = posixpath.split(name)[1]
        if not tensor_name or tensor_name in dir(self):
            raise InvalidTensorNameError(tensor_name)

        downsampling_factor, number_of_layers = validate_downsampling(downsampling)
        kwargs["is_sequence"] = kwargs.get("is_sequence") or is_sequence
        kwargs["is_link"] = kwargs.get("is_link") or is_link
        kwargs["verify"] = verify
        if kwargs["is_link"] and not kwargs["verify"]:
            create_shape_tensor = False
            create_sample_info_tensor = False

        if not self._is_root():
            return self.root._create_tensor(
                name=key,
                htype=htype,
                dtype=dtype,
                sample_compression=sample_compression,
                chunk_compression=chunk_compression,
                hidden=hidden,
                create_sample_info_tensor=create_sample_info_tensor,
                create_shape_tensor=create_shape_tensor,
                create_id_tensor=create_id_tensor,
                exist_ok=exist_ok,
                downsampling=downsampling,
                **kwargs,
            )

        if "/" in name:
            self._create_group(posixpath.split(name)[0])

        # Seperate meta and info

        htype_config = HTYPE_CONFIGURATIONS.get(htype, {}).copy()
        info_keys = htype_config.pop("_info", [])
        info_kwargs = {}
        meta_kwargs = {}
        for k, v in kwargs.items():
            if k in info_keys:
                verify_htype_key_value(htype, k, v)
                info_kwargs[k] = v
            else:
                meta_kwargs[k] = v

        # Set defaults
        for k in info_keys:
            if k not in info_kwargs:
                if k == "class_names":
                    info_kwargs[k] = htype_config[k].copy()
                else:
                    info_kwargs[k] = htype_config[k]

        create_tensor(
            key,
            self.storage,
            htype=htype,
            dtype=dtype,
            sample_compression=sample_compression,
            chunk_compression=chunk_compression,
            version_state=self.version_state,
            hidden=hidden,
            overwrite=True,
            **meta_kwargs,
        )
        meta: DatasetMeta = self.meta
        ffw_dataset_meta(meta)
        meta.add_tensor(name, key, hidden=hidden)
        tensor = Tensor(key, self)  # type: ignore
        tensor.meta.name = name
        self.version_state["full_tensors"][key] = tensor
        self.version_state["tensor_names"][name] = key
        if info_kwargs:
            tensor.info.update(info_kwargs)
        self.storage.maybe_flush()
        if create_sample_info_tensor and htype in (
            "image",
            "audio",
            "video",
            "dicom",
            "point_cloud",
            "mesh",
            "nifti",
        ):
            self._create_sample_info_tensor(name)
        if create_shape_tensor and htype not in ("text", "json"):
            self._create_sample_shape_tensor(name, htype=htype)
        if create_id_tensor:
            self._create_sample_id_tensor(name)
        if downsampling:
            downsampling_htypes = {
                "image",
                "image.rgb",
                "image.gray",
                "binary_mask",
                "segment_mask",
            }
            if htype not in downsampling_htypes:
                warnings.warn(
                    f"Downsampling is only supported for tensor with htypes {downsampling_htypes}, got {htype}. Skipping downsampling."
                )
            else:
                self._create_downsampled_tensor(
                    name,
                    htype,
                    dtype,
                    sample_compression,
                    chunk_compression,
                    meta_kwargs,
                    downsampling_factor,
                    number_of_layers,
                )
        return tensor

    def _create_sample_shape_tensor(self, tensor: str, htype: str):
        shape_tensor = get_sample_shape_tensor_key(tensor)
        self._create_tensor(
            shape_tensor,
            dtype="int64",
            hidden=True,
            create_id_tensor=False,
            create_sample_info_tensor=False,
            create_shape_tensor=False,
            max_chunk_size=SAMPLE_INFO_TENSOR_MAX_CHUNK_SIZE,
        )
        if htype == "list":
            extend_f = "extend_len"
            update_f = "update_len"
        else:
            extend_f = "extend_shape"
            update_f = "update_shape"
        self._link_tensors(
            tensor,
            shape_tensor,
            extend_f=extend_f,
            update_f=update_f,
            flatten_sequence=True,
        )

    def _create_sample_id_tensor(self, tensor: str):
        id_tensor = get_sample_id_tensor_key(tensor)
        self._create_tensor(
            id_tensor,
            hidden=True,
            create_id_tensor=False,
            create_sample_info_tensor=False,
            create_shape_tensor=False,
        )
        self._link_tensors(
            tensor,
            id_tensor,
            extend_f="extend_id",
            flatten_sequence=False,
        )

    def _create_sample_info_tensor(self, tensor: str):
        sample_info_tensor = get_sample_info_tensor_key(tensor)
        self._create_tensor(
            sample_info_tensor,
            htype="json",
            max_chunk_size=SAMPLE_INFO_TENSOR_MAX_CHUNK_SIZE,
            hidden=True,
            create_id_tensor=False,
            create_sample_info_tensor=False,
            create_shape_tensor=False,
        )
        self._link_tensors(
            tensor,
            sample_info_tensor,
            "extend_info",
            "update_info",
            flatten_sequence=True,
        )

    def _create_downsampled_tensor(
        self,
        tensor: str,
        htype: str,
        dtype: Union[str, np.dtype],
        sample_compression: str,
        chunk_compression: str,
        meta_kwargs: Dict[str, Any],
        downsampling_factor: int,
        number_of_layers: int,
    ):
        downsampled_tensor = get_downsampled_tensor_key(tensor, downsampling_factor)
        if number_of_layers == 1:
            downsampling = None
        else:
            downsampling = (downsampling_factor, number_of_layers - 1)
        meta_kwargs = meta_kwargs.copy()
        meta_kwargs.pop("is_link", None)
        new_tensor = self._create_tensor(
            downsampled_tensor,
            htype=htype,
            dtype=dtype,
            sample_compression=sample_compression,
            chunk_compression=chunk_compression,
            hidden=True,
            create_id_tensor=False,
            create_sample_info_tensor=False,
            create_shape_tensor=False,
            downsampling=downsampling,
            **meta_kwargs,
        )
        new_tensor.info.downsampling_factor = downsampling_factor
        self._link_tensors(
            tensor,
            downsampled_tensor,
            extend_f=f"extend_downsample",
            update_f=f"update_downsample",
            flatten_sequence=True,
        )

    def _hide_tensor(self, tensor: str):
        self._tensors()[tensor].meta.set_hidden(True)
        self.meta._hide_tensor(tensor)
        self.storage.maybe_flush()

    @invalid_view_op
    def delete_tensor(self, name: str, large_ok: bool = False):
        """Delete a tensor from the dataset.

        Examples:

            >>> ds.delete_tensor("images/cats")

        Args:
            name (str): The name of tensor to be deleted.
            large_ok (bool): Delete tensors larger than 1 GB. Disabled by default.

        Returns:
            None

        Raises:
            TensorDoesNotExistError: If tensor of name ``name`` does not exist in the dataset.
            TensorTooLargeToDelete: If the tensor is larger than 1 GB and ``large_ok`` is ``False``.
        """

        deeplake_reporter.feature_report(
            feature_name="delete_tensor",
            parameters={"name": name, "large_ok": large_ok},
        )

        return self._delete_tensor(name, large_ok)

    @invalid_view_op
    def _delete_tensor(self, name: str, large_ok: bool = False):
        auto_checkout(self)

        name = filter_name(name, self.group_index)
        key = self.version_state["tensor_names"].get(name)

        if not key:
            raise TensorDoesNotExistError(name)

        if not tensor_exists(key, self.storage, self.version_state["commit_id"]):
            raise TensorDoesNotExistError(name)

        if not self._is_root():
            return self.root._delete_tensor(name, large_ok)

        if not large_ok:
            chunk_engine = self.version_state["full_tensors"][key].chunk_engine
            size_approx = chunk_engine.num_samples * chunk_engine.min_chunk_size
            if size_approx > deeplake.constants.DELETE_SAFETY_SIZE:
                raise TensorTooLargeToDelete(name)

        with self:
            meta = self.meta
            key = self.version_state["tensor_names"].pop(name)
            if key not in meta.hidden_tensors:
                tensor_diff = Tensor(key, self).chunk_engine.commit_diff
                # if tensor was created in this commit, there's no diff for deleting it.
                if not tensor_diff.created:
                    self._dataset_diff.tensor_deleted(name)
            delete_tensor(key, self)
            self.version_state["full_tensors"].pop(key)
            ffw_dataset_meta(meta)
            meta.delete_tensor(name)

        for t_name in [
            func(name)
            for func in (
                get_sample_id_tensor_key,
                get_sample_info_tensor_key,
                get_sample_shape_tensor_key,
            )
        ]:
            t_key = self.meta.tensor_names.get(t_name)
            if t_key and tensor_exists(
                t_key, self.storage, self.version_state["commit_id"]
            ):
                self._delete_tensor(t_name, large_ok=True)

        self.storage.flush()

    @invalid_view_op
    def delete_group(self, name: str, large_ok: bool = False):
        """Delete a tensor group from the dataset.

        Examples:
            >>> ds.delete_group("images/dogs")

        Args:
            name (str): The name of tensor group to be deleted.
            large_ok (bool): Delete tensor groups larger than 1 GB. Disabled by default.

        Returns:
            None

        Raises:
            TensorGroupDoesNotExistError: If tensor group of name ``name`` does not exist in the dataset.
        """

        deeplake_reporter.feature_report(
            feature_name="delete_group",
            parameters={"name": name, "large_ok": large_ok},
        )

        return self._delete_group(name, large_ok)

    @invalid_view_op
    def _delete_group(self, name: str, large_ok: bool = False):
        auto_checkout(self)

        full_path = filter_name(name, self.group_index)

        if full_path not in self._groups:
            raise TensorGroupDoesNotExistError(name)

        if not self._is_root():
            return self.root._delete_group(full_path, large_ok)

        if not large_ok:
            size_approx = self[name].size_approx()
            if size_approx > deeplake.constants.DELETE_SAFETY_SIZE:
                logger.info(
                    f"Group {name} was too large to delete. Try again with large_ok=True."
                )
                return

        with self:
            meta = self.meta
            ffw_dataset_meta(meta)
            tensors = [
                posixpath.join(name, tensor)
                for tensor in self[name]._all_tensors_filtered(include_hidden=True)
            ]
            meta.delete_group(name)
            for tensor in tensors:
                key = self.version_state["tensor_names"].pop(tensor)
                if key not in meta.hidden_tensors:
                    tensor_diff = Tensor(key, self).chunk_engine.commit_diff
                    # if tensor was created in this commit, there's no diff for deleting it.
                    if not tensor_diff.created:
                        self._dataset_diff.tensor_deleted(name)
                delete_tensor(key, self)
                self.version_state["full_tensors"].pop(key)

        self.storage.maybe_flush()

    @invalid_view_op
    def create_tensor_like(
        self, name: str, source: "Tensor", unlink: bool = False
    ) -> "Tensor":
        """Copies the ``source`` tensor's meta information and creates a new tensor with it. No samples are copied, only the meta/info for the tensor is.

        Examples:
            >>> ds.create_tensor_like("cats", ds["images"])

        Args:
            name (str): Name for the new tensor.
            source (Tensor): Tensor who's meta/info will be copied. May or may not be contained in the same dataset.
            unlink (bool): Whether to unlink linked tensors.

        Returns:
            Tensor: New Tensor object.
        """

        deeplake_reporter.feature_report(
            feature_name="create_tensor_like",
            parameters={"name": name, "unlink": unlink},
        )

        info = source.info.__getstate__().copy()
        meta = source.meta.__getstate__().copy()
        if unlink:
            meta["is_link"] = False
        del meta["min_shape"]
        del meta["max_shape"]
        del meta["length"]
        del meta["version"]
        del meta["name"]
        del meta["links"]
        meta["dtype"] = np.dtype(meta["typestr"]) if meta["typestr"] else meta["dtype"]

        destination_tensor = self._create_tensor(
            name,
            verbose=False,
            create_id_tensor=bool(source._sample_id_tensor),
            create_shape_tensor=bool(source._sample_shape_tensor),
            create_sample_info_tensor=bool(source._sample_info_tensor),
            **meta,
        )
        destination_tensor.info.update(info)
        return destination_tensor

    def _rename_tensor(self, name, new_name):
        tensor = self[name]
        tensor.meta.name = new_name
        tensor.meta.is_dirty = True
        key = self.version_state["tensor_names"].pop(name)
        meta = self.meta
        if key not in meta.hidden_tensors:
            tensor_diff = tensor.chunk_engine.commit_diff
            # if tensor was created in this commit, tensor name has to be updated without adding it to diff.
            if not tensor_diff.created:
                self._dataset_diff.tensor_renamed(name, new_name)
        self.version_state["tensor_names"][new_name] = key
        ffw_dataset_meta(meta)
        meta.rename_tensor(name, new_name)

        for func in (
            get_sample_id_tensor_key,
            get_sample_info_tensor_key,
            get_sample_shape_tensor_key,
        ):
            t_old, t_new = map(func, (name, new_name))
            t_key = self.meta.tensor_names.get(t_old)
            if t_key and tensor_exists(
                t_key, self.storage, self.version_state["commit_id"]
            ):
                self._rename_tensor(t_old, t_new)

        return tensor

    def rename_tensor(self, name: str, new_name: str) -> "Tensor":
        """Renames tensor with name ``name`` to ``new_name``

        Args:
            name (str): Name of tensor to be renamed.
            new_name (str): New name of tensor.

        Returns:
            Tensor: Renamed tensor.

        Raises:
            TensorDoesNotExistError: If tensor of name ``name`` does not exist in the dataset.
            TensorAlreadyExistsError: Duplicate tensors are not allowed.
            TensorGroupAlreadyExistsError: Duplicate tensor groups are not allowed.
            InvalidTensorNameError: If ``new_name`` is in dataset attributes.
            RenameError: If ``new_name`` points to a group different from ``name``.
        """
        deeplake_reporter.feature_report(
            feature_name="rename_tensor",
            parameters={"name": name, "new_name": new_name},
        )

        auto_checkout(self)

        if name not in self._tensors():
            raise TensorDoesNotExistError(name)

        name = filter_name(name, self.group_index)
        new_name = filter_name(new_name, self.group_index)

        if posixpath.split(name)[0] != posixpath.split(new_name)[0]:
            raise RenameError("New name of tensor cannot point to a different group")

        if new_name in self.version_state["tensor_names"]:
            raise TensorAlreadyExistsError(new_name)

        if new_name in self._groups:
            raise TensorGroupAlreadyExistsError(new_name)

        new_tensor_name = posixpath.split(new_name)[1]
        if not new_tensor_name or new_tensor_name in dir(self):
            raise InvalidTensorNameError(new_name)

        tensor = self.root._rename_tensor(name, new_name)

        self.storage.maybe_flush()
        return tensor

    def rename_group(self, name: str, new_name: str) -> None:
        """Renames group with name ``name`` to ``new_name``

        Args:
            name (str): Name of group to be renamed.
            new_name (str): New name of group.

        Raises:
            TensorGroupDoesNotExistError: If tensor group of name ``name`` does not exist in the dataset.
            TensorAlreadyExistsError: Duplicate tensors are not allowed.
            TensorGroupAlreadyExistsError: Duplicate tensor groups are not allowed.
            InvalidTensorGroupNameError: If ``name`` is in dataset attributes.
            RenameError: If ``new_name`` points to a group different from ``name``.
        """

        deeplake_reporter.feature_report(
            feature_name="rename_group",
            parameters={"name": name, "new_name": new_name},
        )
        auto_checkout(self)

        name = filter_name(name, self.group_index)
        new_name = filter_name(new_name, self.group_index)

        if name not in self._groups:
            raise TensorGroupDoesNotExistError(name)

        if posixpath.split(name)[0] != posixpath.split(new_name)[0]:
            raise RenameError("Names does not match.")

        if new_name in self.version_state["tensor_names"]:
            raise TensorAlreadyExistsError(new_name)

        if new_name in self._groups:
            raise TensorGroupAlreadyExistsError(new_name)

        new_tensor_name = posixpath.split(new_name)[1]
        if not new_tensor_name or new_tensor_name in dir(self):
            raise InvalidTensorGroupNameError(new_name)

        meta = self.meta
        meta.rename_group(name, new_name)

        root = self.root
        for tensor in filter(
            lambda x: x.startswith(name),
            map(lambda y: y.meta.name or y.key, self.tensors.values()),
        ):
            root._rename_tensor(
                tensor,
                posixpath.join(new_name, posixpath.relpath(tensor, name)),
            )

        self.storage.maybe_flush()

    def __getattr__(self, key):
        try:
            return self.__getitem__(key)
        except TensorDoesNotExistError as ke:
            raise AttributeError(
                f"'{self.__class__}' object has no attribute '{key}'"
            ) from ke

    def __setattr__(self, name: str, value):
        if isinstance(value, (np.ndarray, np.generic)):
            raise TypeError(
                "Setting tensor attributes directly is not supported. To add a tensor, use the `create_tensor` method."
                + "To add data to a tensor, use the `append` and `extend` methods."
            )
        else:
            return super().__setattr__(name, value)

    def __iter__(self):
        dataset_read(self)
        for i in range(len(self)):
            yield self.__getitem__(
                i, is_iteration=not isinstance(self.index.values[0], list)
            )

    def _get_commit_id_for_address(self, address, version_state):
        if address in version_state["branch_commit_map"]:
            branch = address
            commit_id = version_state["branch_commit_map"][branch]
        elif address in version_state["commit_node_map"]:
            commit_id = address
        else:
            raise CheckoutError(
                f"Address {address} not found. Ensure the commit id / branch name is correct."
            )
        return commit_id

    def _load_version_info(self, address=None):
        """Loads data from version_control_file otherwise assume it doesn't exist and load all empty"""
        if self.version_state:
            return

        if address is None:
            address = "main"

        version_state = {}
        try:
            try:
                version_info = load_version_info(self.storage)
            except Exception as e:
                version_info = rebuild_version_info(self.storage)
                if version_info is None:
                    raise e
            version_state["branch_commit_map"] = version_info["branch_commit_map"]
            version_state["commit_node_map"] = version_info["commit_node_map"]

            commit_id = self._get_commit_id_for_address(address, version_state)

            version_state["commit_id"] = commit_id
            version_state["commit_node"] = version_state["commit_node_map"][commit_id]
            version_state["branch"] = version_state["commit_node"].branch
        except Exception as e:
            if isinstance(e, CheckoutError):
                raise e from None
            if address != "main":
                raise CheckoutError(
                    f"Address {address} not found. Ensure the commit id / branch name is correct."
                )
            branch = "main"
            version_state["branch"] = branch
            version_state["branch_commit_map"] = {}
            version_state["commit_node_map"] = {}
            # used to identify that this is the first commit so its data will not be in similar directory structure to the rest
            commit_id = FIRST_COMMIT_ID
            commit_node = CommitNode(branch, commit_id)
            version_state["commit_id"] = commit_id
            version_state["commit_node"] = commit_node
            version_state["branch_commit_map"][branch] = commit_id
            version_state["commit_node_map"][commit_id] = commit_node
        # keeps track of the full unindexed tensors
        version_state["full_tensors"] = {}
        version_state["tensor_names"] = {}
        self.__dict__["version_state"] = version_state

    def _load_link_creds(self):
        if self.link_creds is not None:
            return

        link_creds_key = get_dataset_linked_creds_key()
        try:
            data_bytes = self.storage[link_creds_key]
        except KeyError:
            data_bytes = None
        if data_bytes is None:
            link_creds = LinkCreds()
        else:
            link_creds = LinkCreds.frombuffer(data_bytes)
        self.link_creds = link_creds

    def regenerate_vdb_indexes(self):
        tensors = self.tensors

        for _, tensor in tensors.items():
            is_embedding = tensor.htype == "embedding"
            has_vdb_indexes = hasattr(tensor.meta, "vdb_indexes")
            try:
                vdb_index_ids_present = len(tensor.meta.vdb_indexes) > 0
            except AttributeError:
                vdb_index_ids_present = False

            if is_embedding and has_vdb_indexes and vdb_index_ids_present:
                tensor._regenerate_vdb_indexes()

    def _lock(self, err=False, verbose=True):
        if not self.is_head_node or not self._locking_enabled:
            return True
        storage = self.base_storage
        if storage.read_only and not self._locked_out:
            if err:
                raise ReadOnlyModeError()
            return False

        if isinstance(storage, tuple(_LOCKABLE_STORAGES)) and (
            not self.read_only or self._locked_out
        ):
            if not deeplake.constants.LOCK_LOCAL_DATASETS and isinstance(
                storage, LocalProvider
            ):
                return True
            try:
                # temporarily disable read only on base storage, to try to acquire lock, if exception, it will be again made readonly
                storage.disable_readonly()
                lock_dataset(
                    self,
                    lock_lost_callback=self._lock_lost_handler,
                )
            except LockedException as e:
                self._set_read_only(True, False)
                self.__dict__["_locked_out"] = True
                if err:
                    raise e
                if verbose and self.verbose:
                    always_warn(
                        "Checking out dataset in read only mode as another machine has locked this version for writing."
                    )
                return False
        return True

    def _unlock(self):
        unlock_dataset(self)

    def __del__(self):
        if self._view_base:
            view_id = self._view_id
            try:
                del self._view_base._commit_hooks[view_id]
            except KeyError:
                pass

            try:
                del self._view_base._checkout_hooks[view_id]
            except KeyError:
                pass

            try:
                del self._view_base._update_hooks[view_id]
            except KeyError:
                pass
        try:
            self._unlock()
        except Exception:  # python shutting down
            pass

    @spinner
    @invalid_view_op
    def commit(self, message: Optional[str] = None, allow_empty=False) -> str:
        """Stores a snapshot of the current state of the dataset.

        Args:
            message (str, Optional): Used to describe the commit.
            allow_empty (bool): If ``True``, commit even if there are no changes.

        Returns:
            str: the commit id of the saved commit that can be used to access the snapshot.

        Raises:
            Exception: If dataset is a filtered view.
            EmptyCommitError: if there are no changes and user does not forced to commit unchanged data.

        Note:
            - Commiting from a non-head node in any branch, will lead to an automatic checkout to a new branch.
            - This same behaviour will happen if new samples are added or existing samples are updated from a non-head node.
        """

        # do not store commit message
        deeplake_reporter.feature_report(
            feature_name="commit", parameters={"allow_empty": allow_empty}
        )

        if not allow_empty and not self.has_head_changes:
            raise EmptyCommitError(
                "There are no changes, commit is not done. Try again with allow_empty=True."
            )

        return self._commit(message, None, False)

    @spinner
    @invalid_view_op
    @suppress_iteration_warning
    def merge(
        self,
        target_id: str,
        conflict_resolution: Optional[str] = None,
        delete_removed_tensors: bool = False,
        force: bool = False,
    ):
        """Merges the target_id into the current dataset.

        Args:
            target_id (str): The commit_id or branch to merge.
            conflict_resolution (str, Optional):
                - The strategy to use to resolve merge conflicts.
                - Conflicts are scenarios where both the current dataset and the target id have made changes to the same sample/s since their common ancestor.
                - Must be one of the following
                    - None - this is the default value, will raise an exception if there are conflicts.
                    - "ours" - during conflicts, values from the current dataset will be used.
                    - "theirs" - during conflicts, values from target id will be used.
            delete_removed_tensors (bool): If ``True``, deleted tensors will be deleted from the dataset.
            force (bool):
                - Forces merge.
                - ``force=True`` will have these effects in the following cases of merge conflicts:
                    - If tensor is renamed on target but is missing from HEAD, renamed tensor will be registered as a new tensor on current branch.
                    - If tensor is renamed on both target and current branch, tensor on target will be registered as a new tensor on current branch.
                    - If tensor is renamed on target and a new tensor of the new name was created on the current branch, they will be merged.

        Raises:
            Exception: if dataset is a filtered view.
            ValueError: if the conflict resolution strategy is not one of the None, "ours", or "theirs".
        """

        deeplake_reporter.feature_report(
            feature_name="merge",
            parameters={
                "target_id": target_id,
                "conflict_resolution": conflict_resolution,
                "delete_removed_tensors": delete_removed_tensors,
                "force": force,
            },
        )

        if self._is_filtered_view:
            raise Exception(
                "Cannot perform version control operations on a filtered dataset view."
            )

        if conflict_resolution not in [None, "ours", "theirs"]:
            raise ValueError(
                f"conflict_resolution must be one of None, 'ours', or 'theirs'. Got {conflict_resolution}"
            )

        try_flushing(self)

        target_commit = target_id
        try:
            target_commit = self.version_state["branch_commit_map"][target_id]
        except KeyError:
            pass
        if isinstance(self.base_storage, tuple(_LOCKABLE_STORAGES)) and not (
            isinstance(self.base_storage, LocalProvider)
            and not deeplake.constants.LOCK_LOCAL_DATASETS
        ):
            lock_dataset(self, version=target_commit)
            locked = True
        else:
            locked = False
        self._initial_autoflush.append(self.storage.autoflush)
        self.storage.autoflush = False
        try:
            merge(self, target_id, conflict_resolution, delete_removed_tensors, force)
        finally:
            if locked:
                unlock_dataset(self, version=target_commit)
            self.storage.autoflush = self._initial_autoflush.pop()
            self.storage.maybe_flush()

    def _commit(
        self,
        message: Optional[str] = None,
        hash: Optional[str] = None,
        flush_version_control_info: bool = True,
        *,
        is_checkpoint: bool = False,
        total_samples_processed: int = 0,
    ) -> str:
        if self._is_filtered_view:
            raise Exception(
                "Cannot perform version control operations on a filtered dataset view."
            )

        try_flushing(self)

        self._initial_autoflush.append(self.storage.autoflush)
        self.storage.autoflush = False
        try:
            self._unlock()
            commit(
                self,
                message,
                hash,
                flush_version_control_info,
                is_checkpoint=is_checkpoint,
                total_samples_processed=total_samples_processed,
            )
            if not flush_version_control_info:
                self.__dict__["_vc_info_updated"] = True
            self._lock()
        finally:
            self.storage.autoflush = self._initial_autoflush.pop()
        self._info = None
        self._ds_diff = None
        [f() for f in list(self._commit_hooks.values())]
        self.maybe_flush()
        return self.commit_id  # type: ignore

    @invalid_view_op
    def checkout(
        self, address: str, create: bool = False, reset: bool = False
    ) -> Optional[str]:
        """Checks out to a specific commit_id or branch. If ``create = True``, creates a new branch with name ``address``.

        Args:
            address (str): The commit_id or branch to checkout to.
            create (bool): If ``True``, creates a new branch with name as address.
            reset (bool): If checkout fails due to a corrupted HEAD state of the branch, setting ``reset=True`` will
                          reset HEAD changes and attempt the checkout again.

        Returns:
            Optional[str]: The commit_id of the dataset after checkout.

        Raises:
            CheckoutError: If ``address`` could not be found.
            ReadOnlyModeError: If branch creation or reset is attempted in read-only mode.
            DatasetCorruptError: If checkout failed due to dataset corruption and ``reset`` is not ``True``.
            Exception: If the dataset is a filtered view.

        Examples:

            >>> ds = deeplake.empty("../test/test_ds")
            >>> ds.create_tensor("abc")
            Tensor(key='abc')
            >>> ds.abc.append([1, 2, 3])
            >>> first_commit = ds.commit()
            >>> ds.checkout("alt", create=True)
            'firstdbf9474d461a19e9333c2fd19b46115348f'
            >>> ds.abc.append([4, 5, 6])
            >>> ds.abc.numpy()
            array([[1, 2, 3],
                   [4, 5, 6]])
            >>> ds.checkout(first_commit)
            'firstdbf9474d461a19e9333c2fd19b46115348f'
            >>> ds.abc.numpy()
            array([[1, 2, 3]])

        Note:
            Checkout from a head node in any branch that contains uncommitted data will lead to an automatic commit before the checkout.
        """

        # do not store address
        deeplake_reporter.feature_report(
            feature_name="checkout",
            parameters={"create": create, "reset": reset},
        )

        try:
            ret = self._checkout(address, create, None, False)
            integrity_check(self)
            return ret
        except (ReadOnlyModeError, CheckoutError) as e:
            raise e from None
        except Exception as e:
            if create:
                raise e
            if not reset:
                if isinstance(e, DatasetCorruptError):
                    raise DatasetCorruptError(
                        message=e.message,
                        action="Try using `reset=True` to reset HEAD changes and load the previous commit.",
                        cause=e.__cause__,
                    )
                raise DatasetCorruptError(
                    "Exception occured (see Traceback). The branch you are checking out to maybe corrupted."
                    "Try using `reset=True` to reset HEAD changes and load the previous commit."
                    "This will delete all uncommitted changes on the branch you are trying to load."
                ) from e
            if self.read_only:
                raise ReadOnlyModeError("Cannot reset HEAD in read-only mode.")
            return reset_and_checkout(self, address, e)

    def _checkout(
        self,
        address: str,
        create: bool = False,
        hash: Optional[str] = None,
        verbose: bool = True,
        flush_version_control_info: bool = False,
    ) -> Optional[str]:
        if self._is_filtered_view:
            raise Exception(
                "Cannot perform version control operations on a filtered dataset view."
            )
        read_only = self._read_only
        if read_only and create:
            raise ReadOnlyModeError()
        try_flushing(self)
        self._initial_autoflush.append(self.storage.autoflush)
        self.storage.autoflush = False
        try:
            self._unlock()
            checkout(self, address, create, hash, flush_version_control_info)
            if not flush_version_control_info and create:
                self.__dict__["_vc_info_updated"] = True
        finally:
            self._set_read_only(read_only, err=True)
            self.storage.autoflush = self._initial_autoflush.pop()
        self._info = None
        self._ds_diff = None

        [f() for f in list(self._checkout_hooks.values())]

        commit_node = self.version_state["commit_node"]
        if self.verbose:
            warn_node_checkout(commit_node, create)
        if create:
            self.maybe_flush()
        return self.commit_id

    @invalid_view_op
    def delete_branch(self, name: str) -> None:
        """Deletes a specific branch. You cannot delete the branch currently checked out.

        Args:
            name (str): The branch to delete.

        Raises:
            CommitError: If ``branch`` could not be found.
            ReadOnlyModeError: If branch deletion is attempted in read-only mode.
            Exception: If you have have the given branch currently checked out.

        Examples:

            >>> ds = deeplake.empty("../test/test_ds")
            >>> ds.create_tensor("abc")
            Tensor(key='abc')
            >>> ds.abc.append([1, 2, 3])
            >>> first_commit = ds.commit()
            >>> ds.checkout("alt", create=True)
            'firstdbf9474d461a19e9333c2fd19b46115348f'
            >>> ds.abc.append([4, 5, 6])
            >>> ds.abc.numpy()
            array([[1, 2, 3],
                   [4, 5, 6]])
            >>> ds.checkout(first_commit)
            'firstdbf9474d461a19e9333c2fd19b46115348f'
            >>> ds.delete_branch("alt")
        """
        deeplake_reporter.feature_report(
            feature_name="branch_delete",
            parameters={},
        )

        self._delete_branch(name)
        integrity_check(self)

    def _delete_branch(self, name: str) -> None:
        if self._is_filtered_view:
            raise Exception(
                "Cannot perform version control operations on a filtered dataset view."
            )
        read_only = self._read_only
        if read_only:
            raise ReadOnlyModeError()
        try_flushing(self)
        self._initial_autoflush.append(self.storage.autoflush)
        self.storage.autoflush = False
        try:
            self._unlock()
            delete_branch(self, name)
        finally:
            self._set_read_only(read_only, err=True)
            self.storage.autoflush = self._initial_autoflush.pop()

    def log(self):
        """Displays the details of all the past commits."""

        deeplake_reporter.feature_report(feature_name="log", parameters={})

        commit_node = self.version_state["commit_node"]
        print("---------------\nDeep Lake Version Log\n---------------\n")
        print(f"Current Branch: {self.version_state['branch']}")
        if self.has_head_changes:
            print("** There are uncommitted changes on this branch.")
        print()
        while commit_node:
            if not commit_node.is_head_node:
                print(f"{commit_node}\n")
            commit_node = commit_node.parent

    def diff(
        self, id_1: Optional[str] = None, id_2: Optional[str] = None, as_dict=False
    ) -> Optional[Dict]:
        """Returns/displays the differences between commits/branches.

        For each tensor this contains information about the sample indexes that were added/modified as well as whether the tensor was created.

        Args:
            id_1 (str, Optional): The first commit_id or branch name.
            id_2 (str, Optional): The second commit_id or branch name.
            as_dict (bool, Optional): If ``True``, returns the diff as lists of commit wise dictionaries.

        Returns:
            Optional[Dict]

        Raises:
            ValueError: If ``id_1`` is None and ``id_2`` is not None.

        Note:
            - If both ``id_1`` and ``id_2`` are None, the differences between the current state and the previous commit will be calculated. If you're at the head of the branch, this will show the uncommitted changes, if any.
            - If only ``id_1`` is provided, the differences between the current state and id_1 will be calculated. If you're at the head of the branch, this will take into account the uncommitted changes, if any.
            - If only ``id_2`` is provided, a ValueError will be raised.
            - If both ``id_1`` and ``id_2`` are provided, the differences between ``id_1`` and ``id_2`` will be calculated.

        Note:
            A dictionary of the differences between the commits/branches is returned if ``as_dict`` is ``True``.
            The dictionary will always have 2 keys, "dataset" and "tensors". The values corresponding to these keys are detailed below:

                - If ``id_1`` and ``id_2`` are None, both the keys will have a single list as their value. This list will contain a dictionary describing changes compared to the previous commit.
                - If only ``id_1`` is provided, both keys will have a tuple of 2 lists as their value. The lists will contain dictionaries describing commitwise differences between commits. The 2 lists will range from current state and ``id_1`` to most recent common ancestor the commits respectively.
                - If only ``id_2`` is provided, a ValueError will be raised.
                - If both ``id_1`` and ``id_2`` are provided, both keys will have a tuple of 2 lists as their value. The lists will contain dictionaries describing commitwise differences between commits. The 2 lists will range from ``id_1`` and ``id_2`` to most recent common ancestor the commits respectively.

            ``None`` is returned if ``as_dict`` is ``False``.
        """

        deeplake_reporter.feature_report(
            feature_name="diff", parameters={"as_dict": str(as_dict)}
        )

        version_state, storage = self.version_state, self.storage
        res = get_changes_and_messages(version_state, storage, id_1, id_2)
        if as_dict:
            dataset_changes_1 = res[0]
            dataset_changes_2 = res[1]
            tensor_changes_1 = res[2]
            tensor_changes_2 = res[3]
            changes = {}
            if id_1 is None and id_2 is None:
                changes["dataset"] = dataset_changes_1
                changes["tensor"] = tensor_changes_1
                return changes
            changes["dataset"] = dataset_changes_1, dataset_changes_2
            changes["tensor"] = tensor_changes_1, tensor_changes_2
            return changes
        all_changes = get_all_changes_string(*res)
        print(all_changes)
        return None

    def _populate_meta(self, address: Optional[str] = None, verbose=True):
        """Populates the meta information for the dataset."""
        if address is None:
            commit_id = self._get_commit_id_for_address("main", self.version_state)
        else:
            commit_id = self._get_commit_id_for_address(address, self.version_state)

        if dataset_exists(self.storage, commit_id):
            load_meta(self)

        elif not self.storage.empty():
            # dataset does not exist, but the path was not empty
            raise PathNotEmptyException

        else:
            if self.read_only:
                # cannot create a new dataset when in read_only mode.
                raise CouldNotCreateNewDatasetException(self.path)
            meta = DatasetMeta()
            key = get_dataset_meta_key(self.version_state["commit_id"])
            self.version_state["meta"] = meta
            self.storage.register_deeplake_object(key, meta)
            self._register_dataset()
            self.flush()

    def _register_dataset(self):
        if not self.__dict__["org_id"]:
            self.org_id = os.environ.get(ENV_HUB_DEV_USERNAME)

    def _send_query_progress(self, *args, **kwargs):
        """overridden in DeepLakeCloudDataset"""

    def _send_compute_progress(self, *args, **kwargs):
        """overridden in DeepLakeCloudDataset"""

    def _send_pytorch_progress(self, *args, **kwargs):
        """overridden in DeepLakeCloudDataset"""

    def _send_filter_progress(self, *args, **kwargs):
        """overridden in DeepLakeCloudDataset"""

    def _send_commit_event(self, *args, **kwargs):
        """overridden in DeepLakeCloudDataset"""

    def _send_dataset_creation_event(self, *args, **kwargs):
        """overridden in DeepLakeCloudDataset"""

    def _send_branch_creation_event(self, *args, **kwargs):
        """overridden in DeepLakeCloudDataset"""

    def _send_branch_deletion_event(self, *args, **kwargs):
        """overridden in DeepLakeCloudDataset"""

    def _first_load_init(self):
        """overridden in DeepLakeCloudDataset"""

    @property
    def read_only(self):
        """Returns True if dataset is in read-only mode and False otherwise."""
        return self._read_only

    @property
    def is_head_node(self):
        """Returns True if the current commit is the head node of the branch and False otherwise."""
        commit_node = self.version_state["commit_node"]
        return not commit_node.children

    @property
    def has_head_changes(self):
        """Returns True if currently at head node and uncommitted changes are present."""
        return self.is_head_node and current_commit_has_change(
            self.version_state, self.storage
        )

    def _set_read_only(self, value: bool, err: bool):
        storage = self.storage
        self.__dict__["_read_only"] = value

        if value:
            storage.enable_readonly()
            if isinstance(storage, LRUCache) and storage.next_storage is not None:
                storage.next_storage.enable_readonly()
            self._unlock()
        else:
            try:
                locked = self._lock(err=err)
                if locked:
                    self.storage.disable_readonly()
                    if (
                        isinstance(storage, LRUCache)
                        and storage.next_storage is not None
                    ):
                        storage.next_storage.disable_readonly()
                else:
                    self.__dict__["_read_only"] = True
            except LockedException as e:
                self.__dict__["_read_only"] = True
                if err:
                    raise e

    @read_only.setter
    @invalid_view_op
    def read_only(self, value: bool):
        self._set_read_only(value, True)

    def pytorch(
        self,
        transform: Optional[Callable] = None,
        tensors: Optional[Sequence[str]] = None,
        num_workers: int = 1,
        batch_size: int = 1,
        drop_last: bool = False,
        collate_fn: Optional[Callable] = None,
        pin_memory: bool = False,
        shuffle: bool = False,
        buffer_size: int = 2048,
        use_local_cache: bool = False,
        progressbar: bool = False,
        return_index: bool = True,
        pad_tensors: bool = False,
        transform_kwargs: Optional[Dict[str, Any]] = None,
        decode_method: Optional[Dict[str, str]] = None,
        cache_size: int = 32 * MB,
        *args,
        **kwargs,
    ):
        """Converts the dataset into a pytorch Dataloader.

        Args:
            *args: Additional args to be passed to torch_dataset
            **kwargs: Additional kwargs to be passed to torch_dataset
            transform (Callable, Optional): Transformation function to be applied to each sample.
            tensors (List, Optional): Optionally provide a list of tensor names in the ordering that your training script expects. For example, if you have a dataset that has "image" and "label" tensors, if ``tensors=["image", "label"]``, your training script should expect each batch will be provided as a tuple of (image, label).
            num_workers (int): The number of workers to use for fetching data in parallel.
            batch_size (int): Number of samples per batch to load. Default value is 1.
            drop_last (bool): Set to True to drop the last incomplete batch, if the dataset size is not divisible by the batch size.
                if ``False`` and the size of dataset is not divisible by the batch size, then the last batch will be smaller. Default value is ``False``.
                Read torch.utils.data.DataLoader docs for more details.
            collate_fn (Callable, Optional): merges a list of samples to form a mini-batch of Tensor(s). Used when using batched loading from a map-style dataset.
                Read torch.utils.data.DataLoader docs for more details.
            pin_memory (bool): If ``True``, the data loader will copy Tensors into CUDA pinned memory before returning them. Default value is ``False``.
                Read torch.utils.data.DataLoader docs for more details.
            shuffle (bool): If ``True``, the data loader will shuffle the data indices. Default value is False. Details about how Deep Lake shuffles data can be found at `Shuffling in ds.pytorch() <https://docs.activeloop.ai/how-it-works/shuffling-in-ds.pytorch>`_
            buffer_size (int): The size of the buffer used to shuffle the data in MBs. Defaults to 2048 MB. Increasing the buffer_size will increase the extent of shuffling.
            use_local_cache (bool): If ``True``, the data loader will use a local cache to store data. The default cache location is ~/.activeloop/cache, but it can be changed by setting the ``LOCAL_CACHE_PREFIX`` environment variable. This is useful when the dataset can fit on the machine and we don't want to fetch the data multiple times for each iteration. Default value is ``False``
            progressbar (bool): If ``True``, tqdm will be wrapped around the returned dataloader. Default value is True.
            return_index (bool): If ``True``, the returned dataloader will have a key "index" that contains the index of the sample(s) in the original dataset. Default value is True.
            pad_tensors (bool): If ``True``, shorter tensors will be padded to the length of the longest tensor. Default value is False.
            transform_kwargs (optional, Dict[str, Any]): Additional kwargs to be passed to ``transform``.
            decode_method (Dict[str, str], Optional): A dictionary of decode methods for each tensor. Defaults to ``None``.

                - Supported decode methods are:

                    :'numpy': Default behaviour. Returns samples as numpy arrays.
                    :'tobytes': Returns raw bytes of the samples.
                    :'pil': Returns samples as PIL images. Especially useful when transformation use torchvision transforms, that
                            require PIL images as input. Only supported for tensors with ``sample_compression='jpeg'`` or ``'png'``.
            cache_size (int): The size of the cache per tensor in MBs. Defaults to max(maximum chunk size of tensor, 32 MB).

        ..
            # noqa: DAR101

        Returns:
            A torch.utils.data.DataLoader object.

        Raises:
            EmptyTensorError: If one or more tensors being passed to pytorch are empty.

        Note:
            Pytorch does not support uint16, uint32, uint64 dtypes. These are implicitly type casted to int32, int64 and int64 respectively.
            This spins up it's own workers to fetch data.
        """
        from deeplake.integrations import dataset_to_pytorch as to_pytorch

        deeplake_reporter.feature_report(
            feature_name="pytorch",
            parameters={
                "tensors": tensors,
                "num_workers": num_workers,
                "batch_size": batch_size,
                "drop_last": drop_last,
                "pin_memory": pin_memory,
                "shuffle": shuffle,
                "buffer_size": buffer_size,
                "use_local_cache": use_local_cache,
                "progressbar": progressbar,
                "return_index": return_index,
                "pad_tensors": pad_tensors,
                "decode_method": decode_method,
            },
        )

        if transform and transform_kwargs:
            transform = partial(transform, **transform_kwargs)

        dataloader = to_pytorch(
            self,
            *args,
            transform=transform,
            tensors=tensors,
            num_workers=num_workers,
            batch_size=batch_size,
            drop_last=drop_last,
            collate_fn=collate_fn,
            pin_memory=pin_memory,
            shuffle=shuffle,
            buffer_size=buffer_size,
            use_local_cache=use_local_cache,
            return_index=return_index,
            pad_tensors=pad_tensors,
            decode_method=decode_method,
            cache_size=cache_size,
            **kwargs,
        )

        if progressbar:
            dataloader = tqdm(dataloader, desc=self.path, total=len(self) // batch_size)
        dataset_read(self)
        return dataloader

    def dataloader(self, ignore_errors: bool = False):
        """Returns a :class:`~deeplake.enterprise.DeepLakeDataLoader` object. To use this, install deeplake with ``pip install deeplake[enterprise]``.

        Args:
            ignore_errors (bool): If ``True``, the data loader will ignore errors apperaing during dataloading otherwise it will collct the statistics and report appeard errors. Default value is ``False``

        Returns:
            ~deeplake.enterprise.DeepLakeDataLoader: A :class:`deeplake.enterprise.DeepLakeDataLoader` object.
        
        Examples:

            Creating a simple dataloader object which returns a batch of numpy arrays

            >>> import deeplake
            >>> ds_train = deeplake.load('hub://activeloop/fashion-mnist-train')
            >>> train_loader = ds_train.dataloader().numpy()
            >>> for i, data in enumerate(train_loader):
            ...     # custom logic on data
            ...     pass


            Creating dataloader with custom transformation and batch size

            >>> import deeplake
            >>> import torch
            >>> from torchvision import datasets, transforms, models
            >>> 
            >>> ds_train = deeplake.load('hub://activeloop/fashion-mnist-train')
            >>> tform = transforms.Compose([
            ...     transforms.ToPILImage(), # Must convert to PIL image for subsequent operations to run
            ...     transforms.RandomRotation(20), # Image augmentation
            ...     transforms.ToTensor(), # Must convert to pytorch tensor for subsequent operations to run
            ...     transforms.Normalize([0.5], [0.5]),
            ... ])
            ...
            >>> batch_size = 32
            >>> # create dataloader by chaining with transform function and batch size and returns batch of pytorch tensors
            >>> train_loader = ds_train.dataloader()\\
            ...     .transform({'images': tform, 'labels': None})\\
            ...     .batch(batch_size)\\
            ...     .shuffle()\\
            ...     .pytorch()
            ...
            >>> # loop over the elements
            >>> for i, data in enumerate(train_loader):
            ...     # custom logic on data
            ...     pass

            Creating dataloader and chaining with query

            >>> ds = deeplake.load('hub://activeloop/coco-train')
            >>> train_loader = ds_train.dataloader()\\
            ...     .query("(select * where contains(categories, 'car') limit 1000) union (select * where contains(categories, 'motorcycle') limit 1000)")\\
            ...     .pytorch()
            ...
            >>> # loop over the elements
            >>> for i, data in enumerate(train_loader):
            ...     # custom logic on data
            ...     pass

        """
        from deeplake.enterprise import dataloader

        deeplake_reporter.feature_report(feature_name="dataloader", parameters={})

        return dataloader(self, ignore_errors=ignore_errors)

    def filter(
        self,
        function: Union[Callable, str],
        num_workers: int = 0,
        scheduler: str = "threaded",
        progressbar: bool = True,
        save_result: bool = False,
        result_path: Optional[str] = None,
        result_ds_args: Optional[dict] = None,
    ):
        """Filters the dataset in accordance of filter function ``f(x: sample) -> bool``

        Args:
            function (Callable, str): Filter function that takes sample as argument and returns ``True`` / ``False``
                if sample should be included in result. Also supports simplified expression evaluations.
                See :class:`deeplake.core.query.query.DatasetQuery` for more details.
            num_workers (int): Level of parallelization of filter evaluations.
                0 indicates in-place for-loop evaluation, multiprocessing is used otherwise.
            scheduler (str): Scheduler to use for multiprocessing evaluation.
                "threaded" is default.
            progressbar (bool): Display progress bar while filtering. ``True`` is default.
            save_result (bool): If ``True``, result of the filter will be saved to a dataset asynchronously.
            result_path (Optional, str): Path to save the filter result. Only applicable if ``save_result`` is True.
            result_ds_args (Optional, dict): Additional args for result dataset. Only applicable if ``save_result`` is True.

        Returns:
            View of Dataset with elements that satisfy filter function.


        Example:
            Following filters are identical and return dataset view where all the samples have label equals to 2.

            >>> dataset.filter(lambda sample: sample.labels.numpy() == 2)
            >>> dataset.filter('labels == 2')
        """
        from deeplake.core.query import filter_dataset, query_dataset

        deeplake_reporter.feature_report(
            feature_name="filter",
            parameters={
                "num_workers": num_workers,
                "scheduler": scheduler,
                "progressbar": progressbar,
                "save_result": save_result,
            },
        )

        fn = query_dataset if isinstance(function, str) else filter_dataset
        ret = fn(
            self,
            function,
            num_workers=num_workers,
            scheduler=scheduler,
            progressbar=progressbar,
            save_result=save_result,
            result_path=result_path,
            result_ds_args=result_ds_args,
        )
        dataset_read(self)
        return ret

    def query(
        self,
        query_string: str,
        runtime: Optional[Dict] = None,
        return_data: bool = False,
    ):
        """Returns a sliced :class:`~deeplake.core.dataset.Dataset` with given query results. To use this, install deeplake with ``pip install deeplake[enterprise]``.

        It allows to run SQL like queries on dataset and extract results. See supported keywords and the Tensor Query Language documentation
        :ref:`here <tql>`.


        Args:
            query_string (str): An SQL string adjusted with new functionalities to run on the given :class:`~deeplake.core.dataset.Dataset` object
            runtime (Optional[Dict]): Runtime parameters for query execution. Supported keys: {"tensor_db": True or False}.
            return_data (bool): Defaults to ``False``. Whether to return raw data along with the view.

        Raises:
            ValueError: if ``return_data`` is True and runtime is not {"tensor_db": true}

        Returns:
            Dataset: A :class:`~deeplake.core.dataset.Dataset` object.

        Examples:

            Query from dataset all the samples with lables other than ``5``

            >>> import deeplake
            >>> ds = deeplake.load('hub://activeloop/fashion-mnist-train')
            >>> query_ds = ds.query("select * where labels != 5")

            Query from dataset first appeard ``1000`` samples where the ``categories`` is ``car`` and ``1000`` samples where the ``categories`` is ``motorcycle``

            >>> ds_train = deeplake.load('hub://activeloop/coco-train')
            >>> query_ds_train = ds_train.query("(select * where contains(categories, 'car') limit 1000) union (select * where contains(categories, 'motorcycle') limit 1000)")

        """

        deeplake_reporter.feature_report(
            feature_name="query",
            parameters={
                "query_string": query_string[0:100],
                "runtime": runtime,
            },
        )

        runtime = parse_runtime_parameters(self.path, runtime)
        if runtime["tensor_db"]:
            client = DeepLakeBackendClient(token=self._token)
            org_id, ds_name = self.path[6:].split("/")
            response = client.remote_query(org_id, ds_name, query_string)
            indices = response["indices"]
            view = self[indices]

            if return_data:
                data = response["data"]
                return view, data

            return view

        if return_data:
            raise ValueError(
                "`return_data` is only applicable when running queries using the Managed Tensor Database. Please specify `runtime = {'tensor_db': True}`"
            )

        from deeplake.enterprise import query

        return query(self, query_string)

    def sample_by(
        self,
        weights: Union[str, list, tuple],
        replace: Optional[bool] = True,
        size: Optional[int] = None,
    ):
        """Returns a sliced :class:`~deeplake.core.dataset.Dataset` with given weighted sampler applied.
        To use this, install deeplake with ``pip install deeplake[enterprise]``.

        Args:
            weights: (Union[str, list, tuple]): If it's string then tql will be run to calculate the weights based on the expression. list and tuple will be treated as the list of the weights per sample.
            replace: Optional[bool] If true the samples can be repeated in the result view. Defaults to ``True``
            size: Optional[int] The length of the result view. Defaults to length of the dataset.


        Returns:
            Dataset: A deeplake.Dataset object.

        Examples:

            Sample the dataset with ``labels == 5`` twice more than ``labels == 6``

            >>> from deeplake.experimental import query
            >>> ds = deeplake.load('hub://activeloop/fashion-mnist-train')
            >>> sampled_ds = ds.sample_by("max_weight(labels == 5: 10, labels == 6: 5)")

            Sample the dataset treating `labels` tensor as weights.

            >>> import deeplake
            >>> ds = deeplake.load('hub://activeloop/fashion-mnist-train')
            >>> sampled_ds = ds.sample_by("max_weight(labels == 5: 10, labels == 6: 5"))

            Sample the dataset with the given weights;

            >>> ds = deeplake.load('hub://activeloop/coco-train')
            >>> weights = list()
            >>> for i in range(len(ds)):
            ...     weights.append(i % 5)
            ...
            >>> sampled_ds = ds.sample_by(weights, replace=False)

        """
        from deeplake.enterprise import sample_by

        deeplake_reporter.feature_report(
            feature_name="sample_by",
            parameters={
                "replace": replace,
                "size": size,
            },
        )

        return sample_by(self, weights, replace, size)

    def _get_total_meta(self):
        """Returns tensor metas all together"""
        return {
            tensor_key: tensor_value.meta
            for tensor_key, tensor_value in self.version_state["full_tensors"].items()
        }

    def _set_derived_attributes(
        self, verbose: bool = True, address: Optional[str] = None
    ):
        """Sets derived attributes during init and unpickling."""
        if self.is_first_load:
            self.storage.autoflush = True
            self._load_version_info(address)
            self._load_link_creds()
            self._set_read_only(
                self._read_only, err=self._read_only_error
            )  # TODO: weird fix for dataset unpickling
            self._populate_meta(
                address, verbose
            )  # TODO: use the same scheme as `load_info`
            if self.index.is_trivial():
                self.index = Index.from_json(self.meta.default_index)
        elif not self._read_only:
            self._lock(verbose=verbose)  # for ref counting

        if not self.is_first_load and not self.group_index:
            self._reload_version_state()

        if not self.is_iteration:
            group_index = self.group_index
            group_filter = (
                lambda t: (not group_index or t.key.startswith(group_index + "/"))
                and t.key not in self.meta.hidden_tensors
            )
            group_tensors = filter(
                group_filter, self.version_state["full_tensors"].values()
            )
            max_tensor_length = max(map(len, group_tensors), default=0)
            self.index.validate(max_tensor_length)

    @property
    def info(self):
        """Returns the information about the dataset."""
        if self.group_index:
            raise GroupInfoNotSupportedError
        if self._info is None:
            path = get_dataset_info_key(self.version_state["commit_id"])
            self.__dict__["_info"] = load_info(path, self)  # type: ignore
        return self._info

    @info.setter
    def info(self, value):
        if isinstance(value, dict):
            info = self.info
            info.replace_with(value)
        else:
            raise TypeError("Info must be set with type Dict")

    @property
    def _dataset_diff(self):
        if self._ds_diff is None:
            self.__dict__["_ds_diff"] = load_dataset_diff(self)
        return self._ds_diff

    def tensorflow(
        self,
        tensors: Optional[Sequence[str]] = None,
        tobytes: Union[bool, Sequence[str]] = False,
        fetch_chunks: bool = True,
    ):
        """Converts the dataset into a tensorflow compatible format.

        See https://www.tensorflow.org/api_docs/python/tf/data/Dataset

        Args:
            tensors (List, Optional): Optionally provide a list of tensor names in the ordering that your training script expects. For example, if you have a dataset that has "image" and "label" tensors, if ``tensors=["image", "label"]``, your training script should expect each batch will be provided as a tuple of (image, label).
            tobytes (bool): If ``True``, samples will not be decompressed and their raw bytes will be returned instead of numpy arrays. Can also be a list of tensors, in which case those tensors alone will not be decompressed.
            fetch_chunks: See fetch_chunks argument in deeplake.core.tensor.Tensor.numpy()

        Returns:
            tf.data.Dataset object that can be used for tensorflow training.
        """
        deeplake_reporter.feature_report(
            feature_name="tensorflow",
            parameters={
                "tensors": tensors,
                "tobytes": tobytes,
                "fetch_chunks": fetch_chunks,
            },
        )

        dataset_read(self)
        return dataset_to_tensorflow(
            self, tensors=tensors, tobytes=tobytes, fetch_chunks=fetch_chunks
        )

    @spinner
    def flush(self):
        """Necessary operation after writes if caches are being used.
        Writes all the dirty data from the cache layers (if any) to the underlying storage.
        Here dirty data corresponds to data that has been changed/assigned and but hasn't yet been sent to the
        underlying storage.
        """
        self._flush_vc_info()
        self.storage.flush()

    def _flush_vc_info(self):
        if self._vc_info_updated:
            save_version_info(self.version_state, self.storage)
            for node in self.version_state["commit_node_map"].values():
                if node._info_updated:
                    save_commit_info(node, self.storage)
            self.__dict__["_vc_info_updated"] = False

    def clear_cache(self):
        """
        - Flushes (see :func:`Dataset.flush`) the contents of the cache layers (if any) and then deletes contents of all the layers of it.
        - This doesn't delete data from the actual storage.
        - This is useful if you have multiple datasets with memory caches open, taking up too much RAM.
        - Also useful when local cache is no longer needed for certain datasets and is taking up storage space.
        """
        if hasattr(self.storage, "clear_cache"):
            self.storage.clear_cache()

    def size_approx(self):
        """Estimates the size in bytes of the dataset.
        Includes only content, so will generally return an under-estimate.
        """
        tensors = self.version_state["full_tensors"].values()
        chunk_engines = [tensor.chunk_engine for tensor in tensors]
        size = sum(c.num_chunks * c.min_chunk_size for c in chunk_engines)
        for group in self._groups_filtered:
            size += self[group].size_approx()
        return size

    @invalid_view_op
    def rename(self, path: Union[str, pathlib.Path]):
        """Renames the dataset to `path`.

        Example:

            >>> ds = deeplake.load("hub://username/dataset")
            >>> ds.rename("hub://username/renamed_dataset")

        Args:
            path (str, pathlib.Path): New path to the dataset.

        Raises:
            RenameError: If ``path`` points to a different directory.
        """

        deeplake_reporter.feature_report(feature_name="rename", parameters={})

        path = convert_pathlib_to_string_if_needed(path)
        path = path.rstrip("/")
        if posixpath.split(path)[0] != posixpath.split(self.path)[0]:
            raise RenameError
        self.base_storage.rename(path)
        self.path = path

    @invalid_view_op
    def delete(self, large_ok=False):
        """Deletes the entire dataset from the cache layers (if any) and the underlying storage.
        This is an **IRREVERSIBLE** operation. Data once deleted can not be recovered.

        Args:
            large_ok (bool): Delete datasets larger than 1 GB. Defaults to ``False``.

        Raises:
            DatasetTooLargeToDelete: If the dataset is larger than 1 GB and ``large_ok`` is ``False``.
        """

        deeplake_reporter.feature_report(
            feature_name="delete", parameters={"large_ok": large_ok}
        )

        if hasattr(self, "_view_entry"):
            self._view_entry.delete()
            return
        if hasattr(self, "_vds"):
            self._vds.delete(large_ok=large_ok)
            return
        if not large_ok:
            size = self.size_approx()
            if size > deeplake.constants.DELETE_SAFETY_SIZE:
                raise DatasetTooLargeToDelete(self.path)

        self._unlock()

        # Clear out the associated index.
        tensor_dict = self.tensors
        for key, tensor in tensor_dict.items():
            if tensor.htype == "embedding" and hasattr(tensor.meta, "vdb_indexes"):
                indexes = tensor.meta.get_vdb_index_ids()
                for id in indexes:
                    tensor.delete_vdb_index(id)

        self.storage.clear()

    def summary(self, force: bool = False):
        """Prints a summary of the dataset.

        Args:
            force (bool): Dataset views with more than 10000 samples might take a long time to summarize. If `force=True`,
                the summary will be printed regardless. An error will be raised otherwise.

        Raises:
            ValueError: If the dataset view might take a long time to summarize and `force=False`
        """

        deeplake_reporter.feature_report(feature_name="summary", parameters={})

        if (
            not self.index.is_trivial()
            and self.max_len >= deeplake.constants.VIEW_SUMMARY_SAFE_LIMIT
            and not force
        ):
            raise ValueError(
                "Dataset views with more than 10000 samples might take a long time to summarize. Use `force=True` to override."
            )

        pretty_print = summary_dataset(self)

        print(self)
        print(pretty_print)

    def __str__(self):
        path_str = ""
        if self.path:
            path_str = f"path='{self.path}', "

        mode_str = ""
        if self.read_only:
            mode_str = f"read_only=True, "

        index_str = f"index={self.index}, "
        if self.index.is_trivial():
            index_str = ""

        group_index_str = (
            f"group_index='{self.group_index}', " if self.group_index else ""
        )

        return f"Dataset({path_str}{mode_str}{index_str}{group_index_str}tensors={self._all_tensors_filtered(include_hidden=False, include_disabled=False)})"

    __repr__ = __str__

    def _get_tensor_from_root(self, name: str) -> Optional[Tensor]:
        """Gets a tensor from the root dataset.
        Acesses storage only for the first call.
        """
        key = self.version_state["tensor_names"].get(name)
        return self.version_state["full_tensors"].get(key)

    def _has_group_in_root(self, name: str) -> bool:
        """Checks if a group exists in the root dataset.
        This is faster than checking ``if group in self._groups:``
        """
        return name in self.version_state["meta"].groups

    @property
    def token(self):
        """Get attached token of the dataset"""
        return self._token

    @property
    def _ungrouped_tensors(self) -> Dict[str, Tensor]:
        """Top level tensors in this group that do not belong to any sub groups"""
        return {
            posixpath.basename(k): self.version_state["full_tensors"][v]
            for k, v in self.version_state["tensor_names"].items()
            if posixpath.dirname(k) == self.group_index
        }

    def _all_tensors_filtered(
        self, include_hidden: bool = True, include_disabled=True
    ) -> List[str]:
        """Names of all tensors belonging to this group, including those within sub groups"""
        hidden_tensors = self.meta.hidden_tensors
        tensor_names = self.version_state["tensor_names"]
        enabled_tensors = self.enabled_tensors
        return [
            posixpath.relpath(t, self.group_index)
            for t in tensor_names
            if (not self.group_index or t.startswith(self.group_index + "/"))
            and (include_hidden or tensor_names[t] not in hidden_tensors)
            and (include_disabled or enabled_tensors is None or t in enabled_tensors)
        ]

    def _tensors(
        self, include_hidden: bool = True, include_disabled=True
    ) -> Dict[str, Tensor]:
        """All tensors belonging to this group, including those within sub groups. Always returns the sliced tensors."""
        version_state = self.version_state
        index = self.index
        group_index = self.group_index
        all_tensors = self._all_tensors_filtered(include_hidden, include_disabled)
        return {
            t: version_state["full_tensors"][
                version_state["tensor_names"][posixpath.join(group_index, t)]
            ][index]
            for t in all_tensors
        }

    @property
    def tensors(self) -> Dict[str, Tensor]:
        """All tensors belonging to this group, including those within sub groups. Always returns the sliced tensors."""
        return self._tensors(include_hidden=False, include_disabled=False)

    @property
    def branches(self):
        """Lists all the branches of the dataset.

        Returns:
            List of branches.
        """
        return list(self.version_state["branch_commit_map"])

    @property
    def commits(self) -> List[Dict]:
        """Lists all the commits leading to the current dataset state.

        Returns:
            List of dictionaries containing commit information.
        """
        commits = []
        commit_node = self.version_state["commit_node"]
        while commit_node:
            if not commit_node.is_head_node:
                commit_info = {
                    "commit": commit_node.commit_id,
                    "author": commit_node.commit_user_name,
                    "time": str(commit_node.commit_time)[:-7],
                    "message": commit_node.commit_message,
                }
                commits.append(commit_info)
            commit_node = commit_node.parent
        return commits

    def get_commit_details(self, commit_id) -> Dict:
        """Get details of a particular commit.

        Args:
            commit_id (str): commit id of the commit.

        Returns:
            Dict: Dictionary of details with keys - ``commit``, ``author``, ``time``, ``message``.

        Raises:
            KeyError: If given ``commit_id`` is was not found in the dataset.
        """
        commit_node: CommitNode = self.version_state["commit_node_map"].get(commit_id)
        if commit_node is None:
            raise KeyError(f"Commit {commit_id} not found in dataset.")

        time = str(commit_node.commit_time)[:-7] if commit_node.commit_time else None
        return {
            "commit": commit_node.commit_id,
            "author": commit_node.commit_user_name,
            "time": time,
            "message": commit_node.commit_message,
        }

    @property
    def _groups(self) -> List[str]:
        """Names of all groups in the root dataset"""
        return self.meta.groups  # type: ignore

    @property
    def _groups_filtered(self) -> List[str]:
        """Names of all sub groups in this group"""
        groups_filtered = []
        for g in self._groups:
            dirname, basename = posixpath.split(g)
            if dirname == self.group_index:
                groups_filtered.append(basename)
        return groups_filtered

    @property
    def groups(self) -> Dict[str, "Dataset"]:
        """All sub groups in this group"""
        return {g: self[g] for g in self._groups_filtered}

    @property
    def commit_id(self) -> Optional[str]:
        """The lasted committed commit id of the dataset. If there are no commits, this returns ``None``."""
        commit_node = self.version_state["commit_node"]
        if not commit_node.is_head_node:
            return commit_node.commit_id

        parent = commit_node.parent

        if parent is None:
            return None
        else:
            return parent.commit_id

    @property
    def pending_commit_id(self) -> str:
        """The commit_id of the next commit that will be made to the dataset.
        If you're not at the head of the current branch, this will be the same as the commit_id.
        """
        return self.version_state["commit_id"]

    @property
    def branch(self) -> str:
        """The current branch of the dataset"""
        return self.version_state["branch"]

    def _is_root(self) -> bool:
        return not self.group_index

    @property
    def parent(self):
        """Returns the parent of this group. Returns None if this is the root dataset."""
        if self._is_root():
            return None
        autoflush = self.storage.autoflush
        ds = self.__class__(
            storage=self.storage,
            index=self.index,
            group_index=posixpath.dirname(self.group_index),
            read_only=self.read_only,
            public=self.public,
            token=self._token,
            verbose=self.verbose,
            version_state=self.version_state,
            path=self.path,
            link_creds=self.link_creds,
            libdeeplake_dataset=self.libdeeplake_dataset,
        )
        self.storage.autoflush = autoflush
        return ds

    @property
    def root(self):
        """Returns the root dataset of a group."""
        if self._is_root():
            return self
        autoflush = self.storage.autoflush
        ds = self.__class__(
            storage=self.storage,
            index=self.index,
            group_index="",
            read_only=self.read_only,
            public=self.public,
            token=self._token,
            verbose=self.verbose,
            version_state=self.version_state,
            path=self.path,
            link_creds=self.link_creds,
            view_base=self._view_base,
            libdeeplake_dataset=self.libdeeplake_dataset,
        )
        self.storage.autoflush = autoflush
        return ds

    @property
    def no_view_dataset(self):
        """Returns the same dataset without slicing."""
        if self.index is None or self.index.is_trivial():
            return self
        return self.__class__(
            storage=self.storage,
            index=None,
            group_index=self.group_index,
            read_only=self.read_only,
            public=self.public,
            token=self._token,
            verbose=False,
            version_state=self.version_state,
            path=self.path,
            link_creds=self.link_creds,
            pad_tensors=self._pad_tensors,
            enabled_tensors=self.enabled_tensors,
            libdeeplake_dataset=self.libdeeplake_dataset,
        )

    def _create_group(self, name: str) -> "Dataset":
        """Internal method used by `create_group` and `create_tensor`."""
        meta: DatasetMeta = self.version_state["meta"]
        if not name or name in dir(self):
            raise InvalidTensorGroupNameError(name)
        fullname = name
        while name:
            if name in self.version_state["full_tensors"]:
                raise TensorAlreadyExistsError(name)
            meta.add_group(name)
            name, _ = posixpath.split(name)
        return self[fullname]

    def create_group(self, name: str, exist_ok=False) -> "Dataset":
        """Creates a tensor group. Intermediate groups in the path are also created.

        Args:
            name: The name of the group to create.
            exist_ok: If ``True``, the group is created if it does not exist. If ``False``, an error is raised if the group already exists.
                Defaults to ``False``.

        Returns:
            The created group.

        Raises:
            TensorGroupAlreadyExistsError: If the group already exists and ``exist_ok`` is False.

        Examples:

            >>> ds.create_group("images")
            >>> ds['images'].create_tensor("cats")

            >>> ds.create_groups("images/jpg/cats")
            >>> ds["images"].create_tensor("png")
            >>> ds["images/jpg"].create_group("dogs")
        """

        deeplake_reporter.feature_report(
            feature_name="create_group",
            parameters={
                "name": name,
                "exist_ok": exist_ok,
            },
        )

        full_name = filter_name(name, self.group_index)
        if full_name in self._groups:
            if not exist_ok:
                raise TensorGroupAlreadyExistsError(name)
            return self[name]

        return self.root._create_group(full_name)

    def rechunk(
        self,
        tensors: Optional[Union[str, List[str]]] = None,
        num_workers: int = 0,
        scheduler: str = "threaded",
        progressbar: bool = True,
    ):
        """Rewrites the underlying chunks to make their sizes optimal.
        This is usually needed in cases where a lot of updates have been made to the data.

        Args:
            tensors (str, List[str], Optional): Name/names of the tensors to rechunk.
                If None, all tensors in the dataset are rechunked.
            num_workers (int): The number of workers to use for rechunking. Defaults to 0. When set to 0, it will always use serial processing, irrespective of the scheduler.
            scheduler (str): The scheduler to be used for rechunking. Supported values include: 'serial', 'threaded', 'processed' and 'ray'.
                Defaults to 'threaded'.
            progressbar (bool): Displays a progress bar If ``True`` (default).
        """

        if tensors is None:
            tensors = list(self.tensors)
        elif isinstance(tensors, str):
            tensors = [tensors]

        # identity function that rechunks
        @deeplake.compute
        def rechunking(sample_in, samples_out):
            for tensor in tensors:
                samples_out[tensor].extend(sample_in[tensor])

        rechunking().eval(
            self,
            num_workers=num_workers,
            scheduler=scheduler,
            progressbar=progressbar,
            skip_ok=True,
            extend_only=True,
            disable_label_sync=True,
            disable_rechunk=True,
        )

    # the below methods are used by cloudpickle dumps
    def __origin__(self):
        return None

    def __values__(self):
        return None

    def __type__(self):
        return None

    def __union_params__(self):
        return None

    def __tuple_params__(self):
        return None

    def __result__(self):
        return None

    def __args__(self):
        return None

    def __bool__(self):
        return True

    def _append_or_extend(
        self,
        sample: Dict[str, Any],
        extend: bool = False,
        skip_ok: bool = False,
        append_empty: bool = False,
        index_regeneration: bool = True,
    ):
        """Append or extend samples to mutliple tensors at once. This method expects all tensors being updated to be of the same length.

        Args:
            extend (bool): Extends if True. Appends if False.
            sample (dict): Dictionary with tensor names as keys and samples as values.
            skip_ok (bool): Skip tensors not in ``sample`` if set to ``True``.
            append_empty (bool): Append empty samples to tensors not specified in ``sample`` if set to ``True``. If True, ``skip_ok`` is ignored.
            index_regeneration (bool): VDB Index regeneration will occur by default.

        Raises:
            KeyError: If any tensor in the dataset is not a key in ``sample`` and ``skip_ok`` is ``False``.
            TensorDoesNotExistError: If tensor in ``sample`` does not exist.
            ValueError: If all tensors being updated are not of the same length.
            NotImplementedError: If an error occurs while writing tiles.
            Exception: Error while attempting to rollback appends.
            SampleAppendingError: Error that occurs when someone tries to append a tensor value directly to the dataset without specifying tensor name.

        Examples:

            >>> ds = deeplake.empty("../test/test_ds")
            >>> ds.create_tensor('data')
            Tensor(key='data')
            >>> ds.create_tensor('labels')
            Tensor(key='labels')
            >>> ds.append({"data": [1, 2, 3, 4], "labels":[0, 1, 2, 3]})

        """
        tensors = self.tensors
        if isinstance(sample, Dataset):
            sample = sample.tensors
        if not isinstance(sample, dict):
            raise SampleAppendingError()

        skipped_tensors = [k for k in tensors if k not in sample]
        if skipped_tensors and not skip_ok and not append_empty:
            raise KeyError(
                f"Required tensors not provided: {skipped_tensors}. Pass either `skip_ok=True` to skip tensors or `append_empty=True` to append empty samples to unspecified tensors."
            )
        for k in sample:
            if k not in tensors:
                raise TensorDoesNotExistError(k)
        tensors_to_check_length = tensors if append_empty else sample
        if len(set(map(len, (tensors[k] for k in tensors_to_check_length)))) != 1:
            raise ValueError(
                "When appending using Dataset.append or Dataset.extend, all tensors being updated are expected to have the same length."
            )
        if extend:
            sample_lens = set(map(len, sample.values()))
            if sample_lens == {0}:
                return
            if len(sample_lens) > 1 and not append_empty:
                raise ValueError(
                    "All tensors have to be extended to the same length. Specify `append_empty=True` to pad tensors receiving fewer samples."
                )
            max_len = max(sample_lens)
        [f() for f in list(self._update_hooks.values())]
        tensors_appended = []
        with self:
            for k in tensors:
                extend_extra_nones = 0
                if k in sample:
                    v = sample[k]
                    if extend:
                        extend_extra_nones = max(max_len - len(v), 0)
                else:
                    if skip_ok:
                        continue
                    else:
                        if extend:
                            v = [None] * max_len
                        else:
                            v = None
                try:
                    tensor = tensors[k]
                    enc = tensor.chunk_engine.chunk_id_encoder
                    num_chunks = enc.num_chunks
                    if extend:
                        tensor.extend(v)
                        if extend_extra_nones:
                            tensor.extend([None] * extend_extra_nones)
                    else:
                        tensor.append(v)
                    tensors_appended.append(k)


                except Exception as e:
                    if extend:
                        raise NotImplementedError(
                            "Unable to recover from error while extending multiple tensors with numpy arrays."
                        )
                    new_num_chunks = enc.num_chunks
                    num_chunks_added = new_num_chunks - num_chunks
                    if num_chunks_added > 1:
                        # This is unlikely to happen, i.e the sample passed the validation
                        # steps and tiling but some error occured while writing tiles to chunks
                        raise NotImplementedError(
                            "Unable to recover from error while writing tiles."
                        ) from e
                    elif num_chunks_added == 1:
                        enc._encoded = enc._encoded[:-1]
                    for k in tensors_appended:
                        try:
                            self[k].pop()
                        except Exception as e2:
                            raise Exception(
                                "Error while attempting to rollback appends"
                            ) from e2
                    # Regenerate Index.
                    if index_regeneration:
                        self.regenerate_vdb_indexes()
                    raise e
            # Regenerate Index.
            if index_regeneration:
                self.regenerate_vdb_indexes()

    def extend(
        self,
        samples: Dict[str, Any],
        skip_ok: bool = False,
        append_empty: bool = False,
        ignore_errors: bool = False,
<<<<<<< HEAD
        index_regeneration = True,
=======
        progressbar: bool = False,
>>>>>>> 54c61496
    ):
        """Appends multiple rows of samples to mutliple tensors at once. This method expects all tensors being updated to be of the same length.

        Args:
            samples (Dict[str, Any]): Dictionary with tensor names as keys and samples as values.
            skip_ok (bool): Skip tensors not in ``samples`` if set to True.
            append_empty (bool): Append empty samples to tensors not specified in ``sample`` if set to ``True``. If True, ``skip_ok`` is ignored.
            ignore_errors (bool): Skip samples that cause errors while extending, if set to ``True``.
<<<<<<< HEAD
            index_regeneration (bool): Regenerate VDB indexes when base data is modified.
=======
            progressbar (bool): Displays a progress bar if set to ``True``.
>>>>>>> 54c61496

        Raises:
            KeyError: If any tensor in the dataset is not a key in ``samples`` and ``skip_ok`` is ``False``.
            TensorDoesNotExistError: If tensor in ``samples`` does not exist.
            ValueError: If all tensors being updated are not of the same length.
            NotImplementedError: If an error occurs while writing tiles.
            Exception: Error while attempting to rollback appends.
        """
        extend = False
        if isinstance(samples, Dataset):
            samples = samples.tensors
            extend = True
        elif set(map(type, samples.values())) == {np.ndarray}:
            extend = True
        if not samples:
            return
        n = len(samples[next(iter(samples.keys()))])
        for v in samples.values():
            if len(v) != n:
                sizes = {k: len(v) for (k, v) in samples.items()}
                raise ValueError(
                    f"Incoming samples are not of equal lengths. Incoming sample sizes: {sizes}"
                )
        [f() for f in list(self._update_hooks.values())]
        if extend:
            if ignore_errors:
                warnings.warn(
                    "`ignore_errors` argument will be ignored while extending with numpy arrays or tensors."
                )
            return self._append_or_extend(
                samples, extend=True, skip_ok=skip_ok, append_empty=append_empty, index_regeneration=index_regeneration,
            )
        with self:
            if progressbar:
                indices = tqdm(range(n))
            else:
                indices = range(n)
            for i in indices:
                try:
                    self.append(
                        {k: v[i] for k, v in samples.items()},
                        skip_ok=skip_ok,
                        append_empty=append_empty,
                        index_regeneration=index_regeneration,
                    )
                except Exception as e:
                    if ignore_errors:
                        continue
                    else:
                        raise e

    @invalid_view_op
    def append(
            self,
            sample: Dict[str, Any],
            skip_ok: bool = False,
            append_empty: bool = False,
            index_regeneration: bool = True,
    ):
        """Append samples to mutliple tensors at once. This method expects all tensors being updated to be of the same length.

        Args:
            sample (dict): Dictionary with tensor names as keys and samples as values.
            skip_ok (bool): Skip tensors not in ``sample`` if set to ``True``.
            append_empty (bool): Append empty samples to tensors not specified in ``sample`` if set to ``True``. If True, ``skip_ok`` is ignored.
            index_regeneration (bool): VDB Index regeneration will happen by default.

        Raises:
            KeyError: If any tensor in the dataset is not a key in ``sample`` and ``skip_ok`` is ``False``.
            TensorDoesNotExistError: If tensor in ``sample`` does not exist.
            ValueError: If all tensors being updated are not of the same length.
            NotImplementedError: If an error occurs while writing tiles.
            Exception: Error while attempting to rollback appends.
            SampleAppendingError: Error that occurs when someone tries to append a tensor value directly to the dataset without specifying tensor name.

        Examples:

            >>> ds = deeplake.empty("../test/test_ds")
            >>> ds.create_tensor('data')
            Tensor(key='data')
            >>> ds.create_tensor('labels')
            Tensor(key='labels')
            >>> ds.append({"data": [1, 2, 3, 4], "labels":[0, 1, 2, 3]})

        """
        self._append_or_extend(
            sample, extend=False, skip_ok=skip_ok, append_empty=append_empty, index_regeneration=index_regeneration,
        )

    def update(self, sample: Dict[str, Any]):
        """Update existing samples in the dataset with new values.

        Examples:

            >>> ds[0].update({"images": deeplake.read("new_image.png"), "labels": 1})

            >>> new_images = [deeplake.read(f"new_image_{i}.png") for i in range(3)]
            >>> ds[:3].update({"images": new_images, "labels": [1, 2, 3]})

        Args:
            sample (dict): Dictionary with tensor names as keys and samples as values.

        Raises:
            ValueError: If partial update of a sample is attempted.
            Exception: Error while attempting to rollback updates.
        """
        if len(self.index) > 1:
            raise ValueError(
                "Cannot make partial updates to samples using `ds.update`. Use `ds.tensor[index] = value` instead."
            )

        def get_sample_from_engine(
            engine, idx, is_link, compression, dtype, decompress
        ):
            # tiled data will always be decompressed
            decompress = decompress or engine._is_tiled_sample(idx)
            if is_link:
                creds_key = engine.creds_key(idx)
                item = engine.get_path(idx)
                return LinkedSample(item, creds_key)
            item = engine.get_single_sample(idx, self.index, decompress=decompress)
            shape = engine.read_shape_for_sample(idx)
            return engine._get_sample_object(
                item, shape, compression, dtype, decompress
            )

        # remove update hooks from view base so that the view is not invalidated
        if self._view_base:
            saved_update_hooks = self._view_base._update_hooks
            self._view_base._update_hooks = {}
        idx = self.index.values[0].value
        with self:
            saved = defaultdict(list)
            try:
                for k, v in sample.items():
                    tensor_meta = self[k].meta
                    dtype = tensor_meta.dtype
                    sample_compression = tensor_meta.sample_compression
                    chunk_compression = tensor_meta.chunk_compression

                    compression = sample_compression or chunk_compression

                    engine = self[k].chunk_engine

                    decompress = chunk_compression is not None or engine.is_text_like

                    for idx in self.index.values[0].indices(self[k].num_samples):
                        if tensor_meta.is_sequence:
                            old_sample = []
                            for i in range(*engine.sequence_encoder[idx]):
                                item = get_sample_from_engine(
                                    engine,
                                    i,
                                    tensor_meta.is_link,
                                    compression,
                                    dtype,
                                    decompress,
                                )
                                old_sample.append(item)
                        else:
                            old_sample = get_sample_from_engine(
                                engine,
                                idx,
                                tensor_meta.is_link,
                                compression,
                                dtype,
                                decompress,
                            )

                        saved[k].append(old_sample)

                    self[k] = v
                # Regenerate Index
                self.regenerate_vdb_indexes()

            except Exception as e:
                for k, v in saved.items():
                    # squeeze
                    if len(v) == 1:
                        v = v[0]
                    try:
                        self[k] = v
                    except Exception as e2:
                        raise Exception(
                            "Error while attempting to rollback updates"
                        ) from e2
                # in case of error, regenerate index again to avoid index corruption
                self.regenerate_vdb_indexes()
                raise e
            finally:
                # restore update hooks
                if self._view_base:
                    self._view_base._update_hooks = saved_update_hooks

    def _view_hash(self) -> str:
        """Generates a unique hash for a filtered dataset view."""
        return hash_inputs(
            self.path,
            *[e.value for e in self.index.values],
            self.pending_commit_id,
            getattr(self, "_query", None),
            getattr(self, "_tql_query", None),
        )

    def _get_view_info(
        self,
        id: Optional[str] = None,
        message: Optional[str] = None,
        copy: bool = False,
    ):
        if self.has_head_changes:
            raise DatasetViewSavingError(
                "HEAD node has uncommitted changes. Commit them before saving views."
            )
        commit_id = self.commit_id
        tm = getattr(self, "_created_at", time())
        id = self._view_hash() if id is None else id
        info = {
            "id": id,
            "virtual-datasource": not copy,
            "source-dataset": self.path,
            "source-dataset-version": commit_id,
            "created_at": tm,
        }
        if message is not None:
            info["message"] = message
        query = getattr(self, "_query", None)
        if query:
            info["query"] = query
            info["source-dataset-index"] = getattr(self, "_source_ds_idx", None)
        tql_query = getattr(self, "_tql_query", None)
        if tql_query:
            info["tql_query"] = tql_query
            info["source-dataset-index"] = getattr(self, "_source_ds_idx", None)
        return info

    def _lock_queries_json(self):
        class _LockQueriesJson:
            def __enter__(self2):
                storage = self.base_storage
                self2.storage_read_only = storage.read_only
                if self._locked_out:
                    # Ignore storage level lock since we have file level lock
                    storage.read_only = False
                lock = Lock(storage, get_queries_lock_key())
                lock.acquire(timeout=10)
                self2.lock = lock

            def __exit__(self2, *_, **__):
                self2.lock.release()
                self.base_storage.read_only = self2.storage_read_only

        return _LockQueriesJson()

    def _write_queries_json(self, data: dict):
        read_only = self.base_storage.read_only
        self.base_storage.disable_readonly()
        try:
            self.base_storage[get_queries_key()] = json.dumps(data).encode("utf-8")
        finally:
            if read_only:
                self.base_storage.enable_readonly()

    def _append_to_queries_json(self, info: dict):
        with self._lock_queries_json():
            qjson = self._read_queries_json()
            idx = None
            for i in range(len(qjson)):
                if qjson[i]["id"] == info["id"]:
                    idx = i
                    break
            if idx is None:
                qjson.append(info)
            else:
                qjson[idx] = info
            self._write_queries_json(qjson)

    def _read_queries_json(self) -> list:
        try:
            return json.loads(self.base_storage[get_queries_key()].decode("utf-8"))
        except KeyError:
            return []

    def _read_view_info(self, id: str):
        for info in self._read_queries_json():
            if info["id"] == id:
                return info
        raise KeyError(f"View with id {id} not found.")

    def _write_vds(
        self,
        vds,
        info: dict,
        copy: Optional[bool] = False,
        tensors: Optional[List[str]] = None,
        num_workers: Optional[int] = 0,
        scheduler: str = "threaded",
        ignore_errors: bool = False,
        unlink=True,
    ):
        """Writes the indices of this view to a vds."""
        vds._allow_view_updates = True
        try:
            with vds:
                if copy:
                    self._copy(
                        vds,
                        tensors=tensors,
                        num_workers=num_workers,
                        scheduler=scheduler,
                        unlink=unlink,
                        create_vds_index_tensor=True,
                        ignore_errors=ignore_errors,
                    )
                else:
                    vds.create_tensor(
                        "VDS_INDEX",
                        dtype="uint64",
                        create_shape_tensor=False,
                        create_id_tensor=False,
                        create_sample_info_tensor=False,
                    ).extend(
                        np.array(
                            tuple(self.index.values[0].indices(self.num_samples)),
                            dtype="uint64",
                        ),
                        progressbar=True,
                    )
                    info["first-index-subscriptable"] = self.index.subscriptable_at(0)
                    if len(self.index) > 1:
                        info["sub-sample-index"] = Index(
                            self.index.values[1:]
                        ).to_json()
                vds.info.update(info)
        finally:
            try:
                delattr(vds, "_allow_view_updates")
            except AttributeError:  # Attribute already deleted by _copy()
                pass

    def _save_view_in_subdir(
        self,
        id: Optional[str],
        message: Optional[str],
        copy: bool,
        tensors: Optional[List[str]],
        num_workers: int,
        scheduler: str,
        ignore_errors: bool,
    ):
        """Saves this view under ".queries" sub directory of same storage."""
        info = self._get_view_info(id, message, copy)
        hash = info["id"]
        path = f".queries/{hash}"
        vds = self._sub_ds(path, empty=True, verbose=False)
        self._write_vds(vds, info, copy, tensors, num_workers, scheduler, ignore_errors)
        self._append_to_queries_json(info)
        return vds

    def _save_view_in_path(
        self,
        path: str,
        id: Optional[str],
        message: Optional[str],
        copy: bool,
        tensors: Optional[List[str]],
        num_workers: int,
        scheduler: str,
        ignore_errors: bool,
        **ds_args,
    ):
        """Saves this view at a given dataset path"""
        if os.path.abspath(path) == os.path.abspath(self.path):
            raise DatasetViewSavingError("Rewriting parent dataset is not allowed.")
        try:
            vds = deeplake.empty(path, **ds_args)
        except Exception as e:
            raise DatasetViewSavingError from e
        info = self._get_view_info(id, message, copy)
        self._write_vds(vds, info, copy, tensors, num_workers, scheduler, ignore_errors)
        return vds

    def save_view(
        self,
        message: Optional[str] = None,
        path: Optional[Union[str, pathlib.Path]] = None,
        id: Optional[str] = None,
        optimize: bool = False,
        tensors: Optional[List[str]] = None,
        num_workers: int = 0,
        scheduler: str = "threaded",
        verbose: bool = True,
        ignore_errors: bool = False,
        **ds_args,
    ) -> str:
        """Saves a dataset view as a virtual dataset (VDS)

        Examples:

            >>> # Save to specified path
            >>> vds_path = ds[:10].save_view(path="views/first_10", id="first_10")
            >>> vds_path
            views/first_10

            >>> # Path unspecified
            >>> vds_path = ds[:100].save_view(id="first_100", message="first 100 samples")
            >>> # vds_path = path/to/dataset

            >>> # Random id
            >>> vds_path = ds[:100].save_view()
            >>> # vds_path = path/to/dataset/.queries/92f41922ed0471ec2d27690b7351fc96bea060e6c5ee22b14f7ffa5f291aa068

            See :func:`Dataset.get_view` to learn how to load views by id.
            These virtual datasets can also be loaded from their path like normal datasets.

        Args:
            message (Optional, str): Custom user message.
            path (Optional, str, pathlib.Path): - The VDS will be saved as a standalone dataset at the specified path.
                - If not specified, the VDS is saved under ``.queries`` subdirectory of the source dataset's storage.
            id (Optional, str): Unique id for this view. Random id will be generated if not specified.
            optimize (bool):
                - If ``True``, the dataset view will be optimized by copying and rechunking the required data. This is necessary to achieve fast streaming speeds when training models using the dataset view. The optimization process will take some time, depending on the size of the data.
                - You can also choose to optimize the saved view later by calling its :meth:`ViewEntry.optimize` method.
            tensors (List, optional): Names of tensors (and groups) to be copied. If not specified all tensors are copied.
            num_workers (int): Number of workers to be used for optimization process. Applicable only if ``optimize=True``. Defaults to 0.
            scheduler (str): The scheduler to be used for optimization. Supported values include: 'serial', 'threaded', 'processed' and 'ray'. Only applicable if ``optimize=True``. Defaults to 'threaded'.
            verbose (bool): If ``True``, logs will be printed. Defaults to ``True``.
            ignore_errors (bool): Skip samples that cause errors while saving views. Only applicable if ``optimize=True``. Defaults to ``False``.
            ds_args (dict): Additional args for creating VDS when path is specified. (See documentation for :func:`deeplake.dataset()`)

        Returns:
            str: Path to the saved VDS.

        Raises:
            ReadOnlyModeError: When attempting to save a view inplace and the user doesn't have write access.
            DatasetViewSavingError: If HEAD node has uncommitted changes.
            TypeError: If ``id`` is not of type ``str``.

        Note:
            Specifying ``path`` makes the view external. External views cannot be accessed using the parent dataset's :func:`Dataset.get_view`,
            :func:`Dataset.load_view`, :func:`Dataset.delete_view` methods. They have to be loaded using :func:`deeplake.load`.
        """

        deeplake_reporter.feature_report(
            feature_name="save_view",
            parameters={
                "id": id,
                "optimize": optimize,
                "tensors": tensors,
                "num_workers": num_workers,
                "scheduler": scheduler,
                "verbose": verbose,
            },
        )

        if id is not None and not isinstance(id, str):
            raise TypeError(f"id {id} is of type {type(id)}, expected `str`.")
        return self._save_view(
            path,
            id,
            message,
            optimize,
            tensors,
            num_workers,
            scheduler,
            verbose,
            False,
            ignore_errors,
            **ds_args,
        )

    def _save_view(
        self,
        path: Optional[Union[str, pathlib.Path]] = None,
        id: Optional[str] = None,
        message: Optional[str] = None,
        optimize: bool = False,
        tensors: Optional[List[str]] = None,
        num_workers: int = 0,
        scheduler: str = "threaded",
        verbose: bool = True,
        _ret_ds: bool = False,
        ignore_errors: bool = False,
        **ds_args,
    ) -> Union[str, Any]:
        """Saves a dataset view as a virtual dataset (VDS)

        Args:
            path (Optional, str, pathlib.Path): If specified, the VDS will saved as a standalone dataset at the specified path. If not,
                the VDS is saved under `.queries` subdirectory of the source dataset's storage.
            id (Optional, str): Unique id for this view.
            message (Optional, message): Custom user message.
            optimize (bool): Whether the view should be optimized by copying the required data. Default False.
            tensors (Optional, List[str]): Tensors to be copied if `optimize` is True. By default all tensors are copied.
            num_workers (int): Number of workers to be used if `optimize` is True.
            scheduler (str): The scheduler to be used for optimization. Supported values include: 'serial', 'threaded', 'processed' and 'ray'.
                Only applicable if ``optimize=True``. Defaults to 'threaded'.
            verbose (bool): If ``True``, logs will be printed. Defaults to ``True``.
            _ret_ds (bool): If ``True``, the VDS is retured as such without converting it to a view. If ``False``, the VDS path is returned.
                Default False.
            ignore_errors (bool): Skip samples that cause errors while saving views. Only applicable if ``optimize=True``. Defaults to ``False``.
            ds_args (dict): Additional args for creating VDS when path is specified. (See documentation for `deeplake.dataset()`)

        Returns:
            If ``_ret_ds`` is ``True``, the VDS is returned, else path to the VDS is returned.

        Raises:
            ReadOnlyModeError: When attempting to save a view inplace and the user doesn't have write access.
            NotImplementedError: When attempting to save in-memory datasets.
        """

        path = convert_pathlib_to_string_if_needed(path)
        ds_args["verbose"] = False
        vds = None
        if path is None and hasattr(self, "_vds"):
            vds = self._vds
            vds_id = vds.info["id"]
            if id is not None and vds_id != id:
                vds = None
                warnings.warn(
                    f"This view is already saved with id '{vds_id}'. A copy of this view will be created with the provided id '{id}'"
                )
        base = self._view_base or self
        if not base._read_only:
            base.flush()
        if vds is None:
            if path is None:
                if isinstance(self, MemoryProvider):
                    raise NotImplementedError(
                        "Saving views inplace is not supported for in-memory datasets."
                    )
                if self.read_only and not base._locked_out:
                    if isinstance(self, deeplake.core.dataset.DeepLakeCloudDataset):
                        try:
                            with self._temp_write_access():
                                vds = self._save_view_in_subdir(
                                    id,
                                    message,
                                    optimize,
                                    tensors,
                                    num_workers,
                                    scheduler,
                                    ignore_errors,
                                )
                        except ReadOnlyModeError as e:
                            raise ReadOnlyModeError(
                                "Cannot save a view in this dataset because you are not a member of its organization."
                                "Please specify a `path` in order to save the view at a custom location."
                            ) from e
                    else:
                        raise ReadOnlyModeError(
                            "Cannot save view in read only dataset. Speicify a path to save the view in a different location."
                        )
                else:
                    vds = self._save_view_in_subdir(
                        id,
                        message,
                        optimize,
                        tensors,
                        num_workers,
                        scheduler,
                        ignore_errors,
                    )
            else:
                vds = self._save_view_in_path(
                    path,
                    id,
                    message,
                    optimize,
                    tensors,
                    num_workers,
                    scheduler,
                    ignore_errors,
                    **ds_args,
                )
        if verbose and self.verbose:
            log_visualizer_link(vds.path, self.path)
        if _ret_ds:
            return vds
        return vds.path

    def _get_view(self, inherit_creds=True, creds: Optional[Dict] = None):
        """Returns a view for this VDS. Only works if this Dataset is a virtual dataset.

        Returns:
            A view of the source dataset based on the indices from VDS.

        Args:
            inherit_creds (bool): Whether to inherit creds from the parent dataset in which this vds is stored. Default True.
            creds (optional, Dict): Creds for the source dataset. Used only if inherit_creds is False.

        Raises:
            Exception: If this is not a VDS.
        """

        try:
            commit_id = self.info["source-dataset-version"]
        except KeyError:
            raise Exception("Dataset._get_view() works only for virtual datasets.")
        ds = (
            self._parent_dataset[Index()]
            if (inherit_creds and self._parent_dataset)
            else deeplake.load(
                self.info["source-dataset"],
                verbose=False,
                creds=creds,
                read_only=True,
                token=self._token,
            )
        )

        ds.index = Index()
        ds.version_state = ds.version_state.copy()
        ds._checkout(commit_id, verbose=False)
        first_index_subscriptable = self.info.get("first-index-subscriptable", True)
        if first_index_subscriptable:
            index_entries = [IndexEntry(self.VDS_INDEX.numpy().reshape(-1).tolist())]
        else:
            index_entries = [IndexEntry(int(self.VDS_INDEX.numpy()))]
        sub_sample_index = self.info.get("sub-sample-index")
        if sub_sample_index:
            index_entries += Index.from_json(sub_sample_index).values
        ret = ds[Index(index_entries)]
        ret._vds = self
        return ret

    def _get_empty_vds(
        self,
        vds_path: Optional[Union[str, pathlib.Path]] = None,
        query: Optional[str] = None,
        **vds_args,
    ):
        """Returns an empty VDS with this dataset as the source dataset. Internal.

        Args:
            vds_path (Optional, str, pathlib.Path): If specified, the vds will be sved at this path. Else the vds will be saved under `.queries` subdirectory.
            query (Optional, str): Query string associated with this view.
            vds_args (dict): Additional args for creating vds when path is specified.

        Returns:
            Empty VDS with this dataset as the source dataset.
        """
        view = self[:0]
        vds_path = convert_pathlib_to_string_if_needed(vds_path)
        if query:
            view._query = query
        return view._save_view(vds_path, _ret_ds=True, **vds_args)

    def get_views(self, commit_id: Optional[str] = None) -> List[ViewEntry]:
        """Returns list of views stored in this Dataset.

        Args:
            commit_id (str, optional): - Commit from which views should be returned.
                - If not specified, views from all commits are returned.

        Returns:
            List[ViewEntry]: List of :class:`ViewEntry` instances.
        """
        queries = self._read_queries_json()
        if commit_id is not None:
            queries = filter(
                lambda x: x["source-dataset-version"] == commit_id, queries
            )
        return list(map(partial(ViewEntry, dataset=self), queries))

    def get_view(self, id: str) -> ViewEntry:
        """Returns the dataset view corresponding to ``id``.

        Examples:
            >>> # save view
            >>> ds[:100].save_view(id="first_100")
            >>> # load view
            >>> first_100 = ds.get_view("first_100").load()
            >>> # 100
            >>> print(len(first_100))

            See :func:`Dataset.save_view` to learn more about saving views.

        Args:
            id (str): id of required view.

        Returns:
            ViewEntry

        Raises:
            KeyError: If no such view exists.
        """
        queries = self._read_queries_json()
        for q in queries:
            if q["id"] == id:
                return ViewEntry(q, self)
        raise KeyError(f"No view with id {id} found in the dataset.")

    def load_view(
        self,
        id: str,
        optimize: Optional[bool] = False,
        tensors: Optional[List[str]] = None,
        num_workers: int = 0,
        scheduler: str = "threaded",
        progressbar: Optional[bool] = True,
    ):
        """Loads the view and returns the :class:`~deeplake.core.dataset.dataset.Dataset` by id. Equivalent to ds.get_view(id).load().

        Args:
            id (str): id of the view to be loaded.
            optimize (bool): If ``True``, the dataset view is optimized by copying and rechunking the required data before loading. This is
                necessary to achieve fast streaming speeds when training models using the dataset view. The optimization process will
                take some time, depending on the size of the data.
            tensors (Optional, List[str]): Tensors to be copied if `optimize` is True. By default all tensors are copied.
            num_workers (int): Number of workers to be used for the optimization process. Only applicable if `optimize=True`. Defaults to 0.
            scheduler (str): The scheduler to be used for optimization. Supported values include: 'serial', 'threaded', 'processed' and 'ray'.
                Only applicable if `optimize=True`. Defaults to 'threaded'.
            progressbar (bool): Whether to use progressbar for optimization. Only applicable if `optimize=True`. Defaults to True.

        Returns:
            Dataset: The loaded view.

        Raises:
            KeyError: if view with given id does not exist.
        """
        deeplake_reporter.feature_report(
            feature_name="load_view",
            parameters={
                "id": id,
                "optimize": optimize,
                "tensors": tensors,
                "num_workers": num_workers,
                "scheduler": scheduler,
            },
        )

        view = self.get_view(id)
        if optimize:
            return view.optimize(
                tensors=tensors,
                num_workers=num_workers,
                scheduler=scheduler,
                progressbar=progressbar,
            ).load()
        return view.load()

    def delete_view(self, id: str):
        """Deletes the view with given view id.

        Args:
            id (str): Id of the view to delete.

        Raises:
            KeyError: if view with given id does not exist.
        """

        deeplake_reporter.feature_report(
            feature_name="delete_view",
            parameters={"id": id},
        )

        try:
            with self._lock_queries_json():
                qjson = self._read_queries_json()
                for i, q in enumerate(qjson):
                    if q["id"] == id:
                        qjson.pop(i)
                        self.base_storage.subdir(
                            ".queries/" + (q.get("path") or q["id"])
                        ).clear()
                        self._write_queries_json(qjson)
                        return
        # not enough permissions to acquire lock
        except TokenPermissionError:
            pass

        raise KeyError(f"No view with id {id} found in the dataset.")

    def _sub_ds(
        self,
        path,
        empty=False,
        memory_cache_size: int = DEFAULT_MEMORY_CACHE_SIZE,
        local_cache_size: int = DEFAULT_LOCAL_CACHE_SIZE,
        read_only=None,
        lock=True,
        verbose=True,
        token=None,
    ):
        """Loads a nested dataset. Internal.

        Args:
            path (str): Path to sub directory
            empty (bool): If ``True``, all contents of the sub directory is cleared before initializing the sub dataset.
            memory_cache_size (int): Memory cache size for the sub dataset.
            local_cache_size (int): Local storage cache size for the sub dataset.
            read_only (bool): Loads the sub dataset in read only mode if ``True``. Default ``False``.
            lock (bool): Whether the dataset should be locked for writing. Only applicable for S3, Deep Lake and GCS datasets. No effect if ``read_only=True``.
            verbose (bool): If ``True``, logs will be printed. Defaults to ``True``.
            token (Optional[str]): Token of source dataset.

        Returns:
            Sub dataset

        Note:
            Virtual datasets are returned as such, they are not converted to views.
        """
        sub_storage = self.base_storage.subdir(path, read_only=read_only)

        if empty:
            sub_storage.clear()

        if self.path.startswith("hub://"):
            path = posixpath.join(self.path, path)
            cls = deeplake.core.dataset.DeepLakeCloudDataset
        else:
            path = sub_storage.root
            cls = deeplake.core.dataset.Dataset

        ret = cls(
            generate_chain(
                sub_storage,
                memory_cache_size * MB,
                local_cache_size * MB,
            ),
            path=path,
            token=token,
            read_only=read_only,
            lock=lock,
            verbose=verbose,
        )
        ret._parent_dataset = self
        return ret

    def _link_tensors(
        self,
        src: str,
        dest: str,
        extend_f: str,
        update_f: Optional[str] = None,
        flatten_sequence: Optional[bool] = None,
    ):
        """Internal. Links a source tensor to a destination tensor. Appends / updates made to the source tensor will be reflected in the destination tensor.

        Args:
            src (str): Name of the source tensor.
            dest (str): Name of the destination tensor.
            extend_f (str): Name of the linked tensor transform to be used for extending the destination tensor. This transform should be defined in `deeplake.core.tensor_link` module.
            update_f (str): Name of the linked tensor transform to be used for updating items in the destination tensor. This transform should be defined in `deeplake.core.tensor_link` module.
            flatten_sequence (bool, Optional): Whether appends and updates should be done per item or per sequence if the source tensor is a sequence tensor.

        Raises:
            TensorDoesNotExistError: If source or destination tensors do not exist in this dataset.
            ValueError: If source tensor is a sequence tensor and `flatten_sequence` argument is not specified.
        """
        assert self._is_root()
        tensors = self._tensors()
        if src not in tensors:
            raise TensorDoesNotExistError(src)
        if dest not in tensors:
            raise TensorDoesNotExistError(dest)
        src_tensor = self[src]
        dest_key = self.version_state["tensor_names"][dest]
        if flatten_sequence is None:
            if src_tensor.is_sequence:
                raise ValueError(
                    "`flatten_sequence` arg must be specified when linking a sequence tensor."
                )
            flatten_sequence = False
        src_tensor.meta.add_link(dest_key, extend_f, update_f, flatten_sequence)
        self.storage.maybe_flush()

    def _resolve_tensor_list(self, keys: List[str], root: bool = False) -> List[str]:
        ret = []
        for k in keys:
            fullpath = k if root else posixpath.join(self.group_index, k)
            if (
                self.version_state["tensor_names"].get(fullpath)
                in self.version_state["full_tensors"]
            ):
                ret.append(k)
            else:
                enabled_tensors = self.enabled_tensors
                if fullpath[-1] != "/":
                    fullpath = fullpath + "/"
                hidden = self.meta.hidden_tensors
                ret += filter(
                    lambda t: t.startswith(fullpath)
                    and t not in hidden
                    and (enabled_tensors is None or t in enabled_tensors),
                    self.version_state["tensor_names"],
                )
        return ret

    def _copy(
        self,
        dest: Union[str, pathlib.Path],
        runtime: Optional[Dict] = None,
        tensors: Optional[List[str]] = None,
        overwrite: bool = False,
        creds=None,
        token=None,
        num_workers: int = 0,
        scheduler="threaded",
        progressbar=True,
        public: bool = False,
        unlink: bool = False,
        create_vds_index_tensor: bool = False,
        ignore_errors: bool = False,
        verbose: bool = True,
    ):
        if isinstance(dest, str):
            path = dest
        else:
            path = dest.path

        dest_ds = deeplake.api.dataset.dataset._like(
            dest,
            self,
            runtime=runtime,
            tensors=tensors,
            creds=creds,
            token=token,
            overwrite=overwrite,
            public=public,
            unlink=[
                t
                for t in self.tensors
                if (
                    self.tensors[t].base_htype != "video"
                    or deeplake.constants._UNLINK_VIDEOS
                )
            ]
            if unlink
            else False,
            verbose=verbose,
        )

        # dest_ds needs link creds of source dataset for copying linked tensors
        dest_ds.link_creds = LinkCreds()
        dest_ds.link_creds.__setstate__(self.link_creds.__getstate__())
        save_link_creds(dest_ds.link_creds, dest_ds.storage)

        def _is_unlink_tensor(tensor):
            if (
                unlink
                and tensor.is_link
                and (tensor.base_htype != "video" or deeplake.constants._UNLINK_VIDEOS)
            ):
                return True

        # If we have to unlink any tensor, we will use sample-by-sample append implementation (_copy_tensor_append)
        # Otherwise, we will use extend-by-whole-slice implementation (_copy_tensor_extend)
        extend_only = not any(
            _is_unlink_tensor(self[tensor_name]) for tensor_name in dest_ds.tensors
        )

        def _copy_tensor_extend(sample_in, sample_out):
            for tensor_name in dest_ds.tensors:
                sample_out[tensor_name].extend(sample_in[tensor_name])

        def _copy_tensor_append(sample_in, sample_out):
            for tensor_name in dest_ds.tensors:
                src = sample_in[tensor_name]
                if _is_unlink_tensor(src):
                    if len(sample_in.index) > 1:
                        sample_out[tensor_name].append(src)
                    else:
                        idx = sample_in.index.values[0].value
                        sample_out[tensor_name].append(
                            src.chunk_engine.get_deeplake_read_sample(idx)
                        )
                else:
                    sample_out[tensor_name].append(src)

        if not self.index.subscriptable_at(0):
            old_first_index = self.index.values[0]
            new_first_index = IndexEntry(
                slice(old_first_index.value, old_first_index.value + 1)
            )
            self.index.values[0] = new_first_index
            reset_index = True
        else:
            reset_index = False
        try:
            deeplake.compute(
                _copy_tensor_extend if extend_only else _copy_tensor_append,
                name="copy transform",
            )().eval(
                self,
                dest_ds,
                num_workers=num_workers,
                scheduler=scheduler,
                progressbar=progressbar,
                skip_ok=True,
                check_lengths=False,
                ignore_errors=ignore_errors,
                disable_label_sync=True,
                extend_only=extend_only,
            )

            dest_ds.flush()
            if create_vds_index_tensor:
                with dest_ds:
                    try:
                        dest_ds._allow_view_updates = True
                        dest_ds.create_tensor(
                            "VDS_INDEX",
                            dtype=np.uint64,
                            hidden=True,
                            create_shape_tensor=False,
                            create_id_tensor=False,
                            create_sample_info_tensor=False,
                        )
                        dest_ds.VDS_INDEX.extend(list(self.sample_indices))
                    finally:
                        delattr(dest_ds, "_allow_view_updates")
        finally:
            if reset_index:
                dest_ds.meta.default_index = Index([IndexEntry(0)]).to_json()
                dest_ds.meta.is_dirty = True
                dest_ds.flush()
                dest_ds = dest_ds[0]
                self.index.values[0] = old_first_index

            # Actual credentials should be removed from dest_ds after copy
            dest_ds.link_creds = None
            dest_ds._load_link_creds()
        return dest_ds

    def copy(
        self,
        dest: Union[str, pathlib.Path],
        runtime: Optional[dict] = None,
        tensors: Optional[List[str]] = None,
        overwrite: bool = False,
        creds=None,
        token=None,
        num_workers: int = 0,
        scheduler="threaded",
        progressbar=True,
        public: bool = False,
    ):
        """Copies this dataset or dataset view to ``dest``. Version control history is not included.

        Args:
            dest (str, pathlib.Path): Destination dataset or path to copy to. If a Dataset instance is provided, it is expected to be empty.
            tensors (List[str], optional): Names of tensors (and groups) to be copied. If not specified all tensors are copied.
            runtime (dict): Parameters for Activeloop DB Engine. Only applicable for hub:// paths.
            overwrite (bool): If ``True`` and a dataset exists at `destination`, it will be overwritten. Defaults to False.
            creds (dict, Optional): creds required to create / overwrite datasets at `dest`.
            token (str, Optional): token used to for fetching credentials to `dest`.
            num_workers (int): The number of workers to use for copying. Defaults to 0. When set to 0, it will always use serial processing, irrespective of the scheduler.
            scheduler (str): The scheduler to be used for copying. Supported values include: 'serial', 'threaded', 'processed' and 'ray'.
                Defaults to 'threaded'.
            progressbar (bool): Displays a progress bar If ``True`` (default).
            public (bool): Defines if the dataset will have public access. Applicable only if Deep Lake cloud storage is used and a new Dataset is being created. Defaults to False.

        Returns:
            Dataset: New dataset object.

        Raises:
            DatasetHandlerError: If a dataset already exists at destination path and overwrite is False.
        """

        deeplake_reporter.feature_report(
            feature_name="copy",
            parameters={
                "tensors": tensors,
                "overwrite": overwrite,
                "num_workers": num_workers,
                "scheduler": scheduler,
                "progressbar": progressbar,
                "public": public,
            },
        )

        return self._copy(
            dest,
            runtime,
            tensors,
            overwrite,
            creds,
            token,
            num_workers,
            scheduler,
            progressbar,
            public,
        )

    @invalid_view_op
    @spinner
    def reset(self, force: bool = False):
        """Resets the uncommitted changes present in the branch.

        Note:
            The uncommitted data is deleted from underlying storage, this is not a reversible operation.
        """

        deeplake_reporter.feature_report(
            feature_name="reset",
            parameters={"force": force},
        )

        storage, version_state = self.storage, self.version_state
        if version_state["commit_node"].children:
            print("You are not at the head node of the branch, cannot reset.")
            return
        if not self.has_head_changes and not force:
            print("There are no uncommitted changes on this branch.")
            return

        if self.commit_id is None:
            storage.clear()
            self._populate_meta()
            load_meta(self)
        else:
            parent_commit_id = self.commit_id
            reset_commit_id = self.pending_commit_id

            # checkout to get list of tensors in previous commit, needed for copying metas and create_commit_chunk_set
            self.checkout(parent_commit_id)

            new_commit_id = replace_head(storage, version_state, reset_commit_id)

            self.checkout(new_commit_id)

    def fix_vc(self):
        """Rebuilds version control info. To be used when the version control info is corrupted."""
        version_info = rebuild_version_info(self.storage)
        self.version_state["commit_node_map"] = version_info["commit_node_map"]
        self.version_state["branch_commit_map"] = version_info["branch_commit_map"]

    def connect(
        self,
        creds_key: str,
        dest_path: Optional[str] = None,
        org_id: Optional[str] = None,
        ds_name: Optional[str] = None,
        token: Optional[str] = None,
    ):
        """Connect a Deep Lake cloud dataset through a deeplake path.

        Examples:
            >>> # create/load an s3 dataset
            >>> s3_ds = deeplake.dataset("s3://bucket/dataset")
            >>> ds = s3_ds.connect(dest_path="hub://my_org/dataset", creds_key="my_managed_credentials_key", token="my_activeloop_token)
            >>> # or
            >>> ds = s3_ds.connect(org_id="my_org", creds_key="my_managed_credentials_key", token="my_activeloop_token")

        Args:
            creds_key (str): The managed credentials to be used for accessing the source path.
            dest_path (str, optional): The full path to where the connected Deep Lake dataset will reside. Can be:
                a Deep Lake path like ``hub://organization/dataset``
            org_id (str, optional): The organization to where the connected Deep Lake dataset will be added.
            ds_name (str, optional): The name of the connected Deep Lake dataset. Will be infered from ``dest_path`` or ``src_path`` if not provided.
            token (str, optional): Activeloop token used to fetch the managed credentials.

        Raises:
            InvalidSourcePathError: If the dataset's path is not a valid s3, gcs or azure path.
            InvalidDestinationPathError: If ``dest_path``, or ``org_id`` and ``ds_name`` do not form a valid Deep Lake path.
            TokenPermissionError: If the user does not have permission to create a dataset in the specified organization.
        """
        try:
            path = connect_dataset_entry(
                src_path=self.path,
                dest_path=dest_path,
                org_id=org_id,
                ds_name=ds_name,
                creds_key=creds_key,
                token=token,
            )
        except BadRequestException:
            check_param = "organization id" if org_id else "dataset path"
            raise TokenPermissionError(
                "You do not have permission to create a dataset in the specified "
                + check_param
                + "."
                + " Please check the "
                + check_param
                + " and make sure"
                + "that you have sufficient permissions to the organization."
            )
        self.__class__ = (
            deeplake.core.dataset.deeplake_cloud_dataset.DeepLakeCloudDataset
        )
        self._token = token
        self.path = path
        self.public = False
        self._load_link_creds()
        self._first_load_init(verbose=False)

        base_storage = get_base_storage(self.storage)
        if base_storage is not None and isinstance(base_storage, S3Provider):
            base_storage.creds_used = "PLATFORM"

    def add_creds_key(self, creds_key: str, managed: bool = False):
        """Adds a new creds key to the dataset. These keys are used for tensors that are linked to external data.

        Examples:

            >>> # create/load a dataset
            >>> ds = deeplake.empty("path/to/dataset")
            >>> # add a new creds key
            >>> ds.add_creds_key("my_s3_key")

        Args:
            creds_key (str): The key to be added.
            managed (bool):
                - If ``True``, the creds corresponding to the key will be fetched from Activeloop platform.
                - Defaults to ``False``.

        Raises:
            ValueError: If the dataset is not connected to Activeloop platform and ``managed`` is ``True``.

        Note:
            ``managed`` parameter is applicable only for datasets that are connected to `Activeloop platform <https://app.activeloop.ai>`_.
        """
        if managed:
            raise ValueError(
                "Managed creds are not supported for datasets that are not connected to activeloop platform."
            )
        self.link_creds.add_creds_key(creds_key)
        save_link_creds(self.link_creds, self.storage)

    def populate_creds(
        self,
        creds_key: str,
        creds: Optional[dict] = None,
        from_environment: bool = False,
    ):
        """Populates the creds key added in add_creds_key with the given creds. These creds are used to fetch the external data.
        This needs to be done everytime the dataset is reloaded for datasets that contain links to external data.

        Examples:

            >>> # create/load a dataset
            >>> ds = deeplake.dataset("path/to/dataset")
            >>> # add a new creds key
            >>> ds.add_creds_key("my_s3_key")
            >>> # populate the creds
            >>> ds.populate_creds("my_s3_key", {"aws_access_key_id": "my_access_key", "aws_secret_access_key": "my_secret_key"})
            >>> # or
            >>> ds.populate_creds("my_s3_key", from_environment=True)

        """
        if creds and from_environment:
            raise ValueError(
                "Only one of creds or from_environment can be provided. Both cannot be provided at the same time."
            )
        if from_environment:
            creds = {}
        self.link_creds.populate_creds(creds_key, creds)

    def update_creds_key(
        self,
        creds_key: str,
        new_creds_key: Optional[str] = None,
        managed: Optional[bool] = None,
    ):
        """Updates the name and/or management status of a creds key.

        Args:
            creds_key (str): The key whose name and/or management status is to be changed.
            new_creds_key (str, optional): The new key to replace the old key. If not provided, the old key will be used.
            managed (bool): The target management status. If ``True``, the creds corresponding to the key will be fetched from activeloop platform.

        Raises:
            ValueError: If the dataset is not connected to activeloop platform.
            ValueError: If both ``new_creds_key`` and ``managed`` are ``None``.
            KeyError: If the creds key is not present in the dataset.

        Examples:

            >>> # create/load a dataset
            >>> ds = deeplake.dataset("path/to/dataset")
            >>> # add a new creds key
            >>> ds.add_creds_key("my_s3_key")
            >>> # Populate the name added with creds dictionary
            >>> # These creds are only present temporarily and will have to be repopulated on every reload
            >>> ds.populate_creds("my_s3_key", {})
            >>> # Rename the key and change the management status of the key to True. Before doing this, ensure that the creds have been created on activeloop platform
            >>> # Now, this key will no longer use the credentials populated in the previous step but will instead fetch them from activeloop platform
            >>> # These creds don't have to be populated again on every reload and will be fetched every time the dataset is loaded
            >>> ds.update_creds_key("my_s3_key", "my_managed_key", True)

        """
        if new_creds_key is None and managed is None:
            raise ValueError(
                "Atleast one of new_creds_key or managed must be provided."
            )
        if managed:
            raise ValueError(
                "Managed creds are not supported for datasets that are not connected to activeloop platform."
            )
        replaced_indices = self.link_creds.replace_creds(creds_key, new_creds_key)
        save_link_creds(
            self.link_creds, self.storage, replaced_indices=replaced_indices
        )

    def get_creds_keys(self) -> Set[str]:
        """Returns the set of creds keys added to the dataset. These are used to fetch external data in linked tensors"""
        return set(self.link_creds.creds_keys)

    def get_managed_creds_keys(self) -> List[str]:
        """Returns the list of creds keys added to the dataset that are managed by Activeloop platform. These are used to fetch external data in linked tensors."""
        raise ValueError(
            "Managed creds are not supported for datasets that are not connected to activeloop platform."
        )

    def visualize(
        self, width: Union[int, str, None] = None, height: Union[int, str, None] = None
    ):
        """
        Visualizes the dataset in the Jupyter notebook.

        Args:
            width: Union[int, str, None] Optional width of the visualizer canvas.
            height: Union[int, str, None] Optional height of the visualizer canvas.

        Raises:
            Exception: If the dataset is not a Deep Lake cloud dataset and the visualization is attempted in colab.
        """
        from deeplake.visualizer import visualize

        deeplake_reporter.feature_report(
            feature_name="visualize", parameters={"width": width, "height": height}
        )

        if is_colab():
            provider = self.storage.next_storage
            if isinstance(provider, S3Provider):
                creds = {
                    "aws_access_key_id": provider.aws_access_key_id,
                    "aws_secret_access_key": provider.aws_secret_access_key,
                    "aws_session_token": provider.aws_session_token,
                    "aws_region": provider.aws_region,
                    "endpoint_url": provider.endpoint_url,
                }
                visualize(
                    provider.path,
                    link_creds=self.link_creds,
                    token=self.token,
                    creds=creds,
                )
            else:
                raise Exception(
                    "Cannot visualize non Deep Lake cloud dataset in Colab."
                )
        else:
            visualize(
                self.storage, link_creds=self.link_creds, width=width, height=height
            )

    def __contains__(self, tensor: str):
        return tensor in self.tensors

    def _optimize_saved_view(
        self,
        id: str,
        tensors: Optional[List[str]] = None,
        external=False,
        unlink=True,
        num_workers=0,
        scheduler="threaded",
        progressbar=True,
    ):
        try:
            with self._temp_write_access():
                with self._lock_queries_json():
                    qjson = self._read_queries_json()
                    idx = -1
                    for i in range(len(qjson)):
                        if qjson[i]["id"] == id:
                            idx = i
                            break
                    if idx == -1:
                        raise KeyError(f"View with id {id} not found.")
                    info = qjson[i]
                    if not info["virtual-datasource"]:
                        # Already optimized
                        return info
                    path = info.get("path", info["id"])
                    vds = self._sub_ds(".queries/" + path, verbose=False)
                    view = vds._get_view(not external)
                    new_path = path + "_OPTIMIZED"
                    optimized = self._sub_ds(
                        ".queries/" + new_path, empty=True, verbose=False
                    )
                    view._copy(
                        optimized,
                        tensors=tensors,
                        overwrite=True,
                        unlink=unlink,
                        create_vds_index_tensor=True,
                        num_workers=num_workers,
                        scheduler=scheduler,
                        progressbar=progressbar,
                    )
                    optimized.info.update(vds.info.__getstate__())
                    optimized.info["virtual-datasource"] = False
                    optimized.info["path"] = new_path
                    optimized.flush()
                    info["virtual-datasource"] = False
                    info["path"] = new_path
                    self._write_queries_json(qjson)
                vds.base_storage.disable_readonly()
                try:
                    vds.base_storage.clear()
                except Exception as e:
                    warnings.warn(
                        f"Error while deleting old view after writing optimized version: {e}"
                    )
                return info
        except ReadOnlyModeError as e:
            raise ReadOnlyModeError(
                f"You do not have permission to materialize views in this dataset ({self.path})."
            ) from e

    def _sample_indices(self, maxlen: int):
        vds_index = self._tensors(include_hidden=True).get("VDS_INDEX")
        if vds_index:
            return vds_index.numpy().reshape(-1).tolist()
        return self.index.values[0].indices(maxlen)

    @property
    def sample_indices(self):
        """Returns all the indices pointed to by this dataset view."""
        return self._sample_indices(min(t.num_samples for t in self.tensors.values()))

    def _enable_padding(self):
        self._pad_tensors = True

    def _disable_padding(self):
        self._pad_tensors = False

    @invalid_view_op
    def pop(self, index: Optional[int] = None):
        """
        Removes a sample from all the tensors of the dataset.
        For any tensor if the index >= len(tensor), the sample won't be popped from it.

        Args:
            index (int, Optional): The index of the sample to be removed. If it is ``None``, the index becomes the ``length of the longest tensor - 1``.

        Raises:
            IndexError: If the index is out of range.
        """
        self._initial_autoflush.append(self.storage.autoflush)
        self.storage.autoflush = False
        max_len = max((t.num_samples for t in self.tensors.values()), default=0)
        if max_len == 0:
            raise IndexError("Can't pop from empty dataset.")

        if index is None:
            index = max_len - 1

        if index < 0:
            raise IndexError("Pop doesn't support negative indices.")
        elif index >= max_len:
            raise IndexError(
                f"Index {index} is out of range. The longest tensor has {max_len} samples."
            )

        for tensor in self.tensors.values():
            if tensor.num_samples > index:
                tensor.pop(index)

        # Regenerate vdb indexes.
        self.regenerate_vdb_indexes()
        self.storage.autoflush = self._initial_autoflush.pop()

    @property
    def is_view(self) -> bool:
        """Returns ``True`` if this dataset is a view and ``False`` otherwise."""
        return (
            not self.index.is_trivial()
            or hasattr(self, "_vds")
            or hasattr(self, "_view_entry")
        )

    @property
    def is_optimized(self) -> bool:
        return not getattr(getattr(self, "_view_entry", None), "virtual", True)

    @property
    def min_view(self):
        """Returns a view of the dataset in which all tensors are sliced to have the same length as
        the shortest tensor.

        Example:

            Creating a dataset with 5 images and 4 labels. ``ds.min_view`` will return a view in which tensors are
            sliced to have 4 samples.

            >>> import deeplake
            >>> ds = deeplake.dataset("../test/test_ds", overwrite=True)
            >>> ds.create_tensor("images", htype="link[image]", sample_compression="jpg")
            >>> ds.create_tensor("labels", htype="class_label")
            >>> ds.images.extend([deeplake.link("https://picsum.photos/20/20") for _ in range(5)])
            >>> ds.labels.extend([0, 1, 2, 1])
            >>> len(ds.images)
            5
            >>> len(ds.labels)
            4
            >>> for i, sample in enumerate(ds.max_view):
            ...     print(sample["images"].shape, sample["labels"].numpy())
            ...
            (20, 20, 3) [0]
            (20, 20, 3) [1]
            (20, 20, 3) [2]
            (20, 20, 3) [1]

        """
        min_length = min(map(len, self.tensors.values()))
        return self[:min_length]

    @property
    def max_view(self):
        """Returns a view of the dataset in which shorter tensors are padded with ``None`` s to have the same length as
        the longest tensor.

        Example:

            Creating a dataset with 5 images and 4 labels. ``ds.max_view`` will return a view with ``labels`` tensor
            padded to have 5 samples.

            >>> import deeplake
            >>> ds = deeplake.dataset("../test/test_ds", overwrite=True)
            >>> ds.create_tensor("images", htype="link[image]", sample_compression="jpg")
            >>> ds.create_tensor("labels", htype="class_label")
            >>> ds.images.extend([deeplake.link("https://picsum.photos/20/20") for _ in range(5)])
            >>> ds.labels.extend([0, 1, 2, 1])
            >>> len(ds.images)
            5
            >>> len(ds.labels)
            4
            >>> for i, sample in enumerate(ds.max_view):
            ...     print(sample["images"].shape, sample["labels"].numpy())
            ...
            (20, 20, 3) [0]
            (20, 20, 3) [1]
            (20, 20, 3) [2]
            (20, 20, 3) [1]
            (20, 20, 3) [None]
        """
        return self.__class__(
            storage=self.storage,
            index=self.index,
            group_index=self.group_index,
            read_only=self.read_only,
            token=self._token,
            verbose=False,
            version_state=self.version_state,
            path=self.path,
            link_creds=self.link_creds,
            pad_tensors=True,
            enabled_tensors=self.enabled_tensors,
            libdeeplake_dataset=self.libdeeplake_dataset,
        )

    def random_split(self, lengths: Sequence[Union[int, float]]):
        """Splits the dataset into non-overlapping :class:`~deeplake.core.dataset.Dataset` objects of given lengths.
        If a list of fractions that sum up to 1 is given, the lengths will be computed automatically as floor(frac * len(dataset)) for each fraction provided.
        The split generated is only performant with enterprise dataloader which can be installed with ``pip install deeplake[enterprise]``.

        After computing the lengths, if there are any remainders, 1 count will be distributed in round-robin fashion to the lengths until there are no remainders left.

        Example:

            >>> import deeplake
            >>> ds = deeplake.dataset("../test/test_ds", overwrite=True)
            >>> ds.create_tensor("labels", htype="class_label")
            >>> ds.labels.extend([0, 1, 2, 1, 3])
            >>> len(ds)
            5
            >>> train_ds, val_ds = ds.random_split([0.8, 0.2])
            >>> len(train_ds)
            4
            >>> len(val_ds)
            1
            >>> train_ds, val_ds = ds.random_split([3, 2])
            >>> len(train_ds)
            3
            >>> len(val_ds)
            2
            >> train_loader = train_ds.pytorch(batch_size=2, shuffle=True)
            >> val_loader = val_ds.pytorch(batch_size=2, shuffle=False)

        Args:
            lengths (Sequence[Union[int, float]]): lengths or fractions of splits to be produced.

        Returns:
            Tuple[Dataset, ...]: a tuple of datasets of the given lengths.

        Raises:
            ValueError: If the sum of the lengths is not equal to the length of the dataset.
            ValueError: If the dataset has variable length tensors.
            ValueError: If lengths are floats and one or more of them are not between 0 and 1.

        """
        if self.max_len != self.min_len:
            raise ValueError(
                "Random_split is not supported for datasets with variable length tensors."
            )
        return create_random_split_views(self, lengths)

    def _temp_write_access(self):
        # Defined in DeepLakeCloudDataset
        return memoryview(b"")  # No-op context manager

    def _get_storage_repository(self) -> Optional[str]:
        return getattr(self.base_storage, "repository", None)<|MERGE_RESOLUTION|>--- conflicted
+++ resolved
@@ -3016,8 +3016,6 @@
                     else:
                         tensor.append(v)
                     tensors_appended.append(k)
-
-
                 except Exception as e:
                     if extend:
                         raise NotImplementedError(
@@ -3054,11 +3052,8 @@
         skip_ok: bool = False,
         append_empty: bool = False,
         ignore_errors: bool = False,
-<<<<<<< HEAD
+        progressbar: bool = False,
         index_regeneration = True,
-=======
-        progressbar: bool = False,
->>>>>>> 54c61496
     ):
         """Appends multiple rows of samples to mutliple tensors at once. This method expects all tensors being updated to be of the same length.
 
@@ -3067,11 +3062,8 @@
             skip_ok (bool): Skip tensors not in ``samples`` if set to True.
             append_empty (bool): Append empty samples to tensors not specified in ``sample`` if set to ``True``. If True, ``skip_ok`` is ignored.
             ignore_errors (bool): Skip samples that cause errors while extending, if set to ``True``.
-<<<<<<< HEAD
+            progressbar (bool): Displays a progress bar if set to ``True``.
             index_regeneration (bool): Regenerate VDB indexes when base data is modified.
-=======
-            progressbar (bool): Displays a progress bar if set to ``True``.
->>>>>>> 54c61496
 
         Raises:
             KeyError: If any tensor in the dataset is not a key in ``samples`` and ``skip_ok`` is ``False``.
@@ -3242,7 +3234,6 @@
                             )
 
                         saved[k].append(old_sample)
-
                     self[k] = v
                 # Regenerate Index
                 self.regenerate_vdb_indexes()

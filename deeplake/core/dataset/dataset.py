# type: ignore
import os
import uuid
import json
import posixpath
from logging import warning
from typing import Any, Callable, Dict, List, Optional, Sequence, Tuple, Union, Set
from functools import partial

import pathlib
import numpy as np
from time import time, sleep
from tqdm import tqdm

import deeplake
from deeplake.core import index_maintenance
from deeplake.core.index.index import IndexEntry
from deeplake.core.link_creds import LinkCreds
from deeplake.core.sample import Sample
from deeplake.core.linked_sample import LinkedSample
from deeplake.util.connect_dataset import connect_dataset_entry
from deeplake.util.downsample import validate_downsampling
from deeplake.util.version_control import (
    save_version_info,
    integrity_check,
    save_commit_info,
    rebuild_version_info,
    _squash_main,
)
from deeplake.util.invalid_view_op import invalid_view_op
from deeplake.util.spinner import spinner
from deeplake.util.iteration_warning import (
    suppress_iteration_warning,
    check_if_iteration,
)
from deeplake.util.tensor_db import parse_runtime_parameters
from deeplake.api.info import load_info
from deeplake.client.log import logger
from deeplake.client.utils import read_token
from deeplake.client.client import DeepLakeBackendClient
from deeplake.constants import (
    FIRST_COMMIT_ID,
    DEFAULT_MEMORY_CACHE_SIZE,
    DEFAULT_LOCAL_CACHE_SIZE,
    MB,
    SAMPLE_INFO_TENSOR_MAX_CHUNK_SIZE,
    DEFAULT_READONLY,
    ENV_HUB_DEV_USERNAME,
    QUERY_MESSAGE_MAX_SIZE,
    _INDEX_OPERATION_MAPPING,
)
from deeplake.core.fast_forwarding import ffw_dataset_meta
from deeplake.core.index import Index
from deeplake.core.lock import lock_dataset, unlock_dataset, Lock
from deeplake.core.meta.dataset_meta import DatasetMeta
from deeplake.core.storage import (
    LRUCache,
    S3Provider,
    GCSProvider,
    MemoryProvider,
    LocalProvider,
    AzureProvider,
)
from deeplake.core.tensor import Tensor, create_tensor, delete_tensor
from deeplake.core.version_control.commit_node import CommitNode  # type: ignore
from deeplake.core.version_control.dataset_diff import load_dataset_diff
from deeplake.htype import (
    HTYPE_CONFIGURATIONS,
    UNSPECIFIED,
    verify_htype_key_value,
)
from deeplake.compression import COMPRESSION_ALIASES
from deeplake.integrations import dataset_to_tensorflow
from deeplake.util.bugout_reporter import deeplake_reporter, feature_report_path
from deeplake.util.dataset import try_flushing
from deeplake.util.cache_chain import generate_chain
from deeplake.util.hash import hash_inputs
from deeplake.util.htype import parse_complex_htype
from deeplake.util.link import save_link_creds
from deeplake.util.merge import merge
from deeplake.util.notebook import is_colab
from deeplake.util.path import (
    convert_pathlib_to_string_if_needed,
)
from deeplake.util.scheduling import create_random_split_views
from deeplake.util.logging import log_visualizer_link
from deeplake.util.warnings import always_warn
from deeplake.util.exceptions import (
    CouldNotCreateNewDatasetException,
    InvalidKeyTypeError,
    MemoryDatasetCanNotBePickledError,
    PathNotEmptyException,
    TensorAlreadyExistsError,
    TensorDoesNotExistError,
    TensorGroupDoesNotExistError,
    InvalidTensorNameError,
    InvalidTensorGroupNameError,
    LockedException,
    TensorGroupAlreadyExistsError,
    ReadOnlyModeError,
    RenameError,
    EmptyCommitError,
    DatasetViewSavingError,
    SampleAppendingError,
    DatasetTooLargeToDelete,
    TensorTooLargeToDelete,
    GroupInfoNotSupportedError,
    TokenPermissionError,
    CheckoutError,
    DatasetCorruptError,
    BadRequestException,
    SampleAppendError,
    SampleExtendError,
)
from deeplake.util.keys import (
    dataset_exists,
    get_dataset_info_key,
    get_dataset_meta_key,
    tensor_exists,
    get_queries_key,
    get_queries_lock_key,
    get_sample_id_tensor_key,
    get_sample_info_tensor_key,
    get_sample_shape_tensor_key,
    get_downsampled_tensor_key,
    filter_name,
    get_dataset_linked_creds_key,
)

from deeplake.util.path import get_path_from_storage, relpath
from deeplake.util.remove_cache import get_base_storage
from deeplake.util.diff import get_all_changes_string, get_changes_and_messages
from deeplake.util.version_control import (
    auto_checkout,
    checkout,
    delete_branch,
    commit,
    current_commit_has_change,
    load_meta,
    warn_node_checkout,
    load_version_info,
    save_version_info,
    replace_head,
    reset_and_checkout,
)
from deeplake.util.pretty_print import summary_dataset
from deeplake.core.dataset.view_entry import ViewEntry
from deeplake.core.dataset.invalid_view import InvalidView
from deeplake.hooks import dataset_read
from collections import defaultdict
from itertools import chain
import warnings
import jwt

_LOCKABLE_STORAGES = {S3Provider, GCSProvider, AzureProvider, LocalProvider}


class Dataset:
    def __init__(
        self,
        storage: LRUCache,
        index: Optional[Index] = None,
        group_index: str = "",
        read_only: Optional[bool] = None,
        public: Optional[bool] = False,
        token: Optional[str] = None,
        org_id: Optional[str] = None,
        verbose: bool = True,
        version_state: Optional[Dict[str, Any]] = None,
        path: Optional[Union[str, pathlib.Path]] = None,
        address: Optional[str] = None,
        is_iteration: bool = False,
        link_creds=None,
        pad_tensors: bool = False,
        lock_enabled: bool = True,
        lock_timeout: Optional[int] = 0,
        enabled_tensors: Optional[List[str]] = None,
        view_base: Optional["Dataset"] = None,
        libdeeplake_dataset=None,
        **kwargs,
    ):
        """Initializes a new or existing dataset.

        Args:
            storage (LRUCache): The storage provider used to access the dataset.
            index (Index, Optional): The Index object restricting the view of this dataset's tensors.
            group_index (str): Name of the group this dataset instance represents.
            read_only (bool, Optional): Opens dataset in read only mode if this is passed as True. Defaults to False.
                Datasets stored on Deep Lake cloud that your account does not have write access to will automatically open in read mode.
            public (bool, Optional): Applied only if storage is Deep Lake cloud storage and a new Dataset is being created. Defines if the dataset will have public access.
            token (str, Optional): Activeloop token, used for fetching credentials for Deep Lake datasets. This is Optional, tokens are normally autogenerated.
            org_id (str, Optional): Organization id to be used for enabling enterprise features. Only applicable for local datasets.
            verbose (bool): If ``True``, logs will be printed. Defaults to True.
            version_state (Dict[str, Any], Optional): The version state of the dataset, includes commit_id, commit_node, branch, branch_commit_map and commit_node_map.
            path (str, pathlib.Path): The path to the dataset.
            address (Optional[str]): The version address of the dataset.
            is_iteration (bool): If this Dataset is being used as an iterator.
            link_creds (LinkCreds, Optional): The LinkCreds object used to access tensors that have external data linked to them.
            pad_tensors (bool): If ``True``, shorter tensors will be padded to the length of the longest tensor.
            **kwargs: Passing subclass variables through without errors.
            lock_enabled (bool): Whether the dataset should be locked for writing. Only applicable for S3, Deep Lake storage and GCS datasets. No effect if read_only=True.
            lock_timeout (int): How many seconds to wait for a lock before throwing an exception. If None, wait indefinitely
            enabled_tensors (List[str], Optional): List of tensors that are enabled in this view. By default all tensors are enabled.
            view_base (Optional["Dataset"]): Base dataset of this view.
            libdeeplake_dataset : The libdeeplake dataset object corresponding to this dataset.

        Raises:
            ValueError: If an existing local path is given, it must be a directory.
            ImproperDatasetInitialization: Exactly one argument out of 'path' and 'storage' needs to be specified.
                This is raised if none of them are specified or more than one are specifed.
            InvalidHubPathException: If a Deep Lake cloud path (path starting with `hub://`) is specified and it isn't of the form `hub://username/datasetname`.
            AuthorizationException: If a Deep Lake cloud path (path starting with `hub://`) is specified and the user doesn't have access to the dataset.
            PathNotEmptyException: If the path to the dataset doesn't contain a Deep Lake dataset and is also not empty.
            LockedException: If read_only is False but the dataset is locked for writing by another machine.
            ReadOnlyModeError: If read_only is False but write access is not available.
        """
        d: Dict[str, Any] = {}
        d["_client"] = d["ds_name"] = None
        # uniquely identifies dataset
        d["path"] = convert_pathlib_to_string_if_needed(path) or get_path_from_storage(
            storage
        )
        d["storage"] = storage
        d["_read_only_error"] = read_only is False
        d["base_storage"] = get_base_storage(storage)
        d["_read_only"] = d["base_storage"].read_only
        d["_locked_out"] = False  # User requested write access but was denied
        d["is_iteration"] = is_iteration
        d["is_first_load"] = version_state is None
        d["_is_filtered_view"] = False
        d["index"] = index or Index()
        d["group_index"] = group_index
        d["_token"] = token
        d["org_id"] = org_id
        d["public"] = public
        d["verbose"] = verbose
        d["version_state"] = version_state or {}
        d["link_creds"] = link_creds
        d["enabled_tensors"] = enabled_tensors
        d["libdeeplake_dataset"] = libdeeplake_dataset
        d["_info"] = None
        d["_ds_diff"] = None
        d["_view_id"] = str(uuid.uuid4())
        d["_view_base"] = view_base
        d["_view_use_parent_commit"] = False
        d["_update_hooks"] = {}
        d["_commit_hooks"] = {}
        d["_checkout_hooks"] = {}
        d["_parent_dataset"] = None
        d["_pad_tensors"] = pad_tensors
        d["_locking_enabled"] = lock_enabled
        d["_lock_timeout"] = lock_timeout
        d["_temp_tensors"] = []
        d["_vc_info_updated"] = True
        d["_query_string"] = None
        dct = self.__dict__
        dct.update(d)

        try:
            self._set_derived_attributes(address=address)
        except LockedException:
            raise LockedException(
                "This dataset cannot be open for writing as it is locked by another machine. Try loading the dataset with `read_only=True`."
            )
        except ReadOnlyModeError as e:
            raise ReadOnlyModeError(
                "This dataset cannot be open for writing as you don't have permissions. Try loading the dataset with `read_only=True."
            )
        dct["enabled_tensors"] = (
            set(self._resolve_tensor_list(enabled_tensors, root=True))
            if enabled_tensors
            else None
        )
        self._first_load_init()
        self._initial_autoflush: List[
            bool
        ] = []  # This is a stack to support nested with contexts
        self._indexing_history: List[int] = []

        if not self.read_only:
            for temp_tensor in self._temp_tensors:
                self._delete_tensor(temp_tensor, large_ok=True)
            self._temp_tensors = []

    def _lock_lost_handler(self):
        """This is called when lock is acquired but lost later on due to slow update."""
        self.read_only = True
        if self.verbose:
            always_warn(
                "Unable to update dataset lock as another machine has locked it for writing or deleted / overwriten it. Switching to read only mode."
            )
        self._locked_out = True

    def __enter__(self):
        self._initial_autoflush.append(self.storage.autoflush)
        self.storage.autoflush = False
        return self

    def __exit__(self, exc_type, exc_val, exc_tb):
        autoflush = self._initial_autoflush.pop()
        if not self._read_only and autoflush:
            if self._vc_info_updated:
                self._flush_vc_info()
            spinner(self.storage.flush)()
        self.storage.autoflush = autoflush

    def maybe_flush(self):
        if not self._read_only:
            if self.storage.autoflush:
                if self._vc_info_updated:
                    self._flush_vc_info()
                self.storage.flush()

    @property
    def num_samples(self) -> int:
        """Returns the length of the smallest tensor.
        Ignores any applied indexing and returns the total length.
        """
        return min(
            map(
                len,
                filter(
                    lambda t: t.key not in self.meta.hidden_tensors,
                    self.version_state["full_tensors"].values(),
                ),
            ),
            default=0,
        )

    @property
    def meta(self) -> DatasetMeta:
        """Returns the metadata of the dataset."""
        return self.version_state["meta"]

    @property
    def client(self):
        """Returns the client of the dataset."""
        return self._client

    def __len__(self, warn: bool = True):
        """Returns the length of the smallest tensor."""
        tensor_lengths = [len(tensor) for tensor in self.tensors.values()]
        pad_tensors = self._pad_tensors
        if (
            warn
            and not pad_tensors
            and min(tensor_lengths, default=0) != max(tensor_lengths, default=0)
        ):
            warning(
                "The length of tensors in the dataset is different. The len(ds) returns the length of the "
                "smallest tensor in the dataset. If you want the length of the longest tensor in the dataset use "
                "ds.max_len."
            )
        length_fn = max if pad_tensors else min
        return length_fn(tensor_lengths, default=0)

    @property
    def max_len(self):
        """Return the maximum length of the tensor."""
        return max([len(tensor) for tensor in self.tensors.values()])

    @property
    def min_len(self):
        """Return the minimum length of the tensor."""
        return min([len(tensor) for tensor in self.tensors.values()])

    def __getstate__(self) -> Dict[str, Any]:
        """Returns a dict that can be pickled and used to restore this dataset.

        Note:
            Pickling a dataset does not copy the dataset, it only saves attributes that can be used to restore the dataset.
            If you pickle a local dataset and try to access it on a machine that does not have the data present, the dataset will not work.
        """
        if self.path.startswith("mem://"):
            raise MemoryDatasetCanNotBePickledError
        keys = [
            "path",
            "_read_only",
            "index",
            "group_index",
            "public",
            "storage",
            "_token",
            "verbose",
            "version_state",
            "org_id",
            "ds_name",
            "_is_filtered_view",
            "_view_id",
            "_view_use_parent_commit",
            "_parent_dataset",
            "_pad_tensors",
            "_locking_enabled",
            "_lock_timeout",
            "enabled_tensors",
            "is_iteration",
        ]
        state = {k: getattr(self, k) for k in keys}
        state["link_creds"] = self.link_creds
        return state

    def __setstate__(self, state: Dict[str, Any]):
        """Restores dataset from a pickled state.

        Args:
            state (dict): The pickled state used to restore the dataset.
        """
        state["is_first_load"] = True
        state["_info"] = None
        state["_read_only_error"] = False
        state["_initial_autoflush"] = []
        state["_ds_diff"] = None
        state["_view_base"] = None
        state["_update_hooks"] = {}
        state["_commit_hooks"] = {}
        state["_checkout_hooks"] = {}
        state["_client"] = state["org_id"] = state["ds_name"] = None
        state["_temp_tensors"] = []
        state["libdeeplake_dataset"] = None
        state["_vc_info_updated"] = False
        state["_locked_out"] = False
        self.__dict__.update(state)
        self.__dict__["base_storage"] = get_base_storage(self.storage)
        # clear cache while restoring
        self.storage.clear_cache_without_flush()
        self._set_derived_attributes(verbose=False)
        self._indexing_history = []

    def _reload_version_state(self):
        version_state = self.version_state
        # share version state if at HEAD
        if (
            not self._view_use_parent_commit
            and self._view_base
            and version_state["commit_node"].is_head_node
        ):
            uid = self._view_id

            def commit_hook():
                del self._view_base._commit_hooks[uid]
                del self._view_base._checkout_hooks[uid]
                del self._view_base._update_hooks[uid]
                self._view_use_parent_commit = True
                self._reload_version_state()

            def checkout_hook():
                del self._view_base._commit_hooks[uid]
                del self._view_base._checkout_hooks[uid]
                del self._view_base._update_hooks[uid]
                self.__class__ = InvalidView
                self.__init__(reason="checkout")

            def update_hook():
                del self._view_base._commit_hooks[uid]
                del self._view_base._checkout_hooks[uid]
                del self._view_base._update_hooks[uid]
                self.__class__ = InvalidView
                self.__init__(reason="update")

            if not self.is_iteration:
                self._view_base._commit_hooks[uid] = commit_hook
                self._view_base._checkout_hooks[uid] = checkout_hook
                self._view_base._update_hooks[uid] = update_hook
            return version_state
        vs_copy = {}
        vs_copy["branch"] = version_state["branch"]
        # share branch_commit_map and commit_node_map
        vs_copy["branch_commit_map"] = version_state["branch_commit_map"]
        vs_copy["commit_node_map"] = version_state["commit_node_map"]
        commit_node = version_state["commit_node"]
        if self._view_use_parent_commit:
            vs_copy["commit_node"] = commit_node.parent
        else:
            vs_copy["commit_node"] = commit_node
        vs_copy["commit_id"] = vs_copy["commit_node"].commit_id
        vs_copy["tensor_names"] = version_state["tensor_names"].copy()
        vs_copy["meta"] = DatasetMeta()
        vs_copy["meta"].__setstate__(version_state["meta"].__getstate__())
        self.version_state = vs_copy
        vs_copy["full_tensors"] = {
            key: Tensor(key, self) for key in version_state["full_tensors"]
        }
        self._view_base = None

    def __getitem__(
        self,
        item: Union[
            str, int, slice, List[int], Tuple[Union[int, slice, Tuple[int]]], Index
        ],
        is_iteration: bool = False,
    ):
        is_iteration = is_iteration or self.is_iteration
        if isinstance(item, str):
            fullpath = posixpath.join(self.group_index, item)
            enabled_tensors = self.enabled_tensors
            if enabled_tensors is None or fullpath in enabled_tensors:
                tensor = self._get_tensor_from_root(fullpath)
                if tensor is not None:
                    index = self.index
                    if index.is_trivial() and is_iteration == tensor.is_iteration:
                        return tensor
                    return tensor.__getitem__(index, is_iteration=is_iteration)
            if self._has_group_in_root(fullpath):
                ret = self.__class__(
                    storage=self.storage,
                    index=self.index,
                    group_index=posixpath.join(self.group_index, item),
                    read_only=self.read_only,
                    token=self._token,
                    verbose=False,
                    version_state=self.version_state,
                    path=self.path,
                    is_iteration=is_iteration,
                    link_creds=self.link_creds,
                    pad_tensors=self._pad_tensors,
                    enabled_tensors=self.enabled_tensors,
                    view_base=self._view_base or self,
                    libdeeplake_dataset=self.libdeeplake_dataset,
                )
            elif "/" in item:
                splt = posixpath.split(item)
                ret = self[splt[0]][splt[1]]
            else:
                raise TensorDoesNotExistError(item)
        elif isinstance(item, (int, slice, list, tuple, Index, type(Ellipsis))):
            if (
                isinstance(item, list)
                and len(item)
                and (
                    isinstance(item[0], str)
                    or (
                        isinstance(item[0], (list, tuple))
                        and len(item[0])
                        and isinstance(item[0][0], str)
                    )
                )
            ):
                group_index = self.group_index
                enabled_tensors = [
                    posixpath.join(
                        group_index, (x if isinstance(x, str) else "/".join(x))
                    )
                    for x in item
                ]
                for x in enabled_tensors:
                    enabled_tensors.extend(
                        self[relpath(x, self.group_index)].meta.links.keys()
                    )

                ret = self.__class__(
                    storage=self.storage,
                    index=self.index,
                    group_index=self.group_index,
                    read_only=self._read_only,
                    token=self._token,
                    verbose=False,
                    version_state=self.version_state,
                    path=self.path,
                    is_iteration=is_iteration,
                    link_creds=self.link_creds,
                    pad_tensors=self._pad_tensors,
                    enabled_tensors=enabled_tensors,
                    view_base=self._view_base or self,
                    libdeeplake_dataset=self.libdeeplake_dataset,
                )
            elif isinstance(item, tuple) and len(item) and isinstance(item[0], str):
                ret = self
                for x in item:
                    ret = self[x]
                return ret
            else:
                if not is_iteration and isinstance(item, int):
                    is_iteration = check_if_iteration(self._indexing_history, item)
                    if is_iteration and deeplake.constants.SHOW_ITERATION_WARNING:
                        warnings.warn(
                            "Indexing by integer in a for loop, like `for i in range(len(ds)): ... ds[i]` can be quite slow. Use `for i, sample in enumerate(ds)` instead."
                        )

                ret = self.__class__(
                    storage=self.storage,
                    index=self.index[item],
                    group_index=self.group_index,
                    read_only=self._read_only,
                    token=self._token,
                    verbose=False,
                    version_state=self.version_state,
                    path=self.path,
                    is_iteration=is_iteration,
                    link_creds=self.link_creds,
                    pad_tensors=self._pad_tensors,
                    enabled_tensors=self.enabled_tensors,
                    view_base=self._view_base or self,
                    libdeeplake_dataset=self.libdeeplake_dataset,
                )
        else:
            raise InvalidKeyTypeError(item)
        if hasattr(self, "_view_entry"):
            ret._view_entry = self._view_entry
        return ret

    def __setitem__(self, item: str, value: Any):
        if not isinstance(item, str):
            raise TypeError("Datasets do not support item assignment")
        tensor = self[item]
        if isinstance(tensor, Dataset):
            raise TypeError("Tensor groups do not support item assignment")
        tensor.index = Index()
        tensor[self.index] = value

    @invalid_view_op
    def create_tensor(
        self,
        name: str,
        htype: str = UNSPECIFIED,
        dtype: Union[str, np.dtype] = UNSPECIFIED,
        sample_compression: str = UNSPECIFIED,
        chunk_compression: str = UNSPECIFIED,
        hidden: bool = False,
        create_sample_info_tensor: bool = True,
        create_shape_tensor: bool = True,
        create_id_tensor: bool = True,
        verify: bool = True,
        exist_ok: bool = False,
        verbose: bool = True,
        downsampling: Optional[Tuple[int, int]] = None,
        tiling_threshold: Optional[int] = None,
        **kwargs,
    ):
        """Creates a new tensor in the dataset.

        Examples:
            >>> # create dataset
            >>> ds = deeplake.dataset("path/to/dataset")

            >>> # create tensors
            >>> ds.create_tensor("images", htype="image", sample_compression="jpg")
            >>> ds.create_tensor("videos", htype="video", sample_compression="mp4")
            >>> ds.create_tensor("data")
            >>> ds.create_tensor("point_clouds", htype="point_cloud")

            >>> # append data
            >>> ds.images.append(np.ones((400, 400, 3), dtype='uint8'))
            >>> ds.videos.append(deeplake.read("videos/sample_video.mp4"))
            >>> ds.data.append(np.zeros((100, 100, 2)))

        Args:
            name (str): The name of the tensor to be created.
            htype (str):
                - The class of data for the tensor.
                - The defaults for other parameters are determined in terms of this value.
                - For example, ``htype="image"`` would have ``dtype`` default to ``uint8``.
                - These defaults can be overridden by explicitly passing any of the other parameters to this function.
                - May also modify the defaults for other parameters.
            dtype (str): Optionally override this tensor's ``dtype``. All subsequent samples are required to have this ``dtype``.
            sample_compression (str): All samples will be compressed in the provided format. If ``None``, samples are uncompressed. For ``link[]`` tensors, ``sample_compression`` is used only for optimizing dataset views.
            chunk_compression (str): All chunks will be compressed in the provided format. If ``None``, chunks are uncompressed. For ``link[]`` tensors, ``chunk_compression`` is used only for optimizing dataset views.
            hidden (bool): If ``True``, the tensor will be hidden from ds.tensors but can still be accessed via ``ds[tensor_name]``.
            create_sample_info_tensor (bool): If ``True``, meta data of individual samples will be saved in a hidden tensor. This data can be accessed via :attr:`tensor[i].sample_info <deeplake.core.tensor.Tensor.sample_info>`.
            create_shape_tensor (bool): If ``True``, an associated tensor containing shapes of each sample will be created.
            create_id_tensor (bool): If ``True``, an associated tensor containing unique ids for each sample will be created. This is useful for merge operations.
            verify (bool): Valid only for link htypes. If ``True``, all links will be verified before they are added to the tensor.
                If ``False``, links will be added without verification but note that ``create_shape_tensor`` and ``create_sample_info_tensor`` will be set to ``False``.
            exist_ok (bool): If ``True``, the group is created if it does not exist. if ``False``, an error is raised if the group already exists.
            verbose (bool): Shows warnings if ``True``.
            downsampling (tuple[int, int]): If not ``None``, the tensor will be downsampled by the provided factors. For example, ``(2, 5)`` will downsample the tensor by a factor of 2 in both dimensions and create 5 layers of downsampled tensors.
                Only support for image and mask htypes.
            tiling_threshold (Optional, int): In bytes. Tiles large images if their size exceeds this threshold. Set to -1 to disable tiling.
            **kwargs:
                - ``htype`` defaults can be overridden by passing any of the compatible parameters.
                - To see all htypes and their correspondent arguments, check out :ref:`Htypes`.

        Returns:
            Tensor: The new tensor, which can be accessed by ``dataset[name]`` or ``dataset.name``.

        Raises:
            TensorAlreadyExistsError: If the tensor already exists and ``exist_ok`` is ``False``.
            TensorGroupAlreadyExistsError: Duplicate tensor groups are not allowed.
            InvalidTensorNameError: If ``name`` is in dataset attributes.
            NotImplementedError: If trying to override ``chunk_compression``.
            TensorMetaInvalidHtype: If invalid htype is specified.
            ValueError: If an illegal argument is specified.
        """

        deeplake_reporter.feature_report(
            feature_name="create_tensor",
            parameters={
                "name": name,
                "htype": htype,
                "dtype": dtype,
                "sample_compression": sample_compression,
                "chunk_compression": chunk_compression,
            },
        )

        return self._create_tensor(
            name,
            htype,
            dtype,
            sample_compression,
            chunk_compression,
            hidden,
            create_sample_info_tensor,
            create_shape_tensor,
            create_id_tensor,
            verify,
            exist_ok,
            verbose,
            downsampling,
            tiling_threshold=tiling_threshold,
            **kwargs,
        )

    @invalid_view_op
    def _create_tensor(
        self,
        name: str,
        htype: str = UNSPECIFIED,
        dtype: Union[str, np.dtype] = UNSPECIFIED,
        sample_compression: str = UNSPECIFIED,
        chunk_compression: str = UNSPECIFIED,
        hidden: bool = False,
        create_sample_info_tensor: bool = True,
        create_shape_tensor: bool = True,
        create_id_tensor: bool = True,
        verify: bool = True,
        exist_ok: bool = False,
        verbose: bool = True,
        downsampling: Optional[Tuple[int, int]] = None,
        **kwargs,
    ):
        # if not the head node, checkout to an auto branch that is newly created
        auto_checkout(self)

        name = filter_name(name, self.group_index)
        key = self.version_state["tensor_names"].get(name)
        is_sequence, is_link, htype = parse_complex_htype(htype)
        if key:
            if not exist_ok:
                raise TensorAlreadyExistsError(name)
            tensor = self.root[key]
            current_config = tensor._config
            new_config = {
                "htype": htype,
                "dtype": dtype,
                "sample_compression": COMPRESSION_ALIASES.get(
                    sample_compression, sample_compression
                ),
                "chunk_compression": COMPRESSION_ALIASES.get(
                    chunk_compression, chunk_compression
                ),
                "hidden": hidden,
                "is_link": is_link,
                "is_sequence": is_sequence,
            }
            base_config = HTYPE_CONFIGURATIONS.get(htype, {}).copy()
            for key in new_config:
                if new_config[key] == UNSPECIFIED:
                    new_config[key] = base_config.get(key) or UNSPECIFIED
            if current_config != new_config:
                raise ValueError(
                    f"Tensor {name} already exists with different configuration. "
                    f"Current config: {current_config}. "
                    f"New config: {new_config}"
                )
            return tensor
        elif name in self.version_state["full_tensors"]:
            key = f"{name}_{uuid.uuid4().hex[:4]}"
        else:
            key = name

        if name in self._groups:
            raise TensorGroupAlreadyExistsError(name)

        tensor_name = posixpath.split(name)[1]
        if not tensor_name or tensor_name in dir(self):
            raise InvalidTensorNameError(tensor_name)

        downsampling_factor, number_of_layers = validate_downsampling(downsampling)
        kwargs["is_sequence"] = kwargs.get("is_sequence") or is_sequence
        kwargs["is_link"] = kwargs.get("is_link") or is_link
        kwargs["verify"] = verify
        if kwargs["is_link"] and not kwargs["verify"]:
            create_shape_tensor = False
            create_sample_info_tensor = False

        if not self._is_root():
            return self.root._create_tensor(
                name=key,
                htype=htype,
                dtype=dtype,
                sample_compression=sample_compression,
                chunk_compression=chunk_compression,
                hidden=hidden,
                create_sample_info_tensor=create_sample_info_tensor,
                create_shape_tensor=create_shape_tensor,
                create_id_tensor=create_id_tensor,
                exist_ok=exist_ok,
                downsampling=downsampling,
                **kwargs,
            )

        if "/" in name:
            self._create_group(posixpath.split(name)[0])

        # Seperate meta and info

        htype_config = HTYPE_CONFIGURATIONS.get(htype, {}).copy()
        info_keys = htype_config.pop("_info", [])
        info_kwargs = {}
        meta_kwargs = {}
        for k, v in kwargs.items():
            if k in info_keys:
                verify_htype_key_value(htype, k, v)
                info_kwargs[k] = v
            else:
                meta_kwargs[k] = v

        # Set defaults
        for k in info_keys:
            if k not in info_kwargs:
                if k == "class_names":
                    info_kwargs[k] = htype_config[k].copy()
                else:
                    info_kwargs[k] = htype_config[k]

        create_tensor(
            key,
            self.storage,
            htype=htype,
            dtype=dtype,
            sample_compression=sample_compression,
            chunk_compression=chunk_compression,
            version_state=self.version_state,
            hidden=hidden,
            overwrite=True,
            **meta_kwargs,
        )
        meta: DatasetMeta = self.meta
        ffw_dataset_meta(meta)
        meta.add_tensor(name, key, hidden=hidden)
        tensor = Tensor(key, self)  # type: ignore
        tensor.meta.name = name
        self.version_state["full_tensors"][key] = tensor
        self.version_state["tensor_names"][name] = key
        if info_kwargs:
            tensor.info.update(info_kwargs)
        self.storage.maybe_flush()
        if create_sample_info_tensor and htype in (
            "image",
            "audio",
            "video",
            "dicom",
            "point_cloud",
            "mesh",
            "nifti",
        ):
            self._create_sample_info_tensor(name)
        if create_shape_tensor and htype not in ("text", "json"):
            self._create_sample_shape_tensor(name, htype=htype)
        if create_id_tensor:
            self._create_sample_id_tensor(name)
        if downsampling:
            downsampling_htypes = {
                "image",
                "image.rgb",
                "image.gray",
                "binary_mask",
                "segment_mask",
            }
            if htype not in downsampling_htypes:
                warnings.warn(
                    f"Downsampling is only supported for tensor with htypes {downsampling_htypes}, got {htype}. Skipping downsampling."
                )
            else:
                self._create_downsampled_tensor(
                    name,
                    htype,
                    dtype,
                    sample_compression,
                    chunk_compression,
                    meta_kwargs,
                    downsampling_factor,
                    number_of_layers,
                )
        return tensor

    def _create_sample_shape_tensor(self, tensor: str, htype: str):
        shape_tensor = get_sample_shape_tensor_key(tensor)
        self._create_tensor(
            shape_tensor,
            dtype="int64",
            hidden=True,
            create_id_tensor=False,
            create_sample_info_tensor=False,
            create_shape_tensor=False,
            max_chunk_size=SAMPLE_INFO_TENSOR_MAX_CHUNK_SIZE,
        )
        if htype == "list":
            extend_f = "extend_len"
            update_f = "update_len"
        else:
            extend_f = "extend_shape"
            update_f = "update_shape"
        self._link_tensors(
            tensor,
            shape_tensor,
            extend_f=extend_f,
            update_f=update_f,
            flatten_sequence=True,
        )

    def _create_sample_id_tensor(self, tensor: str):
        id_tensor = get_sample_id_tensor_key(tensor)
        self._create_tensor(
            id_tensor,
            hidden=True,
            create_id_tensor=False,
            create_sample_info_tensor=False,
            create_shape_tensor=False,
        )
        self._link_tensors(
            tensor,
            id_tensor,
            extend_f="extend_id",
            flatten_sequence=False,
        )

    def _create_sample_info_tensor(self, tensor: str):
        sample_info_tensor = get_sample_info_tensor_key(tensor)
        self._create_tensor(
            sample_info_tensor,
            htype="json",
            max_chunk_size=SAMPLE_INFO_TENSOR_MAX_CHUNK_SIZE,
            hidden=True,
            create_id_tensor=False,
            create_sample_info_tensor=False,
            create_shape_tensor=False,
        )
        self._link_tensors(
            tensor,
            sample_info_tensor,
            "extend_info",
            "update_info",
            flatten_sequence=True,
        )

    def _create_downsampled_tensor(
        self,
        tensor: str,
        htype: str,
        dtype: Union[str, np.dtype],
        sample_compression: str,
        chunk_compression: str,
        meta_kwargs: Dict[str, Any],
        downsampling_factor: int,
        number_of_layers: int,
    ):
        downsampled_tensor = get_downsampled_tensor_key(tensor, downsampling_factor)
        if number_of_layers == 1:
            downsampling = None
        else:
            downsampling = (downsampling_factor, number_of_layers - 1)
        meta_kwargs = meta_kwargs.copy()
        meta_kwargs.pop("is_link", None)
        new_tensor = self._create_tensor(
            downsampled_tensor,
            htype=htype,
            dtype=dtype,
            sample_compression=sample_compression,
            chunk_compression=chunk_compression,
            hidden=True,
            create_id_tensor=False,
            create_sample_info_tensor=False,
            create_shape_tensor=False,
            downsampling=downsampling,
            **meta_kwargs,
        )
        new_tensor.info.downsampling_factor = downsampling_factor
        self._link_tensors(
            tensor,
            downsampled_tensor,
            extend_f=f"extend_downsample",
            update_f=f"update_downsample",
            flatten_sequence=True,
        )

    def _hide_tensor(self, tensor: str):
        self._tensors()[tensor].meta.set_hidden(True)
        self.meta._hide_tensor(tensor)
        self.storage.maybe_flush()

    @invalid_view_op
    def delete_tensor(self, name: str, large_ok: bool = False):
        """Delete a tensor from the dataset.

        Examples:

            >>> ds.delete_tensor("images/cats")

        Args:
            name (str): The name of tensor to be deleted.
            large_ok (bool): Delete tensors larger than 1 GB. Disabled by default.

        Returns:
            None

        Raises:
            TensorDoesNotExistError: If tensor of name ``name`` does not exist in the dataset.
            TensorTooLargeToDelete: If the tensor is larger than 1 GB and ``large_ok`` is ``False``.
        """

        deeplake_reporter.feature_report(
            feature_name="delete_tensor",
            parameters={"name": name, "large_ok": large_ok},
        )

        return self._delete_tensor(name, large_ok)

    @invalid_view_op
    def _delete_tensor(self, name: str, large_ok: bool = False):
        auto_checkout(self)

        name = filter_name(name, self.group_index)
        key = self.version_state["tensor_names"].get(name)

        if not key:
            raise TensorDoesNotExistError(name)

        if not tensor_exists(key, self.storage, self.version_state["commit_id"]):
            raise TensorDoesNotExistError(name)

        if not self._is_root():
            return self.root._delete_tensor(name, large_ok)

        if not large_ok:
            chunk_engine = self.version_state["full_tensors"][key].chunk_engine
            size_approx = chunk_engine.num_samples * chunk_engine.min_chunk_size
            if size_approx > deeplake.constants.DELETE_SAFETY_SIZE:
                raise TensorTooLargeToDelete(name)

        with self:
            meta = self.meta
            key = self.version_state["tensor_names"].pop(name)
            if key not in meta.hidden_tensors:
                tensor_diff = Tensor(key, self).chunk_engine.commit_diff
                # if tensor was created in this commit, there's no diff for deleting it.
                if not tensor_diff.created:
                    self._dataset_diff.tensor_deleted(name)
            delete_tensor(key, self)
            self.version_state["full_tensors"].pop(key)
            ffw_dataset_meta(meta)
            meta.delete_tensor(name)

        for t_name in [
            func(name)
            for func in (
                get_sample_id_tensor_key,
                get_sample_info_tensor_key,
                get_sample_shape_tensor_key,
            )
        ]:
            t_key = self.meta.tensor_names.get(t_name)
            if t_key and tensor_exists(
                t_key, self.storage, self.version_state["commit_id"]
            ):
                self._delete_tensor(t_name, large_ok=True)

        self.storage.flush()

    @invalid_view_op
    def delete_group(self, name: str, large_ok: bool = False):
        """Delete a tensor group from the dataset.

        Examples:
            >>> ds.delete_group("images/dogs")

        Args:
            name (str): The name of tensor group to be deleted.
            large_ok (bool): Delete tensor groups larger than 1 GB. Disabled by default.

        Returns:
            None

        Raises:
            TensorGroupDoesNotExistError: If tensor group of name ``name`` does not exist in the dataset.
        """

        deeplake_reporter.feature_report(
            feature_name="delete_group",
            parameters={"name": name, "large_ok": large_ok},
        )

        return self._delete_group(name, large_ok)

    @invalid_view_op
    def _delete_group(self, name: str, large_ok: bool = False):
        auto_checkout(self)

        full_path = filter_name(name, self.group_index)

        if full_path not in self._groups:
            raise TensorGroupDoesNotExistError(name)

        if not self._is_root():
            return self.root._delete_group(full_path, large_ok)

        if not large_ok:
            size_approx = self[name].size_approx()
            if size_approx > deeplake.constants.DELETE_SAFETY_SIZE:
                logger.info(
                    f"Group {name} was too large to delete. Try again with large_ok=True."
                )
                return

        with self:
            meta = self.meta
            ffw_dataset_meta(meta)
            tensors = [
                posixpath.join(name, tensor)
                for tensor in self[name]._all_tensors_filtered(include_hidden=True)
            ]
            meta.delete_group(name)
            for tensor in tensors:
                key = self.version_state["tensor_names"].pop(tensor)
                if key not in meta.hidden_tensors:
                    tensor_diff = Tensor(key, self).chunk_engine.commit_diff
                    # if tensor was created in this commit, there's no diff for deleting it.
                    if not tensor_diff.created:
                        self._dataset_diff.tensor_deleted(name)
                delete_tensor(key, self)
                self.version_state["full_tensors"].pop(key)

        self.storage.maybe_flush()

    @invalid_view_op
    def create_tensor_like(
        self, name: str, source: "Tensor", unlink: bool = False
    ) -> "Tensor":
        """Copies the ``source`` tensor's meta information and creates a new tensor with it. No samples are copied, only the meta/info for the tensor is.

        Examples:
            >>> ds.create_tensor_like("cats", ds["images"])

        Args:
            name (str): Name for the new tensor.
            source (Tensor): Tensor who's meta/info will be copied. May or may not be contained in the same dataset.
            unlink (bool): Whether to unlink linked tensors.

        Returns:
            Tensor: New Tensor object.
        """

        deeplake_reporter.feature_report(
            feature_name="create_tensor_like",
            parameters={"name": name, "unlink": unlink},
        )

        info = source.info.__getstate__().copy()
        meta = source.meta.__getstate__().copy()
        if unlink:
            meta["is_link"] = False
        del meta["min_shape"]
        del meta["max_shape"]
        del meta["length"]
        del meta["version"]
        del meta["name"]
        del meta["links"]
        meta["dtype"] = np.dtype(meta["typestr"]) if meta["typestr"] else meta["dtype"]

        destination_tensor = self._create_tensor(
            name,
            verbose=False,
            create_id_tensor=bool(source._sample_id_tensor),
            create_shape_tensor=bool(source._sample_shape_tensor),
            create_sample_info_tensor=bool(source._sample_info_tensor),
            **meta,
        )
        destination_tensor.info.update(info)
        return destination_tensor

    def _rename_tensor(self, name, new_name):
        tensor = self[name]
        tensor.meta.name = new_name
        tensor.meta.is_dirty = True
        key = self.version_state["tensor_names"].pop(name)
        meta = self.meta
        if key not in meta.hidden_tensors:
            tensor_diff = tensor.chunk_engine.commit_diff
            # if tensor was created in this commit, tensor name has to be updated without adding it to diff.
            if not tensor_diff.created:
                self._dataset_diff.tensor_renamed(name, new_name)
        self.version_state["tensor_names"][new_name] = key
        ffw_dataset_meta(meta)
        meta.rename_tensor(name, new_name)

        for func in (
            get_sample_id_tensor_key,
            get_sample_info_tensor_key,
            get_sample_shape_tensor_key,
        ):
            t_old, t_new = map(func, (name, new_name))
            t_key = self.meta.tensor_names.get(t_old)
            if t_key and tensor_exists(
                t_key, self.storage, self.version_state["commit_id"]
            ):
                self._rename_tensor(t_old, t_new)

        return tensor

    def rename_tensor(self, name: str, new_name: str) -> "Tensor":
        """Renames tensor with name ``name`` to ``new_name``

        Args:
            name (str): Name of tensor to be renamed.
            new_name (str): New name of tensor.

        Returns:
            Tensor: Renamed tensor.

        Raises:
            TensorDoesNotExistError: If tensor of name ``name`` does not exist in the dataset.
            TensorAlreadyExistsError: Duplicate tensors are not allowed.
            TensorGroupAlreadyExistsError: Duplicate tensor groups are not allowed.
            InvalidTensorNameError: If ``new_name`` is in dataset attributes.
            RenameError: If ``new_name`` points to a group different from ``name``.
        """
        deeplake_reporter.feature_report(
            feature_name="rename_tensor",
            parameters={"name": name, "new_name": new_name},
        )

        auto_checkout(self)

        if name not in self._tensors():
            raise TensorDoesNotExistError(name)

        name = filter_name(name, self.group_index)
        new_name = filter_name(new_name, self.group_index)

        if posixpath.split(name)[0] != posixpath.split(new_name)[0]:
            raise RenameError("New name of tensor cannot point to a different group")

        if new_name in self.version_state["tensor_names"]:
            raise TensorAlreadyExistsError(new_name)

        if new_name in self._groups:
            raise TensorGroupAlreadyExistsError(new_name)

        new_tensor_name = posixpath.split(new_name)[1]
        if not new_tensor_name or new_tensor_name in dir(self):
            raise InvalidTensorNameError(new_name)

        tensor = self.root._rename_tensor(name, new_name)

        self.storage.maybe_flush()
        return tensor

    def rename_group(self, name: str, new_name: str) -> None:
        """Renames group with name ``name`` to ``new_name``

        Args:
            name (str): Name of group to be renamed.
            new_name (str): New name of group.

        Raises:
            TensorGroupDoesNotExistError: If tensor group of name ``name`` does not exist in the dataset.
            TensorAlreadyExistsError: Duplicate tensors are not allowed.
            TensorGroupAlreadyExistsError: Duplicate tensor groups are not allowed.
            InvalidTensorGroupNameError: If ``name`` is in dataset attributes.
            RenameError: If ``new_name`` points to a group different from ``name``.
        """

        deeplake_reporter.feature_report(
            feature_name="rename_group",
            parameters={"name": name, "new_name": new_name},
        )
        auto_checkout(self)

        name = filter_name(name, self.group_index)
        new_name = filter_name(new_name, self.group_index)

        if name not in self._groups:
            raise TensorGroupDoesNotExistError(name)

        if posixpath.split(name)[0] != posixpath.split(new_name)[0]:
            raise RenameError("Names does not match.")

        if new_name in self.version_state["tensor_names"]:
            raise TensorAlreadyExistsError(new_name)

        if new_name in self._groups:
            raise TensorGroupAlreadyExistsError(new_name)

        new_tensor_name = posixpath.split(new_name)[1]
        if not new_tensor_name or new_tensor_name in dir(self):
            raise InvalidTensorGroupNameError(new_name)

        meta = self.meta
        meta.rename_group(name, new_name)

        root = self.root
        for tensor in filter(
            lambda x: x.startswith(name),
            map(lambda y: y.meta.name or y.key, self.tensors.values()),
        ):
            root._rename_tensor(
                tensor,
                posixpath.join(new_name, relpath(tensor, name)),
            )

        self.storage.maybe_flush()

    def __getattr__(self, key):
        try:
            return self.__getitem__(key)
        except TensorDoesNotExistError as ke:
            raise AttributeError(
                f"'{self.__class__}' object has no attribute '{key}'"
            ) from ke

    def __setattr__(self, name: str, value):
        try:
            # Dataset is not fully loaded if meta is not in version_state
            if "meta" in self.version_state:
                return self.__setitem__(name, value)
            raise TensorDoesNotExistError(name)
        except TensorDoesNotExistError:
            if isinstance(value, (np.ndarray, np.generic)):
                raise TypeError(
                    "Setting tensor attributes directly is not supported. To add a tensor, use the `create_tensor` method."
                    + "To add data to a tensor, use the `append` and `extend` methods."
                )
        return super().__setattr__(name, value)

    def __iter__(self):
        dataset_read(self)
        for i in range(len(self)):
            yield self.__getitem__(
                i, is_iteration=not isinstance(self.index.values[0], list)
            )

    def _get_commit_id_for_address(self, address, version_state):
        if address in version_state["branch_commit_map"]:
            branch = address
            commit_id = version_state["branch_commit_map"][branch]
        elif address in version_state["commit_node_map"]:
            commit_id = address
        else:
            raise CheckoutError(
                f"Address {address} not found. Ensure the commit id / branch name is correct."
            )
        return commit_id

    def _load_version_info(self, address=None):
        """Loads data from version_control_file otherwise assume it doesn't exist and load all empty"""
        if self.version_state:
            return

        if address is None:
            address = "main"

        version_state = {}
        try:
            try:
                version_info = load_version_info(self.storage)
            except Exception as e:
                version_info = rebuild_version_info(self.storage)
                if version_info is None:
                    raise e
            version_state["branch_commit_map"] = version_info["branch_commit_map"]
            version_state["commit_node_map"] = version_info["commit_node_map"]

            commit_id = self._get_commit_id_for_address(address, version_state)

            version_state["commit_id"] = commit_id
            version_state["commit_node"] = version_state["commit_node_map"][commit_id]
            version_state["branch"] = version_state["commit_node"].branch
        except Exception as e:
            if isinstance(e, CheckoutError):
                raise e from None
            if address != "main":
                raise CheckoutError(
                    f"Address {address} not found. Ensure the commit id / branch name is correct."
                )
            branch = "main"
            version_state["branch"] = branch
            version_state["branch_commit_map"] = {}
            version_state["commit_node_map"] = {}
            # used to identify that this is the first commit so its data will not be in similar directory structure to the rest
            commit_id = FIRST_COMMIT_ID
            commit_node = CommitNode(branch, commit_id)
            version_state["commit_id"] = commit_id
            version_state["commit_node"] = commit_node
            version_state["branch_commit_map"][branch] = commit_id
            version_state["commit_node_map"][commit_id] = commit_node
        # keeps track of the full unindexed tensors
        version_state["full_tensors"] = {}
        version_state["tensor_names"] = {}
        self.__dict__["version_state"] = version_state

    def _load_link_creds(self):
        if self.link_creds is not None:
            return

        link_creds_key = get_dataset_linked_creds_key()
        try:
            data_bytes = self.storage[link_creds_key]
        except KeyError:
            data_bytes = None
        if data_bytes is None:
            link_creds = LinkCreds()
        else:
            link_creds = LinkCreds.frombuffer(data_bytes)
        self.link_creds = link_creds

    def regenerate_vdb_indexes(self):
        tensors = self.tensors

        for _, tensor in tensors.items():
            is_embedding = tensor.htype == "embedding"
            has_vdb_indexes = hasattr(tensor.meta, "vdb_indexes")
            try:
                vdb_index_ids_present = len(tensor.meta.vdb_indexes) > 0
            except AttributeError:
                vdb_index_ids_present = False

            if is_embedding and has_vdb_indexes and vdb_index_ids_present:
                tensor._regenerate_vdb_indexes()

    def _lock(self, err=False, verbose=True):
        if not self.is_head_node or not self._locking_enabled:
            return True
        storage = self.base_storage
        if storage.read_only and not self._locked_out:
            if err:
                raise ReadOnlyModeError()
            return False

        if isinstance(storage, tuple(_LOCKABLE_STORAGES)) and (
            not self.read_only or self._locked_out
        ):
            if not deeplake.constants.LOCKS_ENABLED:
                return True
            try:
                # temporarily disable read only on base storage, to try to acquire lock, if exception, it will be again made readonly
                storage.disable_readonly()
                lock_dataset(
                    self,
                    lock_lost_callback=self._lock_lost_handler,
                )
            except LockedException as e:
                self._set_read_only(True, False)
                self.__dict__["_locked_out"] = True
                if err:
                    raise e
                if verbose and self.verbose:
                    always_warn(
                        "Checking out dataset in read only mode as another machine has locked this version for writing."
                    )
                return False
        return True

    def _unlock(self):
        unlock_dataset(self)

    def __del__(self):
        if self._view_base:
            view_id = self._view_id
            try:
                del self._view_base._commit_hooks[view_id]
            except KeyError:
                pass

            try:
                del self._view_base._checkout_hooks[view_id]
            except KeyError:
                pass

            try:
                del self._view_base._update_hooks[view_id]
            except KeyError:
                pass
        try:
            self._unlock()
        except Exception:  # python shutting down
            pass

    @spinner
    @invalid_view_op
    def commit(self, message: Optional[str] = None, allow_empty=False) -> str:
        """Stores a snapshot of the current state of the dataset.

        Args:
            message (str, Optional): Used to describe the commit.
            allow_empty (bool): If ``True``, commit even if there are no changes.

        Returns:
            str: the commit id of the saved commit that can be used to access the snapshot.

        Raises:
            Exception: If dataset is a filtered view.
            EmptyCommitError: if there are no changes and user does not forced to commit unchanged data.

        Note:
            - Commiting from a non-head node in any branch, will lead to an automatic checkout to a new branch.
            - This same behaviour will happen if new samples are added or existing samples are updated from a non-head node.
        """

        # do not store commit message
        deeplake_reporter.feature_report(
            feature_name="commit", parameters={"allow_empty": allow_empty}
        )

        if not allow_empty and not self.has_head_changes:
            raise EmptyCommitError(
                "There are no changes, commit is not done. Try again with allow_empty=True."
            )

        return self._commit(message, None, False)

    @spinner
    @invalid_view_op
    @suppress_iteration_warning
    def merge(
        self,
        target_id: str,
        conflict_resolution: Optional[str] = None,
        delete_removed_tensors: bool = False,
        force: bool = False,
    ):
        """Merges the target_id into the current dataset.

        Args:
            target_id (str): The commit_id or branch to merge.
            conflict_resolution (str, Optional):
                - The strategy to use to resolve merge conflicts.
                - Conflicts are scenarios where both the current dataset and the target id have made changes to the same sample/s since their common ancestor.
                - Must be one of the following
                    - None - this is the default value, will raise an exception if there are conflicts.
                    - "ours" - during conflicts, values from the current dataset will be used.
                    - "theirs" - during conflicts, values from target id will be used.
            delete_removed_tensors (bool): If ``True``, deleted tensors will be deleted from the dataset.
            force (bool):
                - Forces merge.
                - ``force=True`` will have these effects in the following cases of merge conflicts:
                    - If tensor is renamed on target but is missing from HEAD, renamed tensor will be registered as a new tensor on current branch.
                    - If tensor is renamed on both target and current branch, tensor on target will be registered as a new tensor on current branch.
                    - If tensor is renamed on target and a new tensor of the new name was created on the current branch, they will be merged.

        Raises:
            Exception: if dataset is a filtered view.
            ValueError: if the conflict resolution strategy is not one of the None, "ours", or "theirs".
        """

        deeplake_reporter.feature_report(
            feature_name="merge",
            parameters={
                "target_id": target_id,
                "conflict_resolution": conflict_resolution,
                "delete_removed_tensors": delete_removed_tensors,
                "force": force,
            },
        )

        if self._is_filtered_view:
            raise Exception(
                "Cannot perform version control operations on a filtered dataset view."
            )

        if conflict_resolution not in [None, "ours", "theirs"]:
            raise ValueError(
                f"conflict_resolution must be one of None, 'ours', or 'theirs'. Got {conflict_resolution}"
            )

        try_flushing(self)

        target_commit = target_id
        try:
            target_commit = self.version_state["branch_commit_map"][target_id]
        except KeyError:
            pass
        if (
            isinstance(self.base_storage, tuple(_LOCKABLE_STORAGES))
            and not deeplake.constants.LOCKS_ENABLED
        ):
            lock_dataset(self, version=target_commit)
            locked = True
        else:
            locked = False
        self._initial_autoflush.append(self.storage.autoflush)
        self.storage.autoflush = False
        try:
            merge(self, target_id, conflict_resolution, delete_removed_tensors, force)
        finally:
            if locked:
                unlock_dataset(self, version=target_commit)
            self.storage.autoflush = self._initial_autoflush.pop()
            self.storage.maybe_flush()

    def _commit(
        self,
        message: Optional[str] = None,
        hash: Optional[str] = None,
        flush_version_control_info: bool = True,
        *,
        is_checkpoint: bool = False,
        total_samples_processed: int = 0,
    ) -> str:
        if self._is_filtered_view:
            raise Exception(
                "Cannot perform version control operations on a filtered dataset view."
            )

        try_flushing(self)

        self._initial_autoflush.append(self.storage.autoflush)
        self.storage.autoflush = False
        try:
            self._unlock()
            commit(
                self,
                message,
                hash,
                flush_version_control_info,
                is_checkpoint=is_checkpoint,
                total_samples_processed=total_samples_processed,
            )
            if not flush_version_control_info:
                self.__dict__["_vc_info_updated"] = True
            self._lock()
        finally:
            self.storage.autoflush = self._initial_autoflush.pop()
        self._info = None
        self._ds_diff = None
        [f() for f in list(self._commit_hooks.values())]
        self.maybe_flush()
        return self.commit_id  # type: ignore

    @invalid_view_op
    def checkout(
        self, address: str, create: bool = False, reset: bool = False
    ) -> Optional[str]:
        """Checks out to a specific commit_id or branch. If ``create = True``, creates a new branch with name ``address``.

        Args:
            address (str): The commit_id or branch to checkout to.
            create (bool): If ``True``, creates a new branch with name as address.
            reset (bool): If checkout fails due to a corrupted HEAD state of the branch, setting ``reset=True`` will
                          reset HEAD changes and attempt the checkout again.

        Returns:
            Optional[str]: The commit_id of the dataset after checkout.

        Raises:
            CheckoutError: If ``address`` could not be found.
            ReadOnlyModeError: If branch creation or reset is attempted in read-only mode.
            DatasetCorruptError: If checkout failed due to dataset corruption and ``reset`` is not ``True``.
            Exception: If the dataset is a filtered view.

        Examples:

            >>> ds = deeplake.empty("../test/test_ds")
            >>> ds.create_tensor("abc")
            Tensor(key='abc')
            >>> ds.abc.append([1, 2, 3])
            >>> first_commit = ds.commit()
            >>> ds.checkout("alt", create=True)
            'firstdbf9474d461a19e9333c2fd19b46115348f'
            >>> ds.abc.append([4, 5, 6])
            >>> ds.abc.numpy()
            array([[1, 2, 3],
                   [4, 5, 6]])
            >>> ds.checkout(first_commit)
            'firstdbf9474d461a19e9333c2fd19b46115348f'
            >>> ds.abc.numpy()
            array([[1, 2, 3]])

        Note:
            Checkout from a head node in any branch that contains uncommitted data will lead to an automatic commit before the checkout.
        """

        # do not store address
        deeplake_reporter.feature_report(
            feature_name="checkout",
            parameters={"create": create, "reset": reset},
        )

        try:
            ret = self._checkout(address, create, None, False)
            integrity_check(self)
            return ret
        except (ReadOnlyModeError, CheckoutError) as e:
            raise e from None
        except Exception as e:
            if create:
                raise e
            if not reset:
                if isinstance(e, DatasetCorruptError):
                    raise DatasetCorruptError(
                        message=e.message,
                        action="Try using `reset=True` to reset HEAD changes and load the previous commit.",
                        cause=e.__cause__,
                    )
                raise DatasetCorruptError(
                    "Exception occured (see Traceback). The branch you are checking out to maybe corrupted."
                    "Try using `reset=True` to reset HEAD changes and load the previous commit."
                    "This will delete all uncommitted changes on the branch you are trying to load."
                ) from e
            if self.read_only:
                raise ReadOnlyModeError("Cannot reset HEAD in read-only mode.")
            return reset_and_checkout(self, address, e)

    def _checkout(
        self,
        address: str,
        create: bool = False,
        hash: Optional[str] = None,
        verbose: bool = True,
        flush_version_control_info: bool = False,
    ) -> Optional[str]:
        if self._is_filtered_view:
            raise Exception(
                "Cannot perform version control operations on a filtered dataset view."
            )
        read_only = self._read_only
        if read_only and create:
            raise ReadOnlyModeError()
        try_flushing(self)
        self._initial_autoflush.append(self.storage.autoflush)
        self.storage.autoflush = False
        try:
            self._unlock()
            checkout(self, address, create, hash, flush_version_control_info)
            if not flush_version_control_info and create:
                self.__dict__["_vc_info_updated"] = True
        finally:
            self._set_read_only(read_only, err=True)
            self.storage.autoflush = self._initial_autoflush.pop()
        self._info = None
        self._ds_diff = None

        [f() for f in list(self._checkout_hooks.values())]

        commit_node = self.version_state["commit_node"]
        if self.verbose:
            warn_node_checkout(commit_node, create)
        if create:
            self.maybe_flush()
        return self.commit_id

    @invalid_view_op
    def delete_branch(self, name: str) -> None:
        """
        Deletes the branch and cleans up any unneeded data.
        Branches can only be deleted if there are no sub-branches and if it has never been merged into another branch.

        Args:
            name (str): The branch to delete.

        Raises:
            CommitError: If ``branch`` could not be found.
            ReadOnlyModeError: If branch deletion is attempted in read-only mode.
            Exception: If you have the given branch currently checked out.

        Examples:

            >>> ds = deeplake.empty("../test/test_ds")
            >>> ds.create_tensor("abc")
            Tensor(key='abc')
            >>> ds.abc.append([1, 2, 3])
            >>> first_commit = ds.commit()
            >>> ds.checkout("alt", create=True)
            'firstdbf9474d461a19e9333c2fd19b46115348f'
            >>> ds.abc.append([4, 5, 6])
            >>> ds.abc.numpy()
            array([[1, 2, 3],
                   [4, 5, 6]])
            >>> ds.checkout(first_commit)
            'firstdbf9474d461a19e9333c2fd19b46115348f'
            >>> ds.delete_branch("alt")
        """
        deeplake_reporter.feature_report(
            feature_name="branch_delete",
            parameters={},
        )

        self._delete_branch(name)
        integrity_check(self)

    def _delete_branch(self, name: str) -> None:
        if self._is_filtered_view:
            raise Exception(
                "Cannot perform version control operations on a filtered dataset view."
            )
        read_only = self._read_only
        if read_only:
            raise ReadOnlyModeError()
        try_flushing(self)
        self._initial_autoflush.append(self.storage.autoflush)
        self.storage.autoflush = False
        try:
            self._unlock()
            delete_branch(self, name)
        finally:
            self._set_read_only(read_only, err=True)
            self.storage.autoflush = self._initial_autoflush.pop()

    @invalid_view_op
    def _squash_main(self) -> None:
        """
        DEPRECATED: This method is deprecated and will be removed in a future release.

        Squashes all commits in current branch into one commit.
        NOTE: This cannot be run if there are any branches besides ``main``

        Raises:
            ReadOnlyModeError: If branch deletion is attempted in read-only mode.
            VersionControlError: If the branch cannot be squashed.
            Exception: If the dataset is filtered view.
        """
        if self._is_filtered_view:
            raise Exception(
                "Cannot perform version control operations on a filtered dataset view."
            )
        read_only = self._read_only
        if read_only:
            raise ReadOnlyModeError()

        try_flushing(self)

        self._initial_autoflush.append(self.storage.autoflush)
        self.storage.autoflush = False
        try:
            self._unlock()
            _squash_main(self)
        finally:
            self._set_read_only(read_only, err=True)
            self.libdeeplake_dataset = None
            self.storage.autoflush = self._initial_autoflush.pop()

    def log(self):
        """Displays the details of all the past commits."""

        deeplake_reporter.feature_report(feature_name="log", parameters={})

        commit_node = self.version_state["commit_node"]
        print("---------------\nDeep Lake Version Log\n---------------\n")
        print(f"Current Branch: {self.version_state['branch']}")
        if self.has_head_changes:
            print("** There are uncommitted changes on this branch.")
        print()
        while commit_node:
            if not commit_node.is_head_node:
                print(f"{commit_node}\n")
            commit_node = commit_node.parent

    def diff(
        self, id_1: Optional[str] = None, id_2: Optional[str] = None, as_dict=False
    ) -> Optional[Dict]:
        """Returns/displays the differences between commits/branches.

        For each tensor this contains information about the sample indexes that were added/modified as well as whether the tensor was created.

        Args:
            id_1 (str, Optional): The first commit_id or branch name.
            id_2 (str, Optional): The second commit_id or branch name.
            as_dict (bool, Optional): If ``True``, returns the diff as lists of commit wise dictionaries.

        Returns:
            Optional[Dict]

        Raises:
            ValueError: If ``id_1`` is None and ``id_2`` is not None.

        Note:
            - If both ``id_1`` and ``id_2`` are None, the differences between the current state and the previous commit will be calculated. If you're at the head of the branch, this will show the uncommitted changes, if any.
            - If only ``id_1`` is provided, the differences between the current state and id_1 will be calculated. If you're at the head of the branch, this will take into account the uncommitted changes, if any.
            - If only ``id_2`` is provided, a ValueError will be raised.
            - If both ``id_1`` and ``id_2`` are provided, the differences between ``id_1`` and ``id_2`` will be calculated.

        Note:
            A dictionary of the differences between the commits/branches is returned if ``as_dict`` is ``True``.
            The dictionary will always have 2 keys, "dataset" and "tensors". The values corresponding to these keys are detailed below:

                - If ``id_1`` and ``id_2`` are None, both the keys will have a single list as their value. This list will contain a dictionary describing changes compared to the previous commit.
                - If only ``id_1`` is provided, both keys will have a tuple of 2 lists as their value. The lists will contain dictionaries describing commitwise differences between commits. The 2 lists will range from current state and ``id_1`` to most recent common ancestor the commits respectively.
                - If only ``id_2`` is provided, a ValueError will be raised.
                - If both ``id_1`` and ``id_2`` are provided, both keys will have a tuple of 2 lists as their value. The lists will contain dictionaries describing commitwise differences between commits. The 2 lists will range from ``id_1`` and ``id_2`` to most recent common ancestor the commits respectively.

            ``None`` is returned if ``as_dict`` is ``False``.
        """

        deeplake_reporter.feature_report(
            feature_name="diff", parameters={"as_dict": str(as_dict)}
        )

        version_state, storage = self.version_state, self.storage
        res = get_changes_and_messages(version_state, storage, id_1, id_2)
        if as_dict:
            dataset_changes_1 = res[0]
            dataset_changes_2 = res[1]
            tensor_changes_1 = res[2]
            tensor_changes_2 = res[3]
            changes = {}
            if id_1 is None and id_2 is None:
                changes["dataset"] = dataset_changes_1
                changes["tensor"] = tensor_changes_1
                return changes
            changes["dataset"] = dataset_changes_1, dataset_changes_2
            changes["tensor"] = tensor_changes_1, tensor_changes_2
            return changes
        all_changes = get_all_changes_string(*res)
        print(all_changes)
        return None

    def _populate_meta(self, address: Optional[str] = None, verbose=True):
        """Populates the meta information for the dataset."""
        if address is None:
            commit_id = self._get_commit_id_for_address("main", self.version_state)
        else:
            commit_id = self._get_commit_id_for_address(address, self.version_state)

        if dataset_exists(self.storage, commit_id):
            load_meta(self)

        elif not self.storage.empty():
            # dataset does not exist, but the path was not empty
            raise PathNotEmptyException

        else:
            if self.read_only:
                # cannot create a new dataset when in read_only mode.
                raise CouldNotCreateNewDatasetException(self.path)
            meta = DatasetMeta()
            key = get_dataset_meta_key(self.version_state["commit_id"])
            self.version_state["meta"] = meta
            self.storage.register_deeplake_object(key, meta)
            self._register_dataset()
            self.flush()

    def _register_dataset(self):
        if not self.__dict__["org_id"]:
            self.org_id = os.environ.get(ENV_HUB_DEV_USERNAME)

    def _send_query_progress(self, *args, **kwargs):
        """overridden in DeepLakeCloudDataset"""

    def _send_compute_progress(self, *args, **kwargs):
        """overridden in DeepLakeCloudDataset"""

    def _send_pytorch_progress(self, *args, **kwargs):
        """overridden in DeepLakeCloudDataset"""

    def _send_filter_progress(self, *args, **kwargs):
        """overridden in DeepLakeCloudDataset"""

    def _send_commit_event(self, *args, **kwargs):
        """overridden in DeepLakeCloudDataset"""

    def _send_dataset_creation_event(self, *args, **kwargs):
        """overridden in DeepLakeCloudDataset"""

    def _send_branch_creation_event(self, *args, **kwargs):
        """overridden in DeepLakeCloudDataset"""

    def _send_branch_deletion_event(self, *args, **kwargs):
        """overridden in DeepLakeCloudDataset"""

    def _first_load_init(self, verbose=True):
        """overridden in DeepLakeCloudDataset"""

    @property
    def read_only(self):
        """Returns True if dataset is in read-only mode and False otherwise."""
        return self._read_only

    @property
    def is_head_node(self):
        """Returns True if the current commit is the head node of the branch and False otherwise."""
        commit_node = self.version_state["commit_node"]
        return not commit_node.children

    @property
    def has_head_changes(self):
        """Returns True if currently at head node and uncommitted changes are present."""
        return self.is_head_node and current_commit_has_change(
            self.version_state, self.storage
        )

    def _set_read_only(self, value: bool, err: bool):
        storage = self.storage
        self.__dict__["_read_only"] = value

        if value:
            storage.enable_readonly()
            if isinstance(storage, LRUCache) and storage.next_storage is not None:
                storage.next_storage.enable_readonly()
            self._unlock()
        else:
            try:
                locked = self._lock(err=err)
                if locked:
                    self.storage.disable_readonly()
                    if (
                        isinstance(storage, LRUCache)
                        and storage.next_storage is not None
                    ):
                        storage.next_storage.disable_readonly()
                else:
                    self.__dict__["_read_only"] = True
            except LockedException as e:
                self.__dict__["_read_only"] = True
                if err:
                    raise e

    @read_only.setter
    @invalid_view_op
    def read_only(self, value: bool):
        self._set_read_only(value, True)

    def pytorch(
        self,
        transform: Optional[Callable] = None,
        tensors: Optional[Sequence[str]] = None,
        num_workers: int = 1,
        batch_size: int = 1,
        drop_last: bool = False,
        collate_fn: Optional[Callable] = None,
        pin_memory: bool = False,
        shuffle: bool = False,
        buffer_size: int = 2048,
        use_local_cache: bool = False,
        progressbar: bool = False,
        return_index: bool = True,
        pad_tensors: bool = False,
        transform_kwargs: Optional[Dict[str, Any]] = None,
        decode_method: Optional[Dict[str, str]] = None,
        cache_size: int = 32 * MB,
        *args,
        **kwargs,
    ):
        """Converts the dataset into a pytorch Dataloader.

        Args:
            *args: Additional args to be passed to torch_dataset
            **kwargs: Additional kwargs to be passed to torch_dataset
            transform (Callable, Optional): Transformation function to be applied to each sample.
            tensors (List, Optional): Optionally provide a list of tensor names in the ordering that your training script expects. For example, if you have a dataset that has "image" and "label" tensors, if ``tensors=["image", "label"]``, your training script should expect each batch will be provided as a tuple of (image, label).
            num_workers (int): The number of workers to use for fetching data in parallel.
            batch_size (int): Number of samples per batch to load. Default value is 1.
            drop_last (bool): Set to True to drop the last incomplete batch, if the dataset size is not divisible by the batch size.
                if ``False`` and the size of dataset is not divisible by the batch size, then the last batch will be smaller. Default value is ``False``.
                Read torch.utils.data.DataLoader docs for more details.
            collate_fn (Callable, Optional): merges a list of samples to form a mini-batch of Tensor(s). Used when using batched loading from a map-style dataset.
                Read torch.utils.data.DataLoader docs for more details.
            pin_memory (bool): If ``True``, the data loader will copy Tensors into CUDA pinned memory before returning them. Default value is ``False``.
                Read torch.utils.data.DataLoader docs for more details.
            shuffle (bool): If ``True``, the data loader will shuffle the data indices. Default value is False. Details about how Deep Lake shuffles data can be found at `Shuffling in ds.pytorch() <https://docs.activeloop.ai/how-it-works/shuffling-in-ds.pytorch>`_
            buffer_size (int): The size of the buffer used to shuffle the data in MBs. Defaults to 2048 MB. Increasing the buffer_size will increase the extent of shuffling.
            use_local_cache (bool): If ``True``, the data loader will use a local cache to store data. The default cache location is ~/.activeloop/cache, but it can be changed by setting the ``LOCAL_CACHE_PREFIX`` environment variable. This is useful when the dataset can fit on the machine and we don't want to fetch the data multiple times for each iteration. Default value is ``False``
            progressbar (bool): If ``True``, tqdm will be wrapped around the returned dataloader. Default value is True.
            return_index (bool): If ``True``, the returned dataloader will have a key "index" that contains the index of the sample(s) in the original dataset. Default value is True.
            pad_tensors (bool): If ``True``, shorter tensors will be padded to the length of the longest tensor. Default value is False.
            transform_kwargs (optional, Dict[str, Any]): Additional kwargs to be passed to ``transform``.
            decode_method (Dict[str, str], Optional): A dictionary of decode methods for each tensor. Defaults to ``None``.

                - Supported decode methods are:

                    :'numpy': Default behaviour. Returns samples as numpy arrays.
                    :'tobytes': Returns raw bytes of the samples.
                    :'pil': Returns samples as PIL images. Especially useful when transformation use torchvision transforms, that
                            require PIL images as input. Only supported for tensors with ``sample_compression='jpeg'`` or ``'png'``.
            cache_size (int): The size of the cache per tensor in MBs. Defaults to max(maximum chunk size of tensor, 32 MB).

        ..
            # noqa: DAR101

        Returns:
            A torch.utils.data.DataLoader object.

        Raises:
            EmptyTensorError: If one or more tensors being passed to pytorch are empty.

        Note:
            Pytorch does not support uint16, uint32, uint64 dtypes. These are implicitly type casted to int32, int64 and int64 respectively.
            This spins up it's own workers to fetch data.
        """
        from deeplake.integrations import dataset_to_pytorch as to_pytorch

        deeplake_reporter.feature_report(
            feature_name="pytorch",
            parameters={
                "tensors": tensors,
                "num_workers": num_workers,
                "batch_size": batch_size,
                "drop_last": drop_last,
                "pin_memory": pin_memory,
                "shuffle": shuffle,
                "buffer_size": buffer_size,
                "use_local_cache": use_local_cache,
                "progressbar": progressbar,
                "return_index": return_index,
                "pad_tensors": pad_tensors,
                "decode_method": decode_method,
            },
        )

        if transform and transform_kwargs:
            transform = partial(transform, **transform_kwargs)

        dataloader = to_pytorch(
            self,
            *args,
            transform=transform,
            tensors=tensors,
            num_workers=num_workers,
            batch_size=batch_size,
            drop_last=drop_last,
            collate_fn=collate_fn,
            pin_memory=pin_memory,
            shuffle=shuffle,
            buffer_size=buffer_size,
            use_local_cache=use_local_cache,
            return_index=return_index,
            pad_tensors=pad_tensors,
            decode_method=decode_method,
            cache_size=cache_size,
            **kwargs,
        )

        if progressbar:
            dataloader = tqdm(dataloader, desc=self.path, total=len(self) // batch_size)
        dataset_read(self)
        return dataloader

    def dataloader(self, ignore_errors: bool = False, verbose: bool = False):
        """Returns a :class:`~deeplake.enterprise.DeepLakeDataLoader` object. To use this, install deeplake with ``pip install deeplake[enterprise]``.

        Args:
            ignore_errors (bool): If ``True``, the data loader will ignore errors appeared during data iteration otherwise it will collect the statistics and report appeared errors. Default value is ``False``
            verbose (bool): If ``True``, the data loader will dump verbose logs of it's steps. Default value is ``False``

        Returns:
            ~deeplake.enterprise.DeepLakeDataLoader: A :class:`deeplake.enterprise.DeepLakeDataLoader` object.
        
        Examples:

            Creating a simple dataloader object which returns a batch of numpy arrays

            >>> import deeplake
            >>> ds_train = deeplake.load('hub://activeloop/fashion-mnist-train')
            >>> train_loader = ds_train.dataloader().numpy()
            >>> for i, data in enumerate(train_loader):
            ...     # custom logic on data
            ...     pass


            Creating dataloader with custom transformation and batch size

            >>> import deeplake
            >>> import torch
            >>> from torchvision import datasets, transforms, models
            >>> 
            >>> ds_train = deeplake.load('hub://activeloop/fashion-mnist-train')
            >>> tform = transforms.Compose([
            ...     transforms.ToPILImage(), # Must convert to PIL image for subsequent operations to run
            ...     transforms.RandomRotation(20), # Image augmentation
            ...     transforms.ToTensor(), # Must convert to pytorch tensor for subsequent operations to run
            ...     transforms.Normalize([0.5], [0.5]),
            ... ])
            ...
            >>> batch_size = 32
            >>> # create dataloader by chaining with transform function and batch size and returns batch of pytorch tensors
            >>> train_loader = ds_train.dataloader()\\
            ...     .transform({'images': tform, 'labels': None})\\
            ...     .batch(batch_size)\\
            ...     .shuffle()\\
            ...     .pytorch()
            ...
            >>> # loop over the elements
            >>> for i, data in enumerate(train_loader):
            ...     # custom logic on data
            ...     pass

            Creating dataloader and chaining with query

            >>> ds = deeplake.load('hub://activeloop/coco-train')
            >>> train_loader = ds_train.dataloader()\\
            ...     .query("(select * where contains(categories, 'car') limit 1000) union (select * where contains(categories, 'motorcycle') limit 1000)")\\
            ...     .pytorch()
            ...
            >>> # loop over the elements
            >>> for i, data in enumerate(train_loader):
            ...     # custom logic on data
            ...     pass

        """
        from deeplake.enterprise import dataloader

        deeplake_reporter.feature_report(feature_name="dataloader", parameters={})

        return dataloader(self, ignore_errors=ignore_errors, verbose=verbose)

    def filter(
        self,
        function: Union[Callable, str],
        num_workers: int = 0,
        scheduler: str = "threaded",
        progressbar: bool = True,
        save_result: bool = False,
        result_path: Optional[str] = None,
        result_ds_args: Optional[dict] = None,
    ):
        """Filters the dataset in accordance of filter function ``f(x: sample) -> bool``

        Args:
            function (Callable, str): Filter function that takes sample as argument and returns ``True`` / ``False``
                if sample should be included in result. Also supports simplified expression evaluations.
                See :class:`deeplake.core.query.query.DatasetQuery` for more details.
            num_workers (int): Level of parallelization of filter evaluations.
                0 indicates in-place for-loop evaluation, multiprocessing is used otherwise.
            scheduler (str): Scheduler to use for multiprocessing evaluation.
                "threaded" is default.
            progressbar (bool): Display progress bar while filtering. ``True`` is default.
            save_result (bool): If ``True``, result of the filter will be saved to a dataset asynchronously.
            result_path (Optional, str): Path to save the filter result. Only applicable if ``save_result`` is True.
            result_ds_args (Optional, dict): Additional args for result dataset. Only applicable if ``save_result`` is True.

        Returns:
            View of Dataset with elements that satisfy filter function.


        Example:
            Following filters are identical and return dataset view where all the samples have label equals to 2.

            >>> dataset.filter(lambda sample: sample.labels.numpy() == 2)
            >>> dataset.filter('labels == 2')
        """
        from deeplake.core.query import filter_dataset, query_dataset

        deeplake_reporter.feature_report(
            feature_name="filter",
            parameters={
                "num_workers": num_workers,
                "scheduler": scheduler,
                "progressbar": progressbar,
                "save_result": save_result,
            },
        )

        fn = query_dataset if isinstance(function, str) else filter_dataset
        ret = fn(
            self,
            function,
            num_workers=num_workers,
            scheduler=scheduler,
            progressbar=progressbar,
            save_result=save_result,
            result_path=result_path,
            result_ds_args=result_ds_args,
        )
        dataset_read(self)
        return ret

    def query(
        self,
        query_string: str,
        runtime: Optional[Dict] = None,
        return_data: bool = False,
    ):
        """Returns a sliced :class:`~deeplake.core.dataset.Dataset` with given query results. To use this, install deeplake with ``pip install deeplake[enterprise]``.

        It allows to run SQL like queries on dataset and extract results. See supported keywords and the Tensor Query Language documentation
        :ref:`here <tql>`.


        Args:
            query_string (str): An SQL string adjusted with new functionalities to run on the given :class:`~deeplake.core.dataset.Dataset` object
            runtime (Optional[Dict]): Runtime parameters for query execution. Supported keys: {"tensor_db": True or False}.
            return_data (bool): Defaults to ``False``. Whether to return raw data along with the view.

        Raises:
            ValueError: if ``return_data`` is True and runtime is not {"tensor_db": true}

        Returns:
            Dataset: A :class:`~deeplake.core.dataset.Dataset` object.

        Examples:

            Query from dataset all the samples with lables other than ``5``

            >>> import deeplake
            >>> ds = deeplake.load('hub://activeloop/fashion-mnist-train')
            >>> query_ds = ds.query("select * where labels != 5")

            Query from dataset first appeard ``1000`` samples where the ``categories`` is ``car`` and ``1000`` samples where the ``categories`` is ``motorcycle``

            >>> ds_train = deeplake.load('hub://activeloop/coco-train')
            >>> query_ds_train = ds_train.query("(select * where contains(categories, 'car') limit 1000) union (select * where contains(categories, 'motorcycle') limit 1000)")

        """

        deeplake_reporter.feature_report(
            feature_name="query",
            parameters={
                "query_string": query_string[0:100],
                "runtime": runtime,
            },
        )

        runtime = parse_runtime_parameters(self.path, runtime)
        if runtime["tensor_db"]:
            client = DeepLakeBackendClient(token=self._token)
            org_id, ds_name = self.path[6:].split("/")
            response = client.remote_query(org_id, ds_name, query_string)
            indices = response["indices"]
            view = self[indices]

            if return_data:
                data = response["data"]
                return view, data

            return view

        if return_data:
            raise ValueError(
                "`return_data` is only applicable when running queries using the Managed Tensor Database. Please specify `runtime = {'tensor_db': True}`"
            )

        from deeplake.enterprise import query

        result = query(self, query_string)

        if len(query_string) > QUERY_MESSAGE_MAX_SIZE:
            message = query_string[: QUERY_MESSAGE_MAX_SIZE - 3] + "..."
        else:
            message = query_string
        result._query_string = message

        return result

    def sample_by(
        self,
        weights: Union[str, list, tuple],
        replace: Optional[bool] = True,
        size: Optional[int] = None,
    ):
        """Returns a sliced :class:`~deeplake.core.dataset.Dataset` with given weighted sampler applied.
        To use this, install deeplake with ``pip install deeplake[enterprise]``.

        Args:
            weights: (Union[str, list, tuple]): If it's string then tql will be run to calculate the weights based on the expression. list and tuple will be treated as the list of the weights per sample.
            replace: Optional[bool] If true the samples can be repeated in the result view. Defaults to ``True``
            size: Optional[int] The length of the result view. Defaults to length of the dataset.


        Returns:
            Dataset: A deeplake.Dataset object.

        Examples:

            Sample the dataset with ``labels == 5`` twice more than ``labels == 6``

            >>> from deeplake.experimental import query
            >>> ds = deeplake.load('hub://activeloop/fashion-mnist-train')
            >>> sampled_ds = ds.sample_by("max_weight(labels == 5: 10, labels == 6: 5)")

            Sample the dataset treating `labels` tensor as weights.

            >>> import deeplake
            >>> ds = deeplake.load('hub://activeloop/fashion-mnist-train')
            >>> sampled_ds = ds.sample_by("max_weight(labels == 5: 10, labels == 6: 5"))

            Sample the dataset with the given weights;

            >>> ds = deeplake.load('hub://activeloop/coco-train')
            >>> weights = list()
            >>> for i in range(len(ds)):
            ...     weights.append(i % 5)
            ...
            >>> sampled_ds = ds.sample_by(weights, replace=False)

        """
        from deeplake.enterprise import sample_by

        deeplake_reporter.feature_report(
            feature_name="sample_by",
            parameters={
                "replace": replace,
                "size": size,
            },
        )

        return sample_by(self, weights, replace, size)

    def _get_total_meta(self):
        """Returns tensor metas all together"""
        return {
            tensor_key: tensor_value.meta
            for tensor_key, tensor_value in self.version_state["full_tensors"].items()
        }

    def _set_derived_attributes(
        self, verbose: bool = True, address: Optional[str] = None
    ):
        """Sets derived attributes during init and unpickling."""
        if self.is_first_load:
            self.storage.autoflush = True
            self._load_version_info(address)
            self._load_link_creds()
            self._set_read_only(
                self._read_only, err=self._read_only_error
            )  # TODO: weird fix for dataset unpickling
            self._populate_meta(
                address, verbose
            )  # TODO: use the same scheme as `load_info`
            if self.index.is_trivial():
                self.index = Index.from_json(self.meta.default_index)
        elif not self._read_only:
            self._lock(verbose=verbose)  # for ref counting

        if not self.is_first_load and not self.group_index:
            self._reload_version_state()

        if not self.is_iteration:
            group_index = self.group_index
            group_filter = (
                lambda t: (not group_index or t.key.startswith(group_index + "/"))
                and t.key not in self.meta.hidden_tensors
            )
            group_tensors = filter(
                group_filter, self.version_state["full_tensors"].values()
            )
            max_tensor_length = max(map(len, group_tensors), default=0)
            self.index.validate(max_tensor_length)

    @property
    def info(self):
        """Returns the information about the dataset."""
        if self.group_index:
            raise GroupInfoNotSupportedError
        if self._info is None:
            path = get_dataset_info_key(self.version_state["commit_id"])
            self.__dict__["_info"] = load_info(path, self)  # type: ignore
        return self._info

    @info.setter
    def info(self, value):
        if isinstance(value, dict):
            info = self.info
            info.replace_with(value)
        else:
            raise TypeError("Info must be set with type Dict")

    @property
    def _dataset_diff(self):
        if self._ds_diff is None:
            self.__dict__["_ds_diff"] = load_dataset_diff(self)
        return self._ds_diff

    def tensorflow(
        self,
        tensors: Optional[Sequence[str]] = None,
        tobytes: Union[bool, Sequence[str]] = False,
        fetch_chunks: bool = True,
    ):
        """Converts the dataset into a tensorflow compatible format.

        See https://www.tensorflow.org/api_docs/python/tf/data/Dataset

        Args:
            tensors (List, Optional): Optionally provide a list of tensor names in the ordering that your training script expects. For example, if you have a dataset that has "image" and "label" tensors, if ``tensors=["image", "label"]``, your training script should expect each batch will be provided as a tuple of (image, label).
            tobytes (bool): If ``True``, samples will not be decompressed and their raw bytes will be returned instead of numpy arrays. Can also be a list of tensors, in which case those tensors alone will not be decompressed.
            fetch_chunks: See fetch_chunks argument in deeplake.core.tensor.Tensor.numpy()

        Returns:
            tf.data.Dataset object that can be used for tensorflow training.
        """
        deeplake_reporter.feature_report(
            feature_name="tensorflow",
            parameters={
                "tensors": tensors,
                "tobytes": tobytes,
                "fetch_chunks": fetch_chunks,
            },
        )

        dataset_read(self)
        return dataset_to_tensorflow(
            self, tensors=tensors, tobytes=tobytes, fetch_chunks=fetch_chunks
        )

    @spinner
    def flush(self):
        """Necessary operation after writes if caches are being used.
        Writes all the dirty data from the cache layers (if any) to the underlying storage.
        Here dirty data corresponds to data that has been changed/assigned and but hasn't yet been sent to the
        underlying storage.
        """
        self._flush_vc_info()
        self.storage.flush()

    def _flush_vc_info(self):
        if self._vc_info_updated:
            save_version_info(self.version_state, self.storage)
            for node in self.version_state["commit_node_map"].values():
                if node._info_updated:
                    save_commit_info(node, self.storage)
            self.__dict__["_vc_info_updated"] = False

    def clear_cache(self):
        """
        - Flushes (see :func:`Dataset.flush`) the contents of the cache layers (if any) and then deletes contents of all the layers of it.
        - This doesn't delete data from the actual storage.
        - This is useful if you have multiple datasets with memory caches open, taking up too much RAM.
        - Also useful when local cache is no longer needed for certain datasets and is taking up storage space.
        """
        if hasattr(self.storage, "clear_cache"):
            self.storage.clear_cache()

    def size_approx(self):
        """Estimates the size in bytes of the dataset.
        Includes only content, so will generally return an under-estimate.
        """
        tensors = self.version_state["full_tensors"].values()
        chunk_engines = [tensor.chunk_engine for tensor in tensors]
        size = sum(c.num_chunks * c.min_chunk_size for c in chunk_engines)
        for group in self._groups_filtered:
            size += self[group].size_approx()
        return size

    @invalid_view_op
    def rename(self, path: Union[str, pathlib.Path]):
        """Renames the dataset to `path`.

        Example:

            >>> ds = deeplake.load("hub://username/dataset")
            >>> ds.rename("hub://username/renamed_dataset")

        Args:
            path (str, pathlib.Path): New path to the dataset.

        Raises:
            RenameError: If ``path`` points to a different directory.
        """

        deeplake_reporter.feature_report(feature_name="rename", parameters={})

        path = convert_pathlib_to_string_if_needed(path)
        path = path.rstrip("/")
        if posixpath.split(path)[0] != posixpath.split(self.path)[0]:
            raise RenameError
        self.base_storage.rename(path)
        self.path = path

    @invalid_view_op
    def delete(self, large_ok=False):
        """Deletes the entire dataset from the cache layers (if any) and the underlying storage.
        This is an **IRREVERSIBLE** operation. Data once deleted can not be recovered.

        Args:
            large_ok (bool): Delete datasets larger than 1 GB. Defaults to ``False``.

        Raises:
            DatasetTooLargeToDelete: If the dataset is larger than 1 GB and ``large_ok`` is ``False``.
        """

        deeplake_reporter.feature_report(
            feature_name="delete", parameters={"large_ok": large_ok}
        )

        if hasattr(self, "_view_entry"):
            self._view_entry.delete()
            return
        if hasattr(self, "_vds"):
            self._vds.delete(large_ok=large_ok)
            return
        if not large_ok:
            size = self.size_approx()
            if size > deeplake.constants.DELETE_SAFETY_SIZE:
                raise DatasetTooLargeToDelete(self.path)

        self._unlock()

        # Clear out the associated index.
        tensor_dict = self.tensors
        for key, tensor in tensor_dict.items():
            if tensor.htype == "embedding" and hasattr(tensor.meta, "vdb_indexes"):
                indexes = tensor.meta.get_vdb_index_ids()
                for id in indexes:
                    tensor.delete_vdb_index(id)

        self.storage.clear()

    def summary(self, force: bool = False):
        """Prints a summary of the dataset.

        Args:
            force (bool): Dataset views with more than 10000 samples might take a long time to summarize. If `force=True`,
                the summary will be printed regardless. An error will be raised otherwise.

        Raises:
            ValueError: If the dataset view might take a long time to summarize and `force=False`
        """

        deeplake_reporter.feature_report(feature_name="summary", parameters={})

        if (
            not self.index.is_trivial()
            and self.max_len >= deeplake.constants.VIEW_SUMMARY_SAFE_LIMIT
            and not force
        ):
            raise ValueError(
                "Dataset views with more than 10000 samples might take a long time to summarize. Use `force=True` to override."
            )

        pretty_print = summary_dataset(self)

        print(self)
        print(pretty_print)

    def __str__(self):
        path_str = ""
        if self.path:
            path_str = f"path='{self.path}', "

        mode_str = ""
        if self.read_only:
            mode_str = f"read_only=True, "

        index_str = f"index={self.index}, "
        if self.index.is_trivial():
            index_str = ""

        group_index_str = (
            f"group_index='{self.group_index}', " if self.group_index else ""
        )

        return f"Dataset({path_str}{mode_str}{index_str}{group_index_str}tensors={self._all_tensors_filtered(include_hidden=False, include_disabled=False)})"

    __repr__ = __str__

    def _get_tensor_from_root(self, name: str) -> Optional[Tensor]:
        """Gets a tensor from the root dataset.
        Acesses storage only for the first call.
        """
        key = self.version_state["tensor_names"].get(name)
        return self.version_state["full_tensors"].get(key)

    def _has_group_in_root(self, name: str) -> bool:
        """Checks if a group exists in the root dataset.
        This is faster than checking ``if group in self._groups:``
        """
        return name in self.version_state["meta"].groups

    @property
    def token(self):
        """Get attached token of the dataset"""
        return self._token

    @token.setter
    def token(self, new_token: str):
        """Set token to dataset"""
        self._token = new_token

    def set_token(self, new_token: str):
        """Method to set a new token"""
        self._token = new_token

    @property
    def _ungrouped_tensors(self) -> Dict[str, Tensor]:
        """Top level tensors in this group that do not belong to any sub groups"""
        return {
            posixpath.basename(k): self.version_state["full_tensors"][v]
            for k, v in self.version_state["tensor_names"].items()
            if posixpath.dirname(k) == self.group_index
        }

    def _all_tensors_filtered(
        self, include_hidden: bool = True, include_disabled=True
    ) -> List[str]:
        """Names of all tensors belonging to this group, including those within sub groups"""
        hidden_tensors = self.meta.hidden_tensors
        tensor_names = self.version_state["tensor_names"]
        enabled_tensors = self.enabled_tensors
        return [
            relpath(t, self.group_index)
            for t in tensor_names
            if (not self.group_index or t.startswith(self.group_index + "/"))
            and (include_hidden or tensor_names[t] not in hidden_tensors)
            and (include_disabled or enabled_tensors is None or t in enabled_tensors)
        ]

    def _tensors(
        self, include_hidden: bool = True, include_disabled=True
    ) -> Dict[str, Tensor]:
        """All tensors belonging to this group, including those within sub groups. Always returns the sliced tensors."""
        version_state = self.version_state
        index = self.index
        group_index = self.group_index
        all_tensors = self._all_tensors_filtered(include_hidden, include_disabled)
        return {
            t: version_state["full_tensors"][
                version_state["tensor_names"][posixpath.join(group_index, t)]
            ][index]
            for t in all_tensors
        }

    @property
    def tensors(self) -> Dict[str, Tensor]:
        """All tensors belonging to this group, including those within sub groups. Always returns the sliced tensors."""
        return self._tensors(include_hidden=False, include_disabled=False)

    @property
    def branches(self):
        """Lists all the branches of the dataset.

        Returns:
            List of branches.
        """
        return list(self.version_state["branch_commit_map"])

    @property
    def commits(self) -> List[Dict]:
        """Lists all the commits leading to the current dataset state.

        Returns:
            List of dictionaries containing commit information.
        """
        commits = []
        commit_node = self.version_state["commit_node"]
        while commit_node:
            if not commit_node.is_head_node:
                commit_info = {
                    "commit": commit_node.commit_id,
                    "author": commit_node.commit_user_name,
                    "time": str(commit_node.commit_time)[:-7],
                    "message": commit_node.commit_message,
                }
                commits.append(commit_info)
            commit_node = commit_node.parent
        return commits

    def get_commit_details(self, commit_id) -> Dict:
        """Get details of a particular commit.

        Args:
            commit_id (str): commit id of the commit.

        Returns:
            Dict: Dictionary of details with keys - ``commit``, ``author``, ``time``, ``message``.

        Raises:
            KeyError: If given ``commit_id`` is was not found in the dataset.
        """
        commit_node: CommitNode = self.version_state["commit_node_map"].get(commit_id)
        if commit_node is None:
            raise KeyError(f"Commit {commit_id} not found in dataset.")

        time = str(commit_node.commit_time)[:-7] if commit_node.commit_time else None
        return {
            "commit": commit_node.commit_id,
            "author": commit_node.commit_user_name,
            "time": time,
            "message": commit_node.commit_message,
        }

    @property
    def _groups(self) -> List[str]:
        """Names of all groups in the root dataset"""
        return self.meta.groups  # type: ignore

    @property
    def _groups_filtered(self) -> List[str]:
        """Names of all sub groups in this group"""
        groups_filtered = []
        for g in self._groups:
            dirname, basename = posixpath.split(g)
            if dirname == self.group_index:
                groups_filtered.append(basename)
        return groups_filtered

    @property
    def groups(self) -> Dict[str, "Dataset"]:
        """All sub groups in this group"""
        return {g: self[g] for g in self._groups_filtered}

    @property
    def commit_id(self) -> Optional[str]:
        """The lasted committed commit id of the dataset. If there are no commits, this returns ``None``."""
        commit_node = self.version_state["commit_node"]
        if not commit_node.is_head_node:
            return commit_node.commit_id

        parent = commit_node.parent

        if parent is None:
            return None
        else:
            return parent.commit_id

    @property
    def pending_commit_id(self) -> str:
        """The commit_id of the next commit that will be made to the dataset.
        If you're not at the head of the current branch, this will be the same as the commit_id.
        """
        return self.version_state["commit_id"]

    @property
    def branch(self) -> str:
        """The current branch of the dataset"""
        return self.version_state["branch"]

    def _is_root(self) -> bool:
        return not self.group_index

    @property
    def parent(self):
        """Returns the parent of this group. Returns None if this is the root dataset."""
        if self._is_root():
            return None
        autoflush = self.storage.autoflush
        ds = self.__class__(
            storage=self.storage,
            index=self.index,
            group_index=posixpath.dirname(self.group_index),
            read_only=self.read_only,
            public=self.public,
            token=self._token,
            verbose=self.verbose,
            version_state=self.version_state,
            path=self.path,
            link_creds=self.link_creds,
            libdeeplake_dataset=self.libdeeplake_dataset,
        )
        self.storage.autoflush = autoflush
        return ds

    @property
    def root(self):
        """Returns the root dataset of a group."""
        if self._is_root():
            return self
        autoflush = self.storage.autoflush
        ds = self.__class__(
            storage=self.storage,
            index=self.index,
            group_index="",
            read_only=self.read_only,
            public=self.public,
            token=self._token,
            verbose=self.verbose,
            version_state=self.version_state,
            path=self.path,
            link_creds=self.link_creds,
            view_base=self._view_base,
            libdeeplake_dataset=self.libdeeplake_dataset,
        )
        self.storage.autoflush = autoflush
        return ds

    @property
    def no_view_dataset(self):
        """Returns the same dataset without slicing."""
        if self.index is None or self.index.is_trivial():
            return self
        return self.__class__(
            storage=self.storage,
            index=None,
            group_index=self.group_index,
            read_only=self.read_only,
            public=self.public,
            token=self._token,
            verbose=False,
            version_state=self.version_state,
            path=self.path,
            link_creds=self.link_creds,
            pad_tensors=self._pad_tensors,
            enabled_tensors=self.enabled_tensors,
            libdeeplake_dataset=self.libdeeplake_dataset,
        )

    def _create_group(self, name: str) -> "Dataset":
        """Internal method used by `create_group` and `create_tensor`."""
        meta: DatasetMeta = self.version_state["meta"]
        if not name or name in dir(self):
            raise InvalidTensorGroupNameError(name)
        fullname = name
        while name:
            if name in self.version_state["full_tensors"]:
                raise TensorAlreadyExistsError(name)
            meta.add_group(name)
            name, _ = posixpath.split(name)
        return self[fullname]

    def create_group(self, name: str, exist_ok=False) -> "Dataset":
        """Creates a tensor group. Intermediate groups in the path are also created.

        Args:
            name: The name of the group to create.
            exist_ok: If ``True``, the group is created if it does not exist. If ``False``, an error is raised if the group already exists.
                Defaults to ``False``.

        Returns:
            The created group.

        Raises:
            TensorGroupAlreadyExistsError: If the group already exists and ``exist_ok`` is False.

        Examples:

            >>> ds.create_group("images")
            >>> ds['images'].create_tensor("cats")

            >>> ds.create_groups("images/jpg/cats")
            >>> ds["images"].create_tensor("png")
            >>> ds["images/jpg"].create_group("dogs")
        """

        deeplake_reporter.feature_report(
            feature_name="create_group",
            parameters={
                "name": name,
                "exist_ok": exist_ok,
            },
        )

        full_name = filter_name(name, self.group_index)
        if full_name in self._groups:
            if not exist_ok:
                raise TensorGroupAlreadyExistsError(name)
            return self[name]

        return self.root._create_group(full_name)

    def rechunk(
        self,
        tensors: Optional[Union[str, List[str]]] = None,
        num_workers: int = 0,
        scheduler: str = "threaded",
        progressbar: bool = True,
    ):
        """Rewrites the underlying chunks to make their sizes optimal.
        This is usually needed in cases where a lot of updates have been made to the data.

        Args:
            tensors (str, List[str], Optional): Name/names of the tensors to rechunk.
                If None, all tensors in the dataset are rechunked.
            num_workers (int): The number of workers to use for rechunking. Defaults to 0. When set to 0, it will always use serial processing, irrespective of the scheduler.
            scheduler (str): The scheduler to be used for rechunking. Supported values include: 'serial', 'threaded', 'processed' and 'ray'.
                Defaults to 'threaded'.
            progressbar (bool): Displays a progress bar If ``True`` (default).
        """

        if tensors is None:
            tensors = list(self.tensors)
        elif isinstance(tensors, str):
            tensors = [tensors]

        # identity function that rechunks
        @deeplake.compute
        def rechunking(sample_in, samples_out):
            for tensor in tensors:
                samples_out[tensor].extend(sample_in[tensor])

        rechunking().eval(
            self,
            num_workers=num_workers,
            scheduler=scheduler,
            progressbar=progressbar,
            skip_ok=True,
            extend_only=True,
            disable_label_sync=True,
            disable_rechunk=True,
        )

    # the below methods are used by cloudpickle dumps
    def __origin__(self):
        return None

    def __values__(self):
        return None

    def __type__(self):
        return None

    def __union_params__(self):
        return None

    def __tuple_params__(self):
        return None

    def __result__(self):
        return None

    def __args__(self):
        return None

    def __bool__(self):
        return True

    def _append_or_extend(
        self,
        sample: Dict[str, Any],
        extend: bool = False,
        skip_ok: bool = False,
        append_empty: bool = False,
        index_regeneration: bool = True,
    ):
        """Append or extend samples to mutliple tensors at once. This method expects all tensors being updated to be of the same length.

        Args:
            extend (bool): Extends if True. Appends if False.
            sample (dict): Dictionary with tensor names as keys and samples as values.
            skip_ok (bool): Skip tensors not in ``sample`` if set to ``True``.
            append_empty (bool): Append empty samples to tensors not specified in ``sample`` if set to ``True``. If True, ``skip_ok`` is ignored.
            index_regeneration (bool): VDB Index regeneration will occur by default.

        Raises:
            KeyError: If any tensor in the dataset is not a key in ``sample`` and ``skip_ok`` is ``False``.
            TensorDoesNotExistError: If tensor in ``sample`` does not exist.
            ValueError: If all tensors being updated are not of the same length.
            NotImplementedError: If an error occurs while writing tiles.
            Exception: Error while attempting to rollback appends.
            SampleAppendingError: Error that occurs when someone tries to append a tensor value directly to the dataset without specifying tensor name.

        Examples:

            >>> ds = deeplake.empty("../test/test_ds")
            >>> ds.create_tensor('data')
            Tensor(key='data')
            >>> ds.create_tensor('labels')
            Tensor(key='labels')
            >>> ds.append({"data": [1, 2, 3, 4], "labels":[0, 1, 2, 3]})

        """
        tensors = self.tensors
        new_row_ids = list(range(len(self), len(self) + len(sample)))
        if isinstance(sample, Dataset):
            sample = sample.tensors
        if not isinstance(sample, dict):
            raise SampleAppendingError()

        skipped_tensors = [k for k in tensors if k not in sample]
        if skipped_tensors and not skip_ok and not append_empty:
            raise KeyError(
                f"Required tensors not provided: {skipped_tensors}. Pass either `skip_ok=True` to skip tensors or `append_empty=True` to append empty samples to unspecified tensors."
            )
        for k in sample:
            if k not in tensors:
                raise TensorDoesNotExistError(k)
        tensors_to_check_length = tensors if append_empty else sample
        if len(set(map(len, (tensors[k] for k in tensors_to_check_length)))) != 1:
            raise ValueError(
                "When appending using Dataset.append or Dataset.extend, all tensors being updated are expected to have the same length."
            )
        if extend:
            sample_lens = set(map(len, sample.values()))
            if sample_lens == {0}:
                return
            if len(sample_lens) > 1 and not append_empty:
                raise ValueError(
                    "All tensors have to be extended to the same length. Specify `append_empty=True` to pad tensors receiving fewer samples."
                )
            max_len = max(sample_lens)
        [f() for f in list(self._update_hooks.values())]
        tensors_appended = []
        with self:
            for k in tensors:
                extend_extra_nones = 0
                if k in sample:
                    v = sample[k]
                    if extend:
                        extend_extra_nones = max(max_len - len(v), 0)
                else:
                    if skip_ok:
                        continue
                    else:
                        if extend:
                            v = [None] * max_len
                        else:
                            v = None
                try:
                    tensor = tensors[k]
                    enc = tensor.chunk_engine.chunk_id_encoder
                    num_chunks = enc.num_chunks
                    num_samples = tensor.meta.length
                    if extend:
                        tensor.extend(v)
                        if extend_extra_nones:
                            tensor.extend([None] * extend_extra_nones)
                    else:
                        tensor.append(v)
                    tensors_appended.append(k)
                except Exception as e:
                    if extend:
                        raise NotImplementedError(
                            "Unable to recover from error while extending multiple tensors with numpy arrays."
                        )
                    new_num_chunks = enc.num_chunks
                    num_chunks_added = new_num_chunks - num_chunks
                    if num_chunks_added > 1:
                        # This is unlikely to happen, i.e the sample passed the validation
                        # steps and tiling but some error occured while writing tiles to chunks
                        raise NotImplementedError(
                            "Unable to recover from error while writing tiles."
                        ) from e
                    elif num_chunks_added == 1:
                        enc._encoded = enc._encoded[:-1]
                        diff = tensor.meta.length - num_samples
                        tensor.meta.update_length(-diff)
                    for k in tensors_appended:
                        try:
                            self[k].pop()
                        except Exception as e2:
                            raise Exception(
                                "Error while attempting to rollback appends"
                            ) from e2
                    raise e
            # Regenerate Index.
            if not extend and index_regeneration:
                index_maintenance.index_operation_dataset(
                    self, dml_type=_INDEX_OPERATION_MAPPING["ADD"], row_ids=new_row_ids
                )

    def extend(
        self,
        samples: Dict[str, Any],
        skip_ok: bool = False,
        append_empty: bool = False,
        ignore_errors: bool = False,
        progressbar: bool = False,
    ):
        """Appends multiple rows of samples to mutliple tensors at once. This method expects all tensors being updated to be of the same length.

        Args:
            samples (Dict[str, Any]): Dictionary with tensor names as keys and samples as values.
            skip_ok (bool): Skip tensors not in ``samples`` if set to True.
            append_empty (bool): Append empty samples to tensors not specified in ``sample`` if set to ``True``. If True, ``skip_ok`` is ignored.
            ignore_errors (bool): Skip samples that cause errors while extending, if set to ``True``.
            progressbar (bool): Displays a progress bar if set to ``True``.
            index_regeneration (bool): Regenerate VDB indexes when base data is modified.

        Raises:
            KeyError: If any tensor in the dataset is not a key in ``samples`` and ``skip_ok`` is ``False``.
            TensorDoesNotExistError: If tensor in ``samples`` does not exist.
            ValueError: If all tensors being updated are not of the same length.
            NotImplementedError: If an error occurs while writing tiles.
            SampleExtendError: If the extend failed while appending a sample.
            Exception: Error while attempting to rollback appends.
        """
        extend = False
        if isinstance(samples, Dataset):
            samples = samples.tensors
            extend = True
        elif set(map(type, samples.values())) == {np.ndarray}:
            extend = True
        if not samples:
            return
        n = len(samples[next(iter(samples.keys()))])
        for v in samples.values():
            if len(v) != n:
                sizes = {k: len(v) for (k, v) in samples.items()}
                raise ValueError(
                    f"Incoming samples are not of equal lengths. Incoming sample sizes: {sizes}"
                )
        new_row_ids = list(range(len(self), len(self) + n))
        [f() for f in list(self._update_hooks.values())]
        if extend:
            if ignore_errors:
                warnings.warn(
                    "`ignore_errors` argument will be ignored while extending with numpy arrays or tensors."
                )
            self._append_or_extend(
                samples,
                extend=True,
                skip_ok=skip_ok,
                append_empty=append_empty,
                index_regeneration=True,
            )
        else:
            with self:
                if progressbar:
                    indices = tqdm(range(n))
                else:
                    indices = range(n)
                for i in indices:
                    try:
                        self._append_or_extend(
                            {k: v[i] for k, v in samples.items()},
                            extend=False,
                            skip_ok=skip_ok,
                            append_empty=append_empty,
                            index_regeneration=False,
                        )
                    except Exception as e:
                        if ignore_errors:
                            continue
                        else:
                            if isinstance(e, SampleAppendError):
                                raise SampleExtendError(str(e)) from e.__cause__
                            raise e
        index_maintenance.index_operation_dataset(
            self, dml_type=_INDEX_OPERATION_MAPPING["ADD"], row_ids=new_row_ids
        )

    @invalid_view_op
    def append(
        self,
        sample: Dict[str, Any],
        skip_ok: bool = False,
        append_empty: bool = False,
        index_regeneration: bool = True,
    ):
        """Append samples to mutliple tensors at once. This method expects all tensors being updated to be of the same length.

        Args:
            sample (dict): Dictionary with tensor names as keys and samples as values.
            skip_ok (bool): Skip tensors not in ``sample`` if set to ``True``.
            append_empty (bool): Append empty samples to tensors not specified in ``sample`` if set to ``True``. If True, ``skip_ok`` is ignored.
            index_regeneration (bool): VDB Index regeneration will happen by default.

        Raises:
            KeyError: If any tensor in the dataset is not a key in ``sample`` and ``skip_ok`` is ``False``.
            TensorDoesNotExistError: If tensor in ``sample`` does not exist.
            ValueError: If all tensors being updated are not of the same length.
            NotImplementedError: If an error occurs while writing tiles.
            Exception: Error while attempting to rollback appends.
            SampleAppendingError: Error that occurs when someone tries to append a tensor value directly to the dataset without specifying tensor name.

        Examples:

            >>> ds = deeplake.empty("../test/test_ds")
            >>> ds.create_tensor('data')
            Tensor(key='data')
            >>> ds.create_tensor('labels')
            Tensor(key='labels')
            >>> ds.append({"data": [1, 2, 3, 4], "labels":[0, 1, 2, 3]})

        """
        self._append_or_extend(
            sample,
            extend=False,
            skip_ok=skip_ok,
            append_empty=append_empty,
            index_regeneration=index_regeneration,
        )

    def update(self, sample: Dict[str, Any]):
        """Update existing samples in the dataset with new values.

        Examples:

            >>> ds[0].update({"images": deeplake.read("new_image.png"), "labels": 1})

            >>> new_images = [deeplake.read(f"new_image_{i}.png") for i in range(3)]
            >>> ds[:3].update({"images": new_images, "labels": [1, 2, 3]})

        Args:
            sample (dict): Dictionary with tensor names as keys and samples as values.

        Raises:
            ValueError: If partial update of a sample is attempted.
            Exception: Error while attempting to rollback updates.
        """
        if len(self.index) > 1:
            raise ValueError(
                "Cannot make partial updates to samples using `ds.update`. Use `ds.tensor[index] = value` instead."
            )

        def get_sample_from_engine(
            engine, idx, is_link, compression, dtype, decompress
        ):
            # tiled data will always be decompressed
            decompress = decompress or engine._is_tiled_sample(idx)
            if is_link:
                creds_key = engine.creds_key(idx)
                item = engine.get_path(idx)
                return LinkedSample(item, creds_key)
            item = engine.get_single_sample(idx, self.index, decompress=decompress)
            shape = engine.read_shape_for_sample(idx)
            return engine._get_sample_object(
                item, shape, compression, dtype, decompress
            )

        # remove update hooks from view base so that the view is not invalidated
        if self._view_base:
            saved_update_hooks = self._view_base._update_hooks
            self._view_base._update_hooks = {}
        idx = self.index.values[0].value
        with self:
            saved = defaultdict(list)
            try:
                for k, v in sample.items():
                    tensor_meta = self[k].meta
                    dtype = tensor_meta.dtype
                    sample_compression = tensor_meta.sample_compression
                    chunk_compression = tensor_meta.chunk_compression

                    compression = sample_compression or chunk_compression

                    engine = self[k].chunk_engine

                    decompress = chunk_compression is not None or engine.is_text_like

                    for idx in self.index.values[0].indices(self[k].num_samples):
                        if tensor_meta.is_sequence:
                            old_sample = []
                            for i in range(*engine.sequence_encoder[idx]):
                                item = get_sample_from_engine(
                                    engine,
                                    i,
                                    tensor_meta.is_link,
                                    compression,
                                    dtype,
                                    decompress,
                                )
                                old_sample.append(item)
                        else:
                            old_sample = get_sample_from_engine(
                                engine,
                                idx,
                                tensor_meta.is_link,
                                compression,
                                dtype,
                                decompress,
                            )

                        saved[k].append(old_sample)
                    self[k] = v
                # Regenerate Index
                index_maintenance.index_operation_dataset(
                    self,
                    dml_type=_INDEX_OPERATION_MAPPING["UPDATE"],
                    rowids=list(self.index.values[0].indices(len(self))),
                )
            except Exception as e:
                for k, v in saved.items():
                    # squeeze
                    if len(v) == 1:
                        v = v[0]
                    try:
                        self[k] = v
                    except Exception as e2:
                        raise Exception(
                            "Error while attempting to rollback updates"
                        ) from e2
                # in case of error, regenerate index again to avoid index corruption
                index_maintenance.index_operation_dataset(
                    self,
                    dml_type=_INDEX_OPERATION_MAPPING["UPDATE"],
                    rowids=list(self.index.values[0].indices(len(self))),
                    index_regeneration=True,
                    index_delete=False,
                )
                raise e
            finally:
                # restore update hooks
                if self._view_base:
                    self._view_base._update_hooks = saved_update_hooks

    def _view_hash(self) -> str:
        """Generates a unique hash for a filtered dataset view."""
        return hash_inputs(
            self.path,
            *[e.value for e in self.index.values],
            self.pending_commit_id,
            getattr(self, "_query", None),
            getattr(self, "_tql_query", None),
        )

    def _get_view_info(
        self,
        id: Optional[str] = None,
        message: Optional[str] = None,
        copy: bool = False,
    ):
        if self.has_head_changes and not self.is_optimized:
            raise DatasetViewSavingError(
                "The dataset's HEAD node has uncommitted changes. Please create a commit on"
                " the dataset object [ds.commit(<insert optional message>)] prior to saving the view."
            )
        commit_id = self.commit_id
        tm = getattr(self, "_created_at", time())
        id = self._view_hash() if id is None else id
        info = {
            "id": id,
            "virtual-datasource": not copy,
            "source-dataset": self.path,
            "source-dataset-version": commit_id,
            "created_at": tm,
        }
        if message is not None:
            info["message"] = message
        query = getattr(self, "_query", None)
        if query:
            info["query"] = query
            info["source-dataset-index"] = getattr(self, "_source_ds_idx", None)
        tql_query = getattr(self, "_tql_query", None)
        if tql_query:
            info["tql_query"] = tql_query
            info["source-dataset-index"] = getattr(self, "_source_ds_idx", None)
        if not (query or tql_query):
            info["source-dataset-index"] = self.index.to_json()
        return info

    def _lock_queries_json(self):
        class _LockQueriesJson:
            def __enter__(self2):
                storage = self.base_storage
                self2.storage_read_only = storage.read_only
                if self._locked_out:
                    # Ignore storage level lock since we have file level lock
                    storage.read_only = False
                lock = Lock(storage, get_queries_lock_key())
                lock.acquire(timeout=10)
                self2.lock = lock

            def __exit__(self2, *_, **__):
                self2.lock.release()
                self.base_storage.read_only = self2.storage_read_only

        return _LockQueriesJson()

    def _write_queries_json(self, data: dict):
        read_only = self.base_storage.read_only
        self.base_storage.disable_readonly()
        try:
            self.base_storage[get_queries_key()] = json.dumps(data).encode("utf-8")
        finally:
            if read_only:
                self.base_storage.enable_readonly()

    def _append_to_queries_json(self, info: dict):
        with self._lock_queries_json():
            qjson = self._read_queries_json()
            idx = None
            for i in range(len(qjson)):
                if qjson[i]["id"] == info["id"]:
                    idx = i
                    break
            if idx is None:
                qjson.append(info)
            else:
                qjson[idx] = info
            self._write_queries_json(qjson)

    def _read_queries_json(self) -> list:
        try:
            return json.loads(self.base_storage[get_queries_key()].decode("utf-8"))
        except KeyError:
            return []

    def _read_view_info(self, id: str):
        for info in self._read_queries_json():
            if info["id"] == id:
                return info
        raise KeyError(f"View with id {id} not found.")

    def _write_vds(
        self,
        vds,
        info: dict,
        copy: Optional[bool] = False,
        tensors: Optional[List[str]] = None,
        num_workers: Optional[int] = 0,
        scheduler: str = "threaded",
        ignore_errors: bool = False,
        unlink=True,
    ):
        """Writes the indices of this view to a vds."""
        vds._allow_view_updates = True
        try:
            with vds:
                if copy:
                    self._copy(
                        vds,
                        tensors=tensors,
                        num_workers=num_workers,
                        scheduler=scheduler,
                        unlink=unlink,
                        create_vds_index_tensor=True,
                        ignore_errors=ignore_errors,
                    )
                else:
                    vds.create_tensor(
                        "VDS_INDEX",
                        dtype="uint64",
                        create_shape_tensor=False,
                        create_id_tensor=False,
                        create_sample_info_tensor=False,
                    ).extend(
                        np.array(
                            tuple(self.index.values[0].indices(self.num_samples)),
                            dtype="uint64",
                        ),
                        progressbar=True,
                    )
                    info["first-index-subscriptable"] = self.index.subscriptable_at(0)
                    if len(self.index) > 1:
                        info["sub-sample-index"] = Index(
                            self.index.values[1:]
                        ).to_json()
                vds.info.update(info)
        finally:
            try:
                delattr(vds, "_allow_view_updates")
            except AttributeError:  # Attribute already deleted by _copy()
                pass

    def _save_view_in_subdir(
        self,
        id: Optional[str],
        message: Optional[str],
        copy: bool,
        tensors: Optional[List[str]],
        num_workers: int,
        scheduler: str,
        ignore_errors: bool,
    ):
        """Saves this view under ".queries" sub directory of same storage."""
        info = self._get_view_info(id, message, copy)
        hash = info["id"]
        # creating sub-view of optimized view
        if self.is_optimized:
            view_entry = self._view_entry
            ds = view_entry._src_ds.no_view_dataset

            if copy:
                view_info = view_entry.info
                info["source-dataset"] = ds.path
                info["source-dataset-version"] = view_info["source-dataset-version"]
                if "source-dataset-index" in view_info:
                    original_idx = Index.from_json(view_info["source-dataset-index"])
                    combined_idx = original_idx[self.index]
                    info["source-dataset-index"] = combined_idx.to_json()
            else:
                info["source-dataset-version"] = (
                    info["source-dataset-version"] or FIRST_COMMIT_ID
                )
        else:
            ds = self
        path = f".queries/{hash}"
        vds = ds._sub_ds(path, empty=True, verbose=False)
        self._write_vds(vds, info, copy, tensors, num_workers, scheduler, ignore_errors)
        ds._append_to_queries_json(info)
        return vds

    def _save_view_in_path(
        self,
        path: str,
        id: Optional[str],
        message: Optional[str],
        copy: bool,
        tensors: Optional[List[str]],
        num_workers: int,
        scheduler: str,
        ignore_errors: bool,
        **ds_args,
    ):
        """Saves this view at a given dataset path"""
        if os.path.abspath(path) == os.path.abspath(self.path):
            raise DatasetViewSavingError("Rewriting parent dataset is not allowed.")
        try:
            vds = deeplake.empty(path, **ds_args)
        except Exception as e:
            raise DatasetViewSavingError from e
        info = self._get_view_info(id, message, copy)
        self._write_vds(vds, info, copy, tensors, num_workers, scheduler, ignore_errors)
        return vds

    def save_view(
        self,
        message: Optional[str] = None,
        path: Optional[Union[str, pathlib.Path]] = None,
        id: Optional[str] = None,
        optimize: bool = False,
        tensors: Optional[List[str]] = None,
        num_workers: int = 0,
        scheduler: str = "threaded",
        verbose: bool = True,
        ignore_errors: bool = False,
        **ds_args,
    ) -> str:
        """Saves a dataset view as a virtual dataset (VDS)

        Examples:

            >>> # Save to specified path
            >>> vds_path = ds[:10].save_view(path="views/first_10", id="first_10")
            >>> vds_path
            views/first_10

            >>> # Path unspecified
            >>> vds_path = ds[:100].save_view(id="first_100", message="first 100 samples")
            >>> # vds_path = path/to/dataset

            >>> # Random id
            >>> vds_path = ds[:100].save_view()
            >>> # vds_path = path/to/dataset/.queries/92f41922ed0471ec2d27690b7351fc96bea060e6c5ee22b14f7ffa5f291aa068

            See :func:`Dataset.get_view` to learn how to load views by id.
            These virtual datasets can also be loaded from their path like normal datasets.

        Args:
            message (Optional, str): Custom user message.
            path (Optional, str, pathlib.Path): - The VDS will be saved as a standalone dataset at the specified path.
                - If not specified, the VDS is saved under ``.queries`` subdirectory of the source dataset's storage.
            id (Optional, str): Unique id for this view. Random id will be generated if not specified.
            optimize (bool):
                - If ``True``, the dataset view will be optimized by copying and rechunking the required data. This is necessary to achieve fast streaming speeds when training models using the dataset view. The optimization process will take some time, depending on the size of the data.
                - You can also choose to optimize the saved view later by calling its :meth:`ViewEntry.optimize` method.
            tensors (List, optional): Names of tensors (and groups) to be copied. If not specified all tensors are copied.
            num_workers (int): Number of workers to be used for optimization process. Applicable only if ``optimize=True``. Defaults to 0.
            scheduler (str): The scheduler to be used for optimization. Supported values include: 'serial', 'threaded', 'processed' and 'ray'. Only applicable if ``optimize=True``. Defaults to 'threaded'.
            verbose (bool): If ``True``, logs will be printed. Defaults to ``True``.
            ignore_errors (bool): Skip samples that cause errors while saving views. Only applicable if ``optimize=True``. Defaults to ``False``.
            ds_args (dict): Additional args for creating VDS when path is specified. (See documentation for :func:`deeplake.dataset()`)

        Returns:
            str: Path to the saved VDS.

        Raises:
            ReadOnlyModeError: When attempting to save a view inplace and the user doesn't have write access.
            DatasetViewSavingError: If HEAD node has uncommitted changes.
            TypeError: If ``id`` is not of type ``str``.

        Note:
            Specifying ``path`` makes the view external. External views cannot be accessed using the parent dataset's :func:`Dataset.get_view`,
            :func:`Dataset.load_view`, :func:`Dataset.delete_view` methods. They have to be loaded using :func:`deeplake.load`.
        """

        deeplake_reporter.feature_report(
            feature_name="save_view",
            parameters={
                "id": id,
                "optimize": optimize,
                "tensors": tensors,
                "num_workers": num_workers,
                "scheduler": scheduler,
                "verbose": verbose,
            },
        )

        if id is not None and not isinstance(id, str):
            raise TypeError(f"id {id} is of type {type(id)}, expected `str`.")
        return self._save_view(
            path,
            id,
            message or self._query_string,
            optimize,
            tensors,
            num_workers,
            scheduler,
            verbose,
            False,
            ignore_errors,
            **ds_args,
        )

    def _save_view(
        self,
        path: Optional[Union[str, pathlib.Path]] = None,
        id: Optional[str] = None,
        message: Optional[str] = None,
        optimize: bool = False,
        tensors: Optional[List[str]] = None,
        num_workers: int = 0,
        scheduler: str = "threaded",
        verbose: bool = True,
        _ret_ds: bool = False,
        ignore_errors: bool = False,
        **ds_args,
    ) -> Union[str, Any]:
        """Saves a dataset view as a virtual dataset (VDS)

        Args:
            path (Optional, str, pathlib.Path): If specified, the VDS will saved as a standalone dataset at the specified path. If not,
                the VDS is saved under `.queries` subdirectory of the source dataset's storage.
            id (Optional, str): Unique id for this view.
            message (Optional, message): Custom user message.
            optimize (bool): Whether the view should be optimized by copying the required data. Default False.
            tensors (Optional, List[str]): Tensors to be copied if `optimize` is True. By default all tensors are copied.
            num_workers (int): Number of workers to be used if `optimize` is True.
            scheduler (str): The scheduler to be used for optimization. Supported values include: 'serial', 'threaded', 'processed' and 'ray'.
                Only applicable if ``optimize=True``. Defaults to 'threaded'.
            verbose (bool): If ``True``, logs will be printed. Defaults to ``True``.
            _ret_ds (bool): If ``True``, the VDS is retured as such without converting it to a view. If ``False``, the VDS path is returned.
                Default False.
            ignore_errors (bool): Skip samples that cause errors while saving views. Only applicable if ``optimize=True``. Defaults to ``False``.
            ds_args (dict): Additional args for creating VDS when path is specified. (See documentation for `deeplake.dataset()`)

        Returns:
            If ``_ret_ds`` is ``True``, the VDS is returned, else path to the VDS is returned.

        Raises:
            ReadOnlyModeError: When attempting to save a view inplace and the user doesn't have write access.
            NotImplementedError: When attempting to save in-memory datasets.
        """

        path = convert_pathlib_to_string_if_needed(path)
        ds_args["verbose"] = False
        vds = None
        if path is None and hasattr(self, "_vds"):
            vds = self._vds
            vds_id = vds.info["id"]
            if id is not None and vds_id != id:
                vds = None
                warnings.warn(
                    f"This view is already saved with id '{vds_id}'. A copy of this view will be created with the provided id '{id}'"
                )
        base = self._view_base or self
        if not base._read_only:
            base.flush()
        if vds is None:
            if path is None:
                if isinstance(self, MemoryProvider):
                    raise NotImplementedError(
                        "Saving views inplace is not supported for in-memory datasets."
                    )

                if self.read_only and not base._locked_out and not self.is_optimized:
                    if isinstance(self, deeplake.core.dataset.DeepLakeCloudDataset):
                        try:
                            with self._temp_write_access():
                                vds = self._save_view_in_subdir(
                                    id,
                                    message,
                                    optimize,
                                    tensors,
                                    num_workers,
                                    scheduler,
                                    ignore_errors,
                                )
                        except ReadOnlyModeError as e:
                            raise ReadOnlyModeError(
                                "Cannot save a view in this dataset because you are not a member of its organization."
                                "Please specify a `path` in order to save the view at a custom location."
                            ) from e
                    else:
                        raise ReadOnlyModeError(
                            "Cannot save view in read only dataset. Speicify a path to save the view in a different location."
                        )
                else:
                    vds = self._save_view_in_subdir(
                        id,
                        message,
                        optimize,
                        tensors,
                        num_workers,
                        scheduler,
                        ignore_errors,
                    )
            else:
                vds = self._save_view_in_path(
                    path,
                    id,
                    message,
                    optimize,
                    tensors,
                    num_workers,
                    scheduler,
                    ignore_errors,
                    **ds_args,
                )
        if verbose and self.verbose:
            log_visualizer_link(vds.path, self.path)
        if _ret_ds:
            return vds
        return vds.path

    def _get_view(self, inherit_creds=True, creds: Optional[Dict] = None):
        """Returns a view for this VDS. Only works if this Dataset is a virtual dataset.

        Returns:
            A view of the source dataset based on the indices from VDS.

        Args:
            inherit_creds (bool): Whether to inherit creds from the parent dataset in which this vds is stored. Default True.
            creds (optional, Dict): Creds for the source dataset. Used only if inherit_creds is False.

        Raises:
            Exception: If this is not a VDS.
        """

        try:
            commit_id = self.info["source-dataset-version"]
        except KeyError:
            raise Exception("Dataset._get_view() works only for virtual datasets.")
        ds = (
            self._parent_dataset[Index()]
            if (inherit_creds and self._parent_dataset)
            else deeplake.load(
                self.info["source-dataset"],
                verbose=False,
                creds=creds,
                read_only=True,
                token=self._token,
            )
        )

        ds.index = Index()
        ds.version_state = ds.version_state.copy()
        ds._checkout(commit_id, verbose=False)
        first_index_subscriptable = self.info.get("first-index-subscriptable", True)
        if first_index_subscriptable:
            index_entries = [IndexEntry(self.VDS_INDEX.numpy().reshape(-1).tolist())]
        else:
            index_entries = [IndexEntry(int(self.VDS_INDEX.numpy()))]
        sub_sample_index = self.info.get("sub-sample-index")
        if sub_sample_index:
            index_entries += Index.from_json(sub_sample_index).values
        ret = ds[Index(index_entries)]
        ret._vds = self
        return ret

    def _get_empty_vds(
        self,
        vds_path: Optional[Union[str, pathlib.Path]] = None,
        query: Optional[str] = None,
        **vds_args,
    ):
        """Returns an empty VDS with this dataset as the source dataset. Internal.

        Args:
            vds_path (Optional, str, pathlib.Path): If specified, the vds will be sved at this path. Else the vds will be saved under `.queries` subdirectory.
            query (Optional, str): Query string associated with this view.
            vds_args (dict): Additional args for creating vds when path is specified.

        Returns:
            Empty VDS with this dataset as the source dataset.
        """
        view = self[:0]
        vds_path = convert_pathlib_to_string_if_needed(vds_path)
        if query:
            view._query = query
        return view._save_view(vds_path, _ret_ds=True, **vds_args)

    def get_views(self, commit_id: Optional[str] = None) -> List[ViewEntry]:
        """Returns list of views stored in this Dataset.

        Args:
            commit_id (str, optional): - Commit from which views should be returned.
                - If not specified, views from all commits are returned.

        Returns:
            List[ViewEntry]: List of :class:`ViewEntry` instances.
        """
        queries = self._read_queries_json()
        if commit_id is not None:
            queries = filter(
                lambda x: x["source-dataset-version"] == commit_id, queries
            )
        return list(map(partial(ViewEntry, dataset=self), queries))

    def get_view(self, id: str) -> ViewEntry:
        """Returns the dataset view corresponding to ``id``.

        Examples:
            >>> # save view
            >>> ds[:100].save_view(id="first_100")
            >>> # load view
            >>> first_100 = ds.get_view("first_100").load()
            >>> # 100
            >>> print(len(first_100))

            See :func:`Dataset.save_view` to learn more about saving views.

        Args:
            id (str): id of required view.

        Returns:
            ViewEntry

        Raises:
            KeyError: If no such view exists.
        """
        queries = self._read_queries_json()
        for q in queries:
            if q["id"] == id:
                return ViewEntry(q, self)
        raise KeyError(f"No view with id {id} found in the dataset.")

    def load_view(
        self,
        id: str,
        optimize: Optional[bool] = False,
        tensors: Optional[List[str]] = None,
        num_workers: int = 0,
        scheduler: str = "threaded",
        progressbar: Optional[bool] = True,
    ):
        """Loads the view and returns the :class:`~deeplake.core.dataset.dataset.Dataset` by id. Equivalent to ds.get_view(id).load().

        Args:
            id (str): id of the view to be loaded.
            optimize (bool): If ``True``, the dataset view is optimized by copying and rechunking the required data before loading. This is
                necessary to achieve fast streaming speeds when training models using the dataset view. The optimization process will
                take some time, depending on the size of the data.
            tensors (Optional, List[str]): Tensors to be copied if `optimize` is True. By default all tensors are copied.
            num_workers (int): Number of workers to be used for the optimization process. Only applicable if `optimize=True`. Defaults to 0.
            scheduler (str): The scheduler to be used for optimization. Supported values include: 'serial', 'threaded', 'processed' and 'ray'.
                Only applicable if `optimize=True`. Defaults to 'threaded'.
            progressbar (bool): Whether to use progressbar for optimization. Only applicable if `optimize=True`. Defaults to True.

        Returns:
            Dataset: The loaded view.

        Raises:
            KeyError: if view with given id does not exist.
        """
        deeplake_reporter.feature_report(
            feature_name="load_view",
            parameters={
                "id": id,
                "optimize": optimize,
                "tensors": tensors,
                "num_workers": num_workers,
                "scheduler": scheduler,
            },
        )

        view = self.get_view(id)
        if optimize:
            return view.optimize(
                tensors=tensors,
                num_workers=num_workers,
                scheduler=scheduler,
                progressbar=progressbar,
            ).load()
        return view.load()

    def delete_view(self, id: str):
        """Deletes the view with given view id.

        Args:
            id (str): Id of the view to delete.

        Raises:
            KeyError: if view with given id does not exist.
        """

        deeplake_reporter.feature_report(
            feature_name="delete_view",
            parameters={"id": id},
        )

        try:
            with self._lock_queries_json():
                qjson = self._read_queries_json()
                for i, q in enumerate(qjson):
                    if q["id"] == id:
                        qjson.pop(i)
                        self.base_storage.subdir(
                            ".queries/" + (q.get("path") or q["id"])
                        ).clear()
                        self._write_queries_json(qjson)
                        return
        # not enough permissions to acquire lock
        except TokenPermissionError:
            pass

        raise KeyError(f"No view with id {id} found in the dataset.")

    def _sub_ds(
        self,
        path,
        empty=False,
        memory_cache_size: int = DEFAULT_MEMORY_CACHE_SIZE,
        local_cache_size: int = DEFAULT_LOCAL_CACHE_SIZE,
        read_only=None,
        lock=True,
        verbose=True,
        token=None,
    ):
        """Loads a nested dataset. Internal.

        Args:
            path (str): Path to sub directory
            empty (bool): If ``True``, all contents of the sub directory is cleared before initializing the sub dataset.
            memory_cache_size (int): Memory cache size for the sub dataset.
            local_cache_size (int): Local storage cache size for the sub dataset.
            read_only (bool): Loads the sub dataset in read only mode if ``True``. Default ``False``.
            lock (bool): Whether the dataset should be locked for writing. Only applicable for S3, Deep Lake and GCS datasets. No effect if ``read_only=True``.
            verbose (bool): If ``True``, logs will be printed. Defaults to ``True``.
            token (Optional[str]): Token of source dataset.

        Returns:
            Sub dataset

        Note:
            Virtual datasets are returned as such, they are not converted to views.
        """
        sub_storage = self.base_storage.subdir(path, read_only=read_only)

        if empty:
            sub_storage.clear()

        if self.path.startswith("hub://"):
            path = posixpath.join(self.path, path)
            cls = deeplake.core.dataset.DeepLakeCloudDataset
        else:
            path = sub_storage.root
            cls = deeplake.core.dataset.Dataset

        ret = cls(
            generate_chain(
                sub_storage,
                memory_cache_size * MB,
                local_cache_size * MB,
            ),
            path=path,
            token=token,
            read_only=read_only,
            lock=lock,
            verbose=verbose,
        )
        ret._parent_dataset = self
        return ret

    def _link_tensors(
        self,
        src: str,
        dest: str,
        extend_f: str,
        update_f: Optional[str] = None,
        flatten_sequence: Optional[bool] = None,
    ):
        """Internal. Links a source tensor to a destination tensor. Appends / updates made to the source tensor will be reflected in the destination tensor.

        Args:
            src (str): Name of the source tensor.
            dest (str): Name of the destination tensor.
            extend_f (str): Name of the linked tensor transform to be used for extending the destination tensor. This transform should be defined in `deeplake.core.tensor_link` module.
            update_f (str): Name of the linked tensor transform to be used for updating items in the destination tensor. This transform should be defined in `deeplake.core.tensor_link` module.
            flatten_sequence (bool, Optional): Whether appends and updates should be done per item or per sequence if the source tensor is a sequence tensor.

        Raises:
            TensorDoesNotExistError: If source or destination tensors do not exist in this dataset.
            ValueError: If source tensor is a sequence tensor and `flatten_sequence` argument is not specified.
        """
        assert self._is_root()
        tensors = self._tensors()
        if src not in tensors:
            raise TensorDoesNotExistError(src)
        if dest not in tensors:
            raise TensorDoesNotExistError(dest)
        src_tensor = self[src]
        dest_key = self.version_state["tensor_names"][dest]
        if flatten_sequence is None:
            if src_tensor.is_sequence:
                raise ValueError(
                    "`flatten_sequence` arg must be specified when linking a sequence tensor."
                )
            flatten_sequence = False
        src_tensor.meta.add_link(dest_key, extend_f, update_f, flatten_sequence)
        self.storage.maybe_flush()

    def _resolve_tensor_list(self, keys: List[str], root: bool = False) -> List[str]:
        ret = []
        for k in keys:
            fullpath = k if root else posixpath.join(self.group_index, k)
            if (
                self.version_state["tensor_names"].get(fullpath)
                in self.version_state["full_tensors"]
            ):
                ret.append(k)
            else:
                enabled_tensors = self.enabled_tensors
                if fullpath[-1] != "/":
                    fullpath = fullpath + "/"
                hidden = self.meta.hidden_tensors
                ret += filter(
                    lambda t: t.startswith(fullpath)
                    and t not in hidden
                    and (enabled_tensors is None or t in enabled_tensors),
                    self.version_state["tensor_names"],
                )
        return ret

    def _copy(
        self,
        dest: Union[str, pathlib.Path],
        runtime: Optional[Dict] = None,
        tensors: Optional[List[str]] = None,
        overwrite: bool = False,
        creds=None,
        token=None,
        num_workers: int = 0,
        scheduler="threaded",
        progressbar=True,
        public: bool = False,
        unlink: bool = False,
        create_vds_index_tensor: bool = False,
        ignore_errors: bool = False,
        verbose: bool = True,
    ):
        if isinstance(dest, str):
            path = dest
        else:
            path = dest.path

        dest_ds = deeplake.api.dataset.dataset._like(
            dest,
            self,
            runtime=runtime,
            tensors=tensors,
            creds=creds,
            token=token,
            overwrite=overwrite,
            public=public,
            unlink=[
                t
                for t in self.tensors
                if (
                    self.tensors[t].base_htype != "video"
                    or deeplake.constants._UNLINK_VIDEOS
                )
            ]
            if unlink
            else False,
            verbose=verbose,
        )

        # dest_ds needs link creds of source dataset for copying linked tensors
        dest_ds.link_creds = LinkCreds()
        dest_ds.link_creds.__setstate__(self.link_creds.__getstate__())
        save_link_creds(dest_ds.link_creds, dest_ds.storage)

        def _is_unlink_tensor(tensor):
            if (
                unlink
                and tensor.is_link
                and (tensor.base_htype != "video" or deeplake.constants._UNLINK_VIDEOS)
            ):
                return True

        # If we have to unlink any tensor, we will use sample-by-sample append implementation (_copy_tensor_append)
        # Otherwise, we will use extend-by-whole-slice implementation (_copy_tensor_extend)
        extend_only = not any(
            _is_unlink_tensor(self[tensor_name]) for tensor_name in dest_ds.tensors
        )

        def _copy_tensor_extend(sample_in, sample_out):
            for tensor_name in dest_ds.tensors:
                sample_out[tensor_name].extend(sample_in[tensor_name])

        def _copy_tensor_append(sample_in, sample_out):
            for tensor_name in dest_ds.tensors:
                src = sample_in[tensor_name]
                if _is_unlink_tensor(src):
                    if len(sample_in.index) > 1:
                        sample_out[tensor_name].append(src)
                    else:
                        idx = sample_in.index.values[0].value
                        sample_out[tensor_name].append(
                            src.chunk_engine.get_deeplake_read_sample(idx)
                        )
                else:
                    sample_out[tensor_name].append(src)

        if not self.index.subscriptable_at(0):
            old_first_index = self.index.values[0]
            new_first_index = IndexEntry(
                slice(old_first_index.value, old_first_index.value + 1)
            )
            self.index.values[0] = new_first_index
            reset_index = True
        else:
            reset_index = False
        try:
            deeplake.compute(
                _copy_tensor_extend if extend_only else _copy_tensor_append,
                name="copy transform",
            )().eval(
                self,
                dest_ds,
                num_workers=num_workers,
                scheduler=scheduler,
                progressbar=progressbar,
                skip_ok=True,
                check_lengths=False,
                ignore_errors=ignore_errors,
                disable_label_sync=True,
                extend_only=extend_only,
            )

            dest_ds.flush()
            if create_vds_index_tensor:
                with dest_ds:
                    try:
                        dest_ds._allow_view_updates = True
                        dest_ds.create_tensor(
                            "VDS_INDEX",
                            dtype=np.uint64,
                            hidden=True,
                            create_shape_tensor=False,
                            create_id_tensor=False,
                            create_sample_info_tensor=False,
                        )
                        dest_ds.VDS_INDEX.extend(list(self.sample_indices))
                    finally:
                        delattr(dest_ds, "_allow_view_updates")
        finally:
            if reset_index:
                dest_ds.meta.default_index = Index([IndexEntry(0)]).to_json()
                dest_ds.meta.is_dirty = True
                dest_ds.flush()
                dest_ds = dest_ds[0]
                self.index.values[0] = old_first_index

            # Actual credentials should be removed from dest_ds after copy
            dest_ds.link_creds = None
            dest_ds._load_link_creds()
        return dest_ds

    def copy(
        self,
        dest: Union[str, pathlib.Path],
        runtime: Optional[dict] = None,
        tensors: Optional[List[str]] = None,
        overwrite: bool = False,
        creds=None,
        token=None,
        num_workers: int = 0,
        scheduler="threaded",
        progressbar=True,
        public: bool = False,
    ):
        """Copies this dataset or dataset view to ``dest``. Version control history is not included.

        Args:
            dest (str, pathlib.Path): Destination dataset or path to copy to. If a Dataset instance is provided, it is expected to be empty.
            tensors (List[str], optional): Names of tensors (and groups) to be copied. If not specified all tensors are copied.
            runtime (dict): Parameters for Activeloop DB Engine. Only applicable for hub:// paths.
            overwrite (bool): If ``True`` and a dataset exists at `destination`, it will be overwritten. Defaults to False.
            creds (dict, Optional): creds required to create / overwrite datasets at `dest`.
            token (str, Optional): token used to for fetching credentials to `dest`.
            num_workers (int): The number of workers to use for copying. Defaults to 0. When set to 0, it will always use serial processing, irrespective of the scheduler.
            scheduler (str): The scheduler to be used for copying. Supported values include: 'serial', 'threaded', 'processed' and 'ray'.
                Defaults to 'threaded'.
            progressbar (bool): Displays a progress bar If ``True`` (default).
            public (bool): Defines if the dataset will have public access. Applicable only if Deep Lake cloud storage is used and a new Dataset is being created. Defaults to False.

        Returns:
            Dataset: New dataset object.

        Raises:
            DatasetHandlerError: If a dataset already exists at destination path and overwrite is False.
        """

        deeplake_reporter.feature_report(
            feature_name="copy",
            parameters={
                "tensors": tensors,
                "overwrite": overwrite,
                "num_workers": num_workers,
                "scheduler": scheduler,
                "progressbar": progressbar,
                "public": public,
            },
        )

        return self._copy(
            dest,
            runtime,
            tensors,
            overwrite,
            creds,
            token,
            num_workers,
            scheduler,
            progressbar,
            public,
        )

    @invalid_view_op
    @spinner
    def reset(self, force: bool = False):
        """Resets the uncommitted changes present in the branch.

        Note:
            The uncommitted data is deleted from underlying storage, this is not a reversible operation.
        """

        deeplake_reporter.feature_report(
            feature_name="reset",
            parameters={"force": force},
        )

        storage, version_state = self.storage, self.version_state
        if version_state["commit_node"].children:
            print("You are not at the head node of the branch, cannot reset.")
            return
        if not self.has_head_changes and not force:
            print("There are no uncommitted changes on this branch.")
            return

        if self.commit_id is None:
            storage.clear()
            self._populate_meta()
            load_meta(self)
        else:
            parent_commit_id = self.commit_id
            reset_commit_id = self.pending_commit_id

            # checkout to get list of tensors in previous commit, needed for copying metas and create_commit_chunk_set
            self.checkout(parent_commit_id)

            new_commit_id = replace_head(storage, version_state, reset_commit_id)

            self.checkout(new_commit_id)

    def fix_vc(self):
        """Rebuilds version control info. To be used when the version control info is corrupted."""
        version_info = rebuild_version_info(self.storage)
        self.version_state["commit_node_map"] = version_info["commit_node_map"]
        self.version_state["branch_commit_map"] = version_info["branch_commit_map"]

    def connect(
        self,
        creds_key: str,
        dest_path: Optional[str] = None,
        org_id: Optional[str] = None,
        ds_name: Optional[str] = None,
        token: Optional[str] = None,
    ):
        """Connect a Deep Lake cloud dataset through a deeplake path.

        Examples:
            >>> # create/load an s3 dataset
            >>> s3_ds = deeplake.dataset("s3://bucket/dataset")
            >>> ds = s3_ds.connect(dest_path="hub://my_org/dataset", creds_key="my_managed_credentials_key", token="my_activeloop_token)
            >>> # or
            >>> ds = s3_ds.connect(org_id="my_org", creds_key="my_managed_credentials_key", token="my_activeloop_token")

        Args:
            creds_key (str): The managed credentials to be used for accessing the source path.
            dest_path (str, optional): The full path to where the connected Deep Lake dataset will reside. Can be:
                a Deep Lake path like ``hub://organization/dataset``
            org_id (str, optional): The organization to where the connected Deep Lake dataset will be added.
            ds_name (str, optional): The name of the connected Deep Lake dataset. Will be infered from ``dest_path`` or ``src_path`` if not provided.
            token (str, optional): Activeloop token used to fetch the managed credentials.

        Raises:
            InvalidSourcePathError: If the dataset's path is not a valid s3, gcs or azure path.
            InvalidDestinationPathError: If ``dest_path``, or ``org_id`` and ``ds_name`` do not form a valid Deep Lake path.
            TokenPermissionError: If the user does not have permission to create a dataset in the specified organization.
        """
        try:
            path = connect_dataset_entry(
                src_path=self.path,
                dest_path=dest_path,
                org_id=org_id,
                ds_name=ds_name,
                creds_key=creds_key,
                token=token,
            )
        except BadRequestException:
            check_param = "organization id" if org_id else "dataset path"
            raise TokenPermissionError(
                "You do not have permission to create a dataset in the specified "
                + check_param
                + "."
                + " Please check the "
                + check_param
                + " and make sure"
                + "that you have sufficient permissions to the organization."
            )
        self.__class__ = (
            deeplake.core.dataset.deeplake_cloud_dataset.DeepLakeCloudDataset
        )
        self._token = token
        self.path = path
        self.public = False
        self._load_link_creds()
        self._first_load_init(verbose=False)

        base_storage = get_base_storage(self.storage)
        if base_storage is not None and isinstance(base_storage, S3Provider):
            base_storage.creds_used = "PLATFORM"

    def add_creds_key(self, creds_key: str, managed: bool = False):
        """Adds a new creds key to the dataset. These keys are used for tensors that are linked to external data.

        Examples:

            >>> # create/load a dataset
            >>> ds = deeplake.empty("path/to/dataset")
            >>> # add a new creds key
            >>> ds.add_creds_key("my_s3_key")

        Args:
            creds_key (str): The key to be added.
            managed (bool):
                - If ``True``, the creds corresponding to the key will be fetched from Activeloop platform.
                - Defaults to ``False``.

        Raises:
            ValueError: If the dataset is not connected to Activeloop platform and ``managed`` is ``True``.

        Note:
            ``managed`` parameter is applicable only for datasets that are connected to `Activeloop platform <https://app.activeloop.ai>`_.
        """
        if managed:
            raise ValueError(
                "Managed creds are not supported for datasets that are not connected to activeloop platform."
            )
        self.link_creds.add_creds_key(creds_key)
        save_link_creds(self.link_creds, self.storage)

    def populate_creds(
        self,
        creds_key: str,
        creds: Optional[dict] = None,
        from_environment: bool = False,
    ):
        """Populates the creds key added in add_creds_key with the given creds. These creds are used to fetch the external data.
        This needs to be done everytime the dataset is reloaded for datasets that contain links to external data.

        Examples:

            >>> # create/load a dataset
            >>> ds = deeplake.dataset("path/to/dataset")
            >>> # add a new creds key
            >>> ds.add_creds_key("my_s3_key")
            >>> # populate the creds
            >>> ds.populate_creds("my_s3_key", {"aws_access_key_id": "my_access_key", "aws_secret_access_key": "my_secret_key"})
            >>> # or
            >>> ds.populate_creds("my_s3_key", from_environment=True)

        """
        if creds and from_environment:
            raise ValueError(
                "Only one of creds or from_environment can be provided. Both cannot be provided at the same time."
            )
        if from_environment:
            creds = {}
        self.link_creds.populate_creds(creds_key, creds)

    def update_creds_key(
        self,
        creds_key: str,
        new_creds_key: Optional[str] = None,
        managed: Optional[bool] = None,
    ):
        """Updates the name and/or management status of a creds key.

        Args:
            creds_key (str): The key whose name and/or management status is to be changed.
            new_creds_key (str, optional): The new key to replace the old key. If not provided, the old key will be used.
            managed (bool): The target management status. If ``True``, the creds corresponding to the key will be fetched from activeloop platform.

        Raises:
            ValueError: If the dataset is not connected to activeloop platform.
            ValueError: If both ``new_creds_key`` and ``managed`` are ``None``.
            KeyError: If the creds key is not present in the dataset.

        Examples:

            >>> # create/load a dataset
            >>> ds = deeplake.dataset("path/to/dataset")
            >>> # add a new creds key
            >>> ds.add_creds_key("my_s3_key")
            >>> # Populate the name added with creds dictionary
            >>> # These creds are only present temporarily and will have to be repopulated on every reload
            >>> ds.populate_creds("my_s3_key", {})
            >>> # Rename the key and change the management status of the key to True. Before doing this, ensure that the creds have been created on activeloop platform
            >>> # Now, this key will no longer use the credentials populated in the previous step but will instead fetch them from activeloop platform
            >>> # These creds don't have to be populated again on every reload and will be fetched every time the dataset is loaded
            >>> ds.update_creds_key("my_s3_key", "my_managed_key", True)

        """
        if new_creds_key is None and managed is None:
            raise ValueError(
                "Atleast one of new_creds_key or managed must be provided."
            )
        if managed:
            raise ValueError(
                "Managed creds are not supported for datasets that are not connected to activeloop platform."
            )
        replaced_indices = self.link_creds.replace_creds(creds_key, new_creds_key)
        save_link_creds(
            self.link_creds, self.storage, replaced_indices=replaced_indices
        )

    def get_creds_keys(self) -> Set[str]:
        """Returns the set of creds keys added to the dataset. These are used to fetch external data in linked tensors"""
        return set(self.link_creds.creds_keys)

    def get_managed_creds_keys(self) -> List[str]:
        """Returns the list of creds keys added to the dataset that are managed by Activeloop platform. These are used to fetch external data in linked tensors."""
        raise ValueError(
            "Managed creds are not supported for datasets that are not connected to activeloop platform."
        )

    def visualize(
        self, width: Union[int, str, None] = None, height: Union[int, str, None] = None
    ):
        """
        Visualizes the dataset in the Jupyter notebook.

        Args:
            width: Union[int, str, None] Optional width of the visualizer canvas.
            height: Union[int, str, None] Optional height of the visualizer canvas.

        Raises:
            Exception: If the dataset is not a Deep Lake cloud dataset and the visualization is attempted in colab.
        """
        from deeplake.visualizer import visualize

        deeplake_reporter.feature_report(
            feature_name="visualize", parameters={"width": width, "height": height}
        )

        if is_colab():
            provider = self.storage.next_storage
            if isinstance(provider, S3Provider):
                creds = {
                    "aws_access_key_id": provider.aws_access_key_id,
                    "aws_secret_access_key": provider.aws_secret_access_key,
                    "aws_session_token": provider.aws_session_token,
                    "aws_region": provider.aws_region,
                    "endpoint_url": provider.endpoint_url,
                }
                visualize(
                    provider.path,
                    link_creds=self.link_creds,
                    token=self.token,
                    creds=creds,
                )
            else:
                raise Exception(
                    "Cannot visualize non Deep Lake cloud dataset in Colab."
                )
        else:
            visualize(
                self.storage, link_creds=self.link_creds, width=width, height=height
            )

    def __contains__(self, tensor: str):
        return tensor in self.tensors

    def _optimize_saved_view(
        self,
        id: str,
        tensors: Optional[List[str]] = None,
        external=False,
        unlink=True,
        num_workers=0,
        scheduler="threaded",
        progressbar=True,
    ):
        try:
            with self._temp_write_access():
                with self._lock_queries_json():
                    qjson = self._read_queries_json()
                    idx = -1
                    for i in range(len(qjson)):
                        if qjson[i]["id"] == id:
                            idx = i
                            break
                    if idx == -1:
                        raise KeyError(f"View with id {id} not found.")
                    info = qjson[i]
                    if not info["virtual-datasource"]:
                        # Already optimized
                        return info
                    path = info.get("path", info["id"])
                    vds = self._sub_ds(".queries/" + path, verbose=False)
                    view = vds._get_view(not external)
                    new_path = path + "_OPTIMIZED"
                    optimized = self._sub_ds(
                        ".queries/" + new_path, empty=True, verbose=False
                    )
                    view._copy(
                        optimized,
                        tensors=tensors,
                        overwrite=True,
                        unlink=unlink,
                        create_vds_index_tensor=True,
                        num_workers=num_workers,
                        scheduler=scheduler,
                        progressbar=progressbar,
                    )
                    optimized.info.update(vds.info.__getstate__())
                    optimized.info["virtual-datasource"] = False
                    optimized.info["path"] = new_path
                    optimized.flush()
                    info["virtual-datasource"] = False
                    info["path"] = new_path
                    self._write_queries_json(qjson)
                vds.base_storage.disable_readonly()
                try:
                    vds.base_storage.clear()
                except Exception as e:
                    warnings.warn(
                        f"Error while deleting old view after writing optimized version: {e}"
                    )
                return info
        except ReadOnlyModeError as e:
            raise ReadOnlyModeError(
                f"You do not have permission to materialize views in this dataset ({self.path})."
            ) from e

    def _sample_indices(self, maxlen: int):
        vds_index = self._tensors(include_hidden=True).get("VDS_INDEX")
        if vds_index:
            return vds_index.numpy().reshape(-1).tolist()
        return self.index.values[0].indices(maxlen)

    @property
    def sample_indices(self):
        """Returns all the indices pointed to by this dataset view."""
        return self._sample_indices(min(t.num_samples for t in self.tensors.values()))

    def _enable_padding(self):
        self._pad_tensors = True

    def _disable_padding(self):
        self._pad_tensors = False

    @invalid_view_op
    def pop(self, index: Optional[int] = None):
        """
        Removes a sample from all the tensors of the dataset.
        For any tensor if the index >= len(tensor), the sample won't be popped from it.

        Args:
            index (int, Optional): The index of the sample to be removed. If it is ``None``, the index becomes the ``length of the longest tensor - 1``.

        Raises:
            IndexError: If the index is out of range.
        """
        max_len = max((t.num_samples for t in self.tensors.values()), default=0)
        if max_len == 0:
            raise IndexError("Can't pop from empty dataset.")

        if index is None:
            index = max_len - 1

        if index < 0:
            raise IndexError("Pop doesn't support negative indices.")
        elif index >= max_len:
            raise IndexError(
                f"Index {index} is out of range. The longest tensor has {max_len} samples."
            )

        with self:
            for tensor in self.tensors.values():
                if tensor.num_samples > index:
                    tensor.pop(index)

    @invalid_view_op
    def pop_multiple(self, index: List[int], progressbar=False):
        if progressbar:
            index = tqdm(index)
        with self:
            for i in index:
                self.pop(i)

<<<<<<< HEAD
        index_maintenance.index_operation_dataset(self, dml_type=_INDEX_OPERATION_MAPPING["REMOVE"], rowids=[index])
=======
        index_maintenance.index_operation_dataset(
            self, dml_type=_INDEX_OPERATION_MAPPING["REMOVE"], rowids=[index]
        )
>>>>>>> 83e5535b

    @property
    def is_view(self) -> bool:
        """Returns ``True`` if this dataset is a view and ``False`` otherwise."""
        return (
            not self.index.is_trivial()
            or hasattr(self, "_vds")
            or hasattr(self, "_view_entry")
        )

    @property
    def is_optimized(self) -> bool:
        return not getattr(getattr(self, "_view_entry", None), "virtual", True)

    @property
    def min_view(self):
        """Returns a view of the dataset in which all tensors are sliced to have the same length as
        the shortest tensor.

        Example:

            Creating a dataset with 5 images and 4 labels. ``ds.min_view`` will return a view in which tensors are
            sliced to have 4 samples.

            >>> import deeplake
            >>> ds = deeplake.dataset("../test/test_ds", overwrite=True)
            >>> ds.create_tensor("images", htype="link[image]", sample_compression="jpg")
            >>> ds.create_tensor("labels", htype="class_label")
            >>> ds.images.extend([deeplake.link("https://picsum.photos/20/20") for _ in range(5)])
            >>> ds.labels.extend([0, 1, 2, 1])
            >>> len(ds.images)
            5
            >>> len(ds.labels)
            4
            >>> for i, sample in enumerate(ds.max_view):
            ...     print(sample["images"].shape, sample["labels"].numpy())
            ...
            (20, 20, 3) [0]
            (20, 20, 3) [1]
            (20, 20, 3) [2]
            (20, 20, 3) [1]

        """
        min_length = min(map(len, self.tensors.values()))
        return self[:min_length]

    @property
    def max_view(self):
        """Returns a view of the dataset in which shorter tensors are padded with ``None`` s to have the same length as
        the longest tensor.

        Example:

            Creating a dataset with 5 images and 4 labels. ``ds.max_view`` will return a view with ``labels`` tensor
            padded to have 5 samples.

            >>> import deeplake
            >>> ds = deeplake.dataset("../test/test_ds", overwrite=True)
            >>> ds.create_tensor("images", htype="link[image]", sample_compression="jpg")
            >>> ds.create_tensor("labels", htype="class_label")
            >>> ds.images.extend([deeplake.link("https://picsum.photos/20/20") for _ in range(5)])
            >>> ds.labels.extend([0, 1, 2, 1])
            >>> len(ds.images)
            5
            >>> len(ds.labels)
            4
            >>> for i, sample in enumerate(ds.max_view):
            ...     print(sample["images"].shape, sample["labels"].numpy())
            ...
            (20, 20, 3) [0]
            (20, 20, 3) [1]
            (20, 20, 3) [2]
            (20, 20, 3) [1]
            (20, 20, 3) [None]
        """
        return self.__class__(
            storage=self.storage,
            index=self.index,
            group_index=self.group_index,
            read_only=self.read_only,
            token=self._token,
            verbose=False,
            version_state=self.version_state,
            path=self.path,
            link_creds=self.link_creds,
            pad_tensors=True,
            enabled_tensors=self.enabled_tensors,
            libdeeplake_dataset=self.libdeeplake_dataset,
        )

    def random_split(self, lengths: Sequence[Union[int, float]]):
        """Splits the dataset into non-overlapping :class:`~deeplake.core.dataset.Dataset` objects of given lengths.
        If a list of fractions that sum up to 1 is given, the lengths will be computed automatically as floor(frac * len(dataset)) for each fraction provided.
        The split generated is only performant with enterprise dataloader which can be installed with ``pip install deeplake[enterprise]``.

        After computing the lengths, if there are any remainders, 1 count will be distributed in round-robin fashion to the lengths until there are no remainders left.

        Example:

            >>> import deeplake
            >>> ds = deeplake.dataset("../test/test_ds", overwrite=True)
            >>> ds.create_tensor("labels", htype="class_label")
            >>> ds.labels.extend([0, 1, 2, 1, 3])
            >>> len(ds)
            5
            >>> train_ds, val_ds = ds.random_split([0.8, 0.2])
            >>> len(train_ds)
            4
            >>> len(val_ds)
            1
            >>> train_ds, val_ds = ds.random_split([3, 2])
            >>> len(train_ds)
            3
            >>> len(val_ds)
            2
            >> train_loader = train_ds.pytorch(batch_size=2, shuffle=True)
            >> val_loader = val_ds.pytorch(batch_size=2, shuffle=False)

        Args:
            lengths (Sequence[Union[int, float]]): lengths or fractions of splits to be produced.

        Returns:
            Tuple[Dataset, ...]: a tuple of datasets of the given lengths.

        Raises:
            ValueError: If the sum of the lengths is not equal to the length of the dataset.
            ValueError: If the dataset has variable length tensors.
            ValueError: If lengths are floats and one or more of them are not between 0 and 1.

        """
        if self.max_len != self.min_len:
            raise ValueError(
                "Random_split is not supported for datasets with variable length tensors."
            )
        return create_random_split_views(self, lengths)

    def _temp_write_access(self):
        # Defined in DeepLakeCloudDataset
        return memoryview(b"")  # No-op context manager

    def _get_storage_repository(self) -> Optional[str]:
        return getattr(self.base_storage, "repository", None)<|MERGE_RESOLUTION|>--- conflicted
+++ resolved
@@ -4660,13 +4660,9 @@
             for i in index:
                 self.pop(i)
 
-<<<<<<< HEAD
-        index_maintenance.index_operation_dataset(self, dml_type=_INDEX_OPERATION_MAPPING["REMOVE"], rowids=[index])
-=======
         index_maintenance.index_operation_dataset(
             self, dml_type=_INDEX_OPERATION_MAPPING["REMOVE"], rowids=[index]
         )
->>>>>>> 83e5535b
 
     @property
     def is_view(self) -> bool:

from deeplake.util.exceptions import ReadOnlyModeError, EmptyTensorError
from deeplake.client.utils import get_user_name
from deeplake.cli.auth import logout, login
from click.testing import CliRunner

import numpy as np

import posixpath
import deeplake
import pytest


def populate(ds):
    ds.create_tensor("images", htype="image", sample_compression="jpg")
    ds.create_tensor("labels", htype="class_label")

    ds.extend(
        {
            "images": np.random.randint(0, 256, (100, 20, 20, 3), dtype=np.uint8),
            "labels": np.random.randint(0, 3, (100,)),
        }
    )
    ds.commit()


def test_view_token_only(
    hub_cloud_path, hub_cloud_dev_token, hub_cloud_dev_credentials
):
    runner = CliRunner()
    result = runner.invoke(logout)
    assert result.exit_code == 0

    ds = deeplake.empty(hub_cloud_path, token=hub_cloud_dev_token)
    with ds:
        populate(ds)

    ds = deeplake.load(hub_cloud_path, token=hub_cloud_dev_token)
    view = ds[50:100]
    view.save_view(id="50to100")

    ds = deeplake.load(hub_cloud_path, read_only=True, token=hub_cloud_dev_token)
    view = ds[25:100]
    view.save_view(id="25to100")

    ds = deeplake.load(hub_cloud_path, read_only=True, token=hub_cloud_dev_token)

    loaded = ds.load_view("50to100")
    np.testing.assert_array_equal(loaded.images.numpy(), ds[50:100].images.numpy())
    np.testing.assert_array_equal(loaded.labels.numpy(), ds[50:100].labels.numpy())
    assert loaded._vds.path == posixpath.join(hub_cloud_path, ".queries/50to100")

    loaded = ds.load_view("25to100")
    np.testing.assert_array_equal(loaded.images.numpy(), ds[25:100].images.numpy())
    np.testing.assert_array_equal(loaded.labels.numpy(), ds[25:100].labels.numpy())
    assert loaded._vds.path == posixpath.join(hub_cloud_path, ".queries/25to100")

    ds.delete_view("25to100")
    deeplake.delete(hub_cloud_path, token=hub_cloud_dev_token)


def test_view_public(hub_cloud_dev_credentials):
    runner = CliRunner()
    result = runner.invoke(logout)
    assert result.exit_code == 0

    username, password = hub_cloud_dev_credentials

    ds = deeplake.load("hub://activeloop/mnist-train")
    view = ds[100:200]

    with pytest.raises(ReadOnlyModeError):
        view.save_view(id="100to200")

    runner.invoke(login, f"-u {username} -p {password}")

    ds = deeplake.load("hub://activeloop/mnist-train")
    view = ds[100:200]

    with pytest.raises(ReadOnlyModeError):
        view.save_view(id="100to200")

<<<<<<< HEAD
    runner.invoke(logout)
=======
    if state == "logged out":
        runner.invoke(logout)


def test_view_with_empty_tensor(local_ds):
    with local_ds as ds:
        ds.create_tensor("images")
        ds.images.extend([1, 2, 3, 4, 5])

        ds.create_tensor("labels")
        ds.labels.extend([None, None, None, None, None])
        ds.commit()

        ds[:3].save_view(id="save1", optimize=True)

    view = ds.load_view("save1")

    assert len(view) == 3

    with pytest.raises(EmptyTensorError):
        view.labels.numpy()

    np.testing.assert_array_equal(
        view.images.numpy(), np.array([1, 2, 3]).reshape(3, 1)
    )
>>>>>>> cdc08f4e
<|MERGE_RESOLUTION|>--- conflicted
+++ resolved
@@ -79,11 +79,7 @@
     with pytest.raises(ReadOnlyModeError):
         view.save_view(id="100to200")
 
-<<<<<<< HEAD
     runner.invoke(logout)
-=======
-    if state == "logged out":
-        runner.invoke(logout)
 
 
 def test_view_with_empty_tensor(local_ds):
@@ -106,5 +102,4 @@
 
     np.testing.assert_array_equal(
         view.images.numpy(), np.array([1, 2, 3]).reshape(3, 1)
-    )
->>>>>>> cdc08f4e
+    )
--- conflicted
+++ resolved
@@ -2378,7 +2378,6 @@
     assert ds._temp_tensors == []
 
 
-<<<<<<< HEAD
 def test_max_view(memory_ds):
     with memory_ds as ds:
         ds.create_tensor("abc")
@@ -2417,7 +2416,8 @@
 
     for i, sample in enumerate(ds.min_view):
         np.testing.assert_array_equal(sample.abc.numpy(), expected["abc"][i])
-=======
+
+
 def test_extend_with_empty_tensor(memory_ds):
     with memory_ds as ds:
         ds.create_tensor("abc")
@@ -2436,5 +2436,4 @@
         expected = [[]] * 5 + [1]
 
         for i in range(len(data)):
-            np.testing.assert_array_equal(data[i], expected[i])
->>>>>>> cdc08f4e
+            np.testing.assert_array_equal(data[i], expected[i])
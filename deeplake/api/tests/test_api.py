--- conflicted
+++ resolved
@@ -2617,13 +2617,10 @@
     with pytest.raises(ValueError):
         ds = deeplake.load("hub://test/test_dataset", org_id="test")
 
-<<<<<<< HEAD
-=======
     with pytest.raises(ValueError):
         ds = deeplake.like("hub://test/test_dataset", "test/test_ds", org_id="test")
 
 
 def test_azure_bad_path():
->>>>>>> 68167ea2
     with pytest.raises(ValueError):
         ds = deeplake.empty("az://storage_account")
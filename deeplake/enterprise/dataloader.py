--- conflicted
+++ resolved
@@ -205,11 +205,7 @@
     def batch_sampler(self):
         return (
             BatchSampler(self.sampler, self.batch_size, self.drop_last)
-<<<<<<< HEAD
-            if BatchSampler
-=======
             if BatchSampler is not None
->>>>>>> 06008ad8
             else None
         )
 

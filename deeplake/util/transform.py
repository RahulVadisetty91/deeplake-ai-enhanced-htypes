from collections import defaultdict
import math
import warnings
import deeplake
from typing import Any, Dict, List, Optional, Tuple
from json.decoder import JSONDecodeError
from deeplake.core.linked_chunk_engine import LinkedChunkEngine
from deeplake.core.meta.tensor_meta import TensorMeta
from deeplake.core.storage import StorageProvider, MemoryProvider, LRUCache
from deeplake.core.chunk_engine import ChunkEngine
from deeplake.core.transform.transform_dataset import TransformDataset
from deeplake.core.index import Index

from deeplake.constants import MB, TRANSFORM_PROGRESSBAR_UPDATE_INTERVAL
from deeplake.util.remove_cache import get_base_storage
from deeplake.util.keys import get_tensor_meta_key
from deeplake.util.exceptions import (
    InvalidInputDataError,
    InvalidOutputDatasetError,
    InvalidTransformDataset,
    TensorMismatchError,
)

import posixpath
import time

try:
    import pandas as pd  # type: ignore
except ImportError:
    pd = None


def transform_sample(
    sample: Any,
    pipeline,
    tensors,
) -> TransformDataset:
    """Calls all the functions one after the other on a single sample.
    Can return 0 or more samples.

    Args:
        sample: The sample on which the pipeline of functions is to be applied.
        pipeline (Pipeline): The Sequence of functions to apply on the sample.
        tensors: List of tensors in output.

    Returns:
        TransformDataset: A transform dataset containing all the samples that were generated.
    """
    out = sample
    for index in range(len(pipeline)):
        transform_fn = pipeline.functions[index]
        fn, args, kwargs = transform_fn.func, transform_fn.args, transform_fn.kwargs

        if isinstance(out, TransformDataset):
            result = TransformDataset(tensors)
            for item in out:
                fn(item, result, *args, **kwargs)
            out = result
        else:
            result = TransformDataset(tensors)
            fn(out, result, *args, **kwargs)
            out = result
    return out


def validate_transform_dataset(dataset: TransformDataset):
    """Checks if the length of all the tensors is equal. Raises exception if not equal."""
    lengths = [len(dataset[tensor]) for tensor in dataset.tensors]
    if any(length != lengths[0] for length in lengths):
        raise InvalidTransformDataset


def is_empty_transform_dataset(dataset: TransformDataset):
    """Checks if there is any data in the TransformDataset. Returns True if empty, False otherwise."""
    return all(len(dataset[tensor]) == 0 for tensor in dataset.tensors)


def store_data_slice(transform_input: Tuple) -> Dict:
    """Takes a slice of the original data and iterates through it and stores it in the actual storage.
    The tensor_meta and chunk_id_encoder are not stored to the storage to prevent overwrites/race conditions b/w workers.
    They are instead stored in memory and returned."""
    return store_data_slice_with_pbar(None, transform_input)


def store_data_slice_with_pbar(pg_callback, transform_input: Tuple) -> Dict:
    data_slice, output_storage, inp = transform_input
    (
        group_index,
        tensors,
        visible_tensors,
        label_temp_tensors,
        actual_tensors,
        pipeline,
        version_state,
        link_creds,
        skip_ok,
        extend_only,
        cache_size,
    ) = inp
    all_chunk_engines = create_worker_chunk_engines(
        tensors, label_temp_tensors, output_storage, version_state, link_creds
    )

    if isinstance(data_slice, deeplake.Dataset):
        data_slice = add_cache_to_dataset_slice(data_slice, tensors)

    rel_tensors = [posixpath.relpath(tensor, group_index) for tensor in visible_tensors]

    transform_dataset = TransformDataset(
        rel_tensors,
        all_chunk_engines,
        group_index,
        label_temp_tensors,
        cache_size=cache_size,
    )

    if extend_only:
        transform_fn = pipeline.functions[0]
        extend_fn, args, kwargs = (
            transform_fn.func,
            transform_fn.args,
            transform_fn.kwargs,
        )
        extend_fn(data_slice, transform_dataset, *args, **kwargs)
        data = transform_dataset.data
        updated_tensors = set(
            k for k in data if not data[k].is_group and len(data[k]) > 0
        )
        if pg_callback is not None:
            pg_callback = normalize_pg(pg_callback, len(updated_tensors))
        transform_dataset.set_pg_callback(pg_callback)
        transform_dataset.flush()
    else:
        n = len(data_slice)

        pipeline_checked = False

        for i, sample in enumerate(
            (data_slice[i : i + 1] for i in range(n))
            if pd and isinstance(data_slice, pd.DataFrame)
            else data_slice
        ):
            out = transform_sample(sample, pipeline, rel_tensors)

            if is_empty_transform_dataset(out):
                continue

            if not pipeline_checked:
                data = out.data
                result_keys = set(
                    k for k in data if not data[k].is_group and len(data[k]) > 0
                )

                # compare with actual tensors if there are temporary tensors
                if skip_ok:
                    if not result_keys.issubset(rel_tensors):
                        raise TensorMismatchError(
                            list(rel_tensors), list(result_keys), skip_ok
                        )
                elif set(result_keys) != set(rel_tensors):
                    raise TensorMismatchError(
                        list(rel_tensors), list(result_keys), skip_ok
                    )

                updated_tensors = set(
                    k for k in data if not data[k].is_group and len(data[k]) > 0
                )
                if pg_callback is not None:
                    pg_callback = normalize_pg(pg_callback, len(updated_tensors))
                    transform_dataset.set_pg_callback(pg_callback)

                pipeline_checked = True

            for tensor in out.tensors:
                out_tensor = out[tensor]
                transform_tensor = transform_dataset[tensor]
                if transform_tensor.numpy_only and out_tensor.numpy_only:
                    transform_tensor.items.extend(out_tensor.items)
                else:
                    out_tensor.non_numpy_only()
                    transform_tensor.extend(out_tensor.items)
                out_tensor.items.clear()

        transform_dataset.flush()

    # retrieve relevant objects from memory
    all_tensor_metas = {}
    all_chunk_id_encoders = {}
    all_tile_encoders = {}
    all_sequence_encoders = {}
    all_chunk_sets = {}
    all_commit_diffs = {}
    all_creds_encoders = {}
    all_hash_label_maps = {}
    for tensor, chunk_engine in all_chunk_engines.items():
        chunk_engine.cache.flush()
        chunk_engine.meta_cache.flush()
        all_tensor_metas[tensor] = chunk_engine.tensor_meta
        all_chunk_id_encoders[tensor] = chunk_engine.chunk_id_encoder
        all_tile_encoders[tensor] = chunk_engine.tile_encoder
        all_sequence_encoders[tensor] = chunk_engine.sequence_encoder
        all_chunk_sets[tensor] = chunk_engine.commit_chunk_set
        all_commit_diffs[tensor] = chunk_engine.commit_diff
        all_creds_encoders[tensor] = chunk_engine.creds_encoder
        if chunk_engine._is_temp_label_tensor:
            all_hash_label_maps[tensor] = chunk_engine._hash_label_map

    return {
        "tensor_metas": all_tensor_metas,
        "chunk_id_encoders": all_chunk_id_encoders,
        "sequence_encoders": all_sequence_encoders,
        "tile_encoders": all_tile_encoders,
        "commit_chunk_sets": all_chunk_sets,
        "commit_diffs": all_commit_diffs,
        "creds_encoders": all_creds_encoders,
        "hash_label_maps": all_hash_label_maps,
    }


def normalize_pg(pg_callback, num_tensors):
    def inner(num_samples):
        return pg_callback(num_samples / num_tensors)

    return inner


<<<<<<< HEAD
=======
def extend_data_slice(
    data_slice,
    pipeline,
    all_chunk_engines,
    group_index: str,
    pg_callback,
):
    transform_fn = pipeline.functions[0]
    extend_fn, args, kwargs = transform_fn.func, transform_fn.args, transform_fn.kwargs
    result = TransformDataset()
    extend_fn(data_slice, result, *args, **kwargs)
    result_resolved = {
        posixpath.join(group_index, k): result[k] for k in result.tensors
    }
    result = result_resolved  # type: ignore

    if pg_callback is not None:
        pg_callback = normalize_pg(pg_callback, len(result))

    for tensor, value in result.items():
        chunk_engine = all_chunk_engines[tensor]
        callback = chunk_engine._transform_callback
        if value._numpy_only:
            for batch in value.numpy_compressed():
                chunk_engine.extend(
                    batch, link_callback=callback, pg_callback=pg_callback
                )
        else:
            chunk_engine.extend(
                value.numpy_compressed(),
                link_callback=callback,
                pg_callback=pg_callback,
            )
        value.items.clear()


def transform_data_slice_and_append(
    data_slice,
    pipeline,
    tensors: List[str],
    label_temp_tensors: Dict[str, str],
    actual_tensors: Optional[List[str]],
    all_chunk_engines: Dict[str, ChunkEngine],
    group_index: str,
    pg_callback=None,
    skip_ok=False,
) -> None:
    """Transforms the data_slice with the pipeline and adds the resultant samples to chunk_engines."""
    n = len(data_slice)
    last_reported_time = time.time()
    last_reported_num_samples = 0
    for i, sample in enumerate(
        (data_slice[i : i + 1] for i in range(n))
        if pd and isinstance(data_slice, pd.DataFrame)
        else data_slice
    ):
        _transform_sample_and_update_chunk_engines(
            sample,
            pipeline,
            tensors,
            label_temp_tensors,
            actual_tensors,
            all_chunk_engines,
            group_index,
            skip_ok,
        )
        if pg_callback is not None:
            curr_time = time.time()
            if (
                curr_time - last_reported_time > TRANSFORM_PROGRESSBAR_UPDATE_INTERVAL
                or i == n - 1
            ):
                num_samples = i + 1
                pg_callback(num_samples - last_reported_num_samples)
                last_reported_num_samples = num_samples
                last_reported_time = curr_time


>>>>>>> 5b6a1fe0
def create_worker_chunk_engines(
    tensors: List[str],
    label_temp_tensors: Dict[str, str],
    output_storage: StorageProvider,
    version_state,
    link_creds,
) -> Dict[str, ChunkEngine]:
    """Creates chunk engines corresponding to each storage for all tensors.
    These are created separately for each worker for parallel uploads.
    """
    all_chunk_engines: Dict[str, ChunkEngine] = {}
    num_tries = 1000
    for tensor in tensors:
        for i in range(num_tries):
            try:
                # TODO: replace this with simply a MemoryProvider once we get rid of cachable
                memory_cache = LRUCache(MemoryProvider(), MemoryProvider(), 64 * MB)
                memory_cache.autoflush = False
                storage_cache = LRUCache(MemoryProvider(), output_storage, 64 * MB)
                storage_cache.autoflush = False

                # this chunk engine is used to retrieve actual tensor meta and chunk_size
                storage_chunk_engine = ChunkEngine(tensor, storage_cache, version_state)
                existing_meta = storage_chunk_engine.tensor_meta

                chunk_size = storage_chunk_engine.max_chunk_size
                tiling_threshold = storage_chunk_engine.tiling_threshold
                new_tensor_meta = TensorMeta(
                    htype=existing_meta.htype,
                    dtype=existing_meta.dtype,
                    sample_compression=existing_meta.sample_compression,
                    chunk_compression=existing_meta.chunk_compression,
                    max_chunk_size=chunk_size,
                    tiling_threshold=tiling_threshold,
                    links=existing_meta.links,
                    is_sequence=existing_meta.is_sequence,
                    is_link=existing_meta.is_link,
                    hidden=existing_meta.hidden,
                    verify=existing_meta.verify,
                )
                meta_key = get_tensor_meta_key(tensor, version_state["commit_id"])
                memory_cache[meta_key] = new_tensor_meta  # type: ignore
                storage_cache.clear_cache()
                if existing_meta.is_link:
                    storage_chunk_engine = LinkedChunkEngine(
                        tensor,
                        storage_cache,
                        version_state,
                        link_creds,
                        memory_cache,
                    )
                else:
                    storage_chunk_engine = ChunkEngine(
                        tensor, storage_cache, version_state, memory_cache
                    )
                storage_chunk_engine._all_chunk_engines = all_chunk_engines
                if tensor in label_temp_tensors.values():
                    storage_chunk_engine._is_temp_label_tensor = True
                all_chunk_engines[tensor] = storage_chunk_engine
                break
            except (JSONDecodeError, KeyError):
                if i == num_tries - 1:
                    raise
    return all_chunk_engines


def add_cache_to_dataset_slice(
    dataset_slice: deeplake.Dataset,
    tensors: List[str],
) -> deeplake.Dataset:
    base_storage = get_base_storage(dataset_slice.storage)
    # 64 to account for potentially big encoder corresponding to each tensor
    # TODO: adjust this size once we get rid of cachable
    cache_size = 64 * len(tensors) * MB
    cached_store = LRUCache(MemoryProvider(), base_storage, cache_size)
    commit_id = dataset_slice.pending_commit_id
    # don't pass version state to constructor as otherwise all workers will share it, checkout to commit_id instead
    index = Index.from_json(
        dataset_slice.index.to_json()
    )  # we don't allow checkouts for views
    dataset_slice = deeplake.core.dataset.dataset_factory(
        path=dataset_slice.path,
        storage=cached_store,
        group_index=dataset_slice.group_index,
        read_only=dataset_slice.read_only,
        token=dataset_slice.token,
        verbose=False,
        link_creds=dataset_slice.link_creds,
        pad_tensors=dataset_slice._pad_tensors,
        enabled_tensors=dataset_slice.enabled_tensors,
    )
    dataset_slice.checkout(commit_id)
    dataset_slice.index = index
    return dataset_slice


def check_transform_data_in(data_in, scheduler: str) -> None:
    """Checks whether the data_in for a transform is valid or not."""
    if not hasattr(data_in, "__getitem__"):
        raise InvalidInputDataError("__getitem__")
    if not hasattr(data_in, "__len__"):
        raise InvalidInputDataError("__len__")
    if isinstance(data_in, deeplake.Dataset):
        input_base_storage = get_base_storage(data_in.storage)
        if isinstance(input_base_storage, MemoryProvider) and scheduler not in [
            "serial",
            "threaded",
        ]:
            raise InvalidInputDataError(
                f"Transforms with data_in as a Dataset having base storage as MemoryProvider are only supported in threaded and serial mode. Current mode is {scheduler}."
            )


def check_transform_ds_out(
    ds_out: deeplake.Dataset,
    scheduler: str,
    check_lengths: bool,
    read_only_ok: bool = False,
) -> None:
    """Checks whether the ds_out for a transform is valid or not."""
    if ds_out._read_only and not read_only_ok:
        raise InvalidOutputDatasetError
    tensors = list(ds_out.tensors)

    if check_lengths:
        for tensor in tensors:
            if len(ds_out[tensor]) != len(ds_out):
                raise InvalidOutputDatasetError(
                    "One or more tensors of the ds_out have different lengths. Transform only supports ds_out having same number of samples for each tensor (This includes empty datasets that have 0 samples per tensor)."
                )

    output_base_storage = get_base_storage(ds_out.storage)
    if isinstance(output_base_storage, MemoryProvider) and scheduler not in [
        "serial",
        "threaded",
    ]:
        raise InvalidOutputDatasetError(
            f"Transforms with ds_out having base storage as MemoryProvider are only supported in threaded and serial mode. Current mode is {scheduler}."
        )


def get_pbar_description(compute_functions: List):
    """Returns the description string for a :meth:`deeplake.compute` evaluation progress bar. Incoming list should be a list of `ComputeFunction`s."""

    num_funcs = len(compute_functions)
    if num_funcs == 0:
        return "Evaluating"

    func_names: List[str] = [f.name for f in compute_functions]
    if num_funcs == 1:
        return f"Evaluating {func_names[0]}"

    names_desc = ", ".join(func_names)
    return f"Evaluating [{names_desc}]"


def create_slices(data_in, num_workers):
    size = math.ceil(len(data_in) / num_workers)
    ret = [data_in[i * size : (i + 1) * size] for i in range(num_workers)]
    return ret


def get_old_chunk_paths(target_ds, generated_tensors, overwrite):
    old_chunk_paths = []
    if overwrite:
        for key in generated_tensors:
            tensor = target_ds[key]
            old_chunk_paths.extend(tensor.chunk_engine.list_all_chunks_path())

    return old_chunk_paths


def delete_overwritten_chunks(old_chunk_paths, storage, overwrite):
    if not overwrite:
        return

    storage.delete_multiple(old_chunk_paths)


def get_lengths_generated(all_tensor_metas, tensors):
    all_num_samples = []
    all_tensors_generated_length = {tensor: 0 for tensor in tensors}
    for tensor_meta_dict in all_tensor_metas:
        num_samples_dict = {}
        for tensor, meta in tensor_meta_dict.items():
            all_tensors_generated_length[tensor] += meta.length
            num_samples_dict[tensor] = meta.length
        all_num_samples.append(num_samples_dict)
    return all_num_samples, all_tensors_generated_length


def check_lengths(all_tensors_generated_length, skip_ok):
    if not skip_ok:
        return

    first_length = None
    for length in all_tensors_generated_length.values():
        if length == 0:
            continue
        if first_length is None:
            first_length = length
        elif length not in [0, first_length]:
            warnings.warn(
                "Length of all tensors generated is not the same, this may lead to unexpected behavior."
            )
            break


def sanitize_workers_scheduler(num_workers, scheduler):
    if num_workers <= 0:
        scheduler = "serial"
    num_workers = max(num_workers, 1)
    return num_workers, scheduler


def process_transform_result(result: List[Dict]):
    if not result:
        return result
    final = defaultdict(list)
    keys = list(result[0].keys())
    for item in result:
        for key in keys:
            final[key].append(item[key])
    return final<|MERGE_RESOLUTION|>--- conflicted
+++ resolved
@@ -224,87 +224,6 @@
     return inner
 
 
-<<<<<<< HEAD
-=======
-def extend_data_slice(
-    data_slice,
-    pipeline,
-    all_chunk_engines,
-    group_index: str,
-    pg_callback,
-):
-    transform_fn = pipeline.functions[0]
-    extend_fn, args, kwargs = transform_fn.func, transform_fn.args, transform_fn.kwargs
-    result = TransformDataset()
-    extend_fn(data_slice, result, *args, **kwargs)
-    result_resolved = {
-        posixpath.join(group_index, k): result[k] for k in result.tensors
-    }
-    result = result_resolved  # type: ignore
-
-    if pg_callback is not None:
-        pg_callback = normalize_pg(pg_callback, len(result))
-
-    for tensor, value in result.items():
-        chunk_engine = all_chunk_engines[tensor]
-        callback = chunk_engine._transform_callback
-        if value._numpy_only:
-            for batch in value.numpy_compressed():
-                chunk_engine.extend(
-                    batch, link_callback=callback, pg_callback=pg_callback
-                )
-        else:
-            chunk_engine.extend(
-                value.numpy_compressed(),
-                link_callback=callback,
-                pg_callback=pg_callback,
-            )
-        value.items.clear()
-
-
-def transform_data_slice_and_append(
-    data_slice,
-    pipeline,
-    tensors: List[str],
-    label_temp_tensors: Dict[str, str],
-    actual_tensors: Optional[List[str]],
-    all_chunk_engines: Dict[str, ChunkEngine],
-    group_index: str,
-    pg_callback=None,
-    skip_ok=False,
-) -> None:
-    """Transforms the data_slice with the pipeline and adds the resultant samples to chunk_engines."""
-    n = len(data_slice)
-    last_reported_time = time.time()
-    last_reported_num_samples = 0
-    for i, sample in enumerate(
-        (data_slice[i : i + 1] for i in range(n))
-        if pd and isinstance(data_slice, pd.DataFrame)
-        else data_slice
-    ):
-        _transform_sample_and_update_chunk_engines(
-            sample,
-            pipeline,
-            tensors,
-            label_temp_tensors,
-            actual_tensors,
-            all_chunk_engines,
-            group_index,
-            skip_ok,
-        )
-        if pg_callback is not None:
-            curr_time = time.time()
-            if (
-                curr_time - last_reported_time > TRANSFORM_PROGRESSBAR_UPDATE_INTERVAL
-                or i == n - 1
-            ):
-                num_samples = i + 1
-                pg_callback(num_samples - last_reported_num_samples)
-                last_reported_num_samples = num_samples
-                last_reported_time = curr_time
-
-
->>>>>>> 5b6a1fe0
 def create_worker_chunk_engines(
     tensors: List[str],
     label_temp_tensors: Dict[str, str],

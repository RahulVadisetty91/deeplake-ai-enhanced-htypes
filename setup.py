--- conflicted
+++ resolved
@@ -9,11 +9,7 @@
 from setuptools import find_packages, setup
 
 project = "hub"
-<<<<<<< HEAD
-VERSION = "1.3.0a"
-=======
-VERSION = "1.2.2"
->>>>>>> 09e39984
+VERSION = "1.3.1a"
 
 this_directory = os.path.abspath(os.path.dirname(__file__))
 with open(os.path.join(this_directory, "README.md")) as f:

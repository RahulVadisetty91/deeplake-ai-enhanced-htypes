version: 2.1

orbs:
  slack: circleci/slack@3.4.2
  codecov: codecov/codecov@1.1.3
  win: circleci/windows@2.4.0

workflows:
  test:
    jobs:
      - test:
          name: "Linux Simple Test"
          e: linux
          context:
            - test
            - azure
      - test:
          name: "Linux Complex Test"
          e: linux
          plugins: true
          context:
            - test
            - azure
      - test:
          name: "Mac Complex Test"
          e: mac
          mac-like: true
          plugins: true
          context:
            - test
            - azure
      - test:
          name: "Windows Complex Test"
          e: win64
          unix-like: false
          plugins: true
          context:
            - test
            - azure
  test-and-deploy:
    jobs:
      - test:
          name: test-simple
          e: linux
          context:
            - test
            - azure
          filters: &version
            tags:
              only: /[0-9]+(\.[0-9]+)*/
            branches:
              ignore: /.*/
      - test:
          name: test-complex
          e: linux
          plugins: true
          context:
            - test
            - azure
          filters: *version
      - verify:
          type: approval
          requires:
            - test-simple
            - test-complex
          filters: *version
      - deploy:
          context:
            - pypi
            - snark-docker
          requires:
            - verify
          filters: *version
      - conda:
          context:
            - conda
          requires:
            - deploy
          filters: *version

executors:
  linux:
    docker:
      - image: circleci/python:3.8
  win64: win/default
  mac:
    macos:
      xcode: "12.4.0"

commands:
  aliases:
    steps:
      - run:
          name: "Setting aliases for Windows"
          command: |
            Add-Content -Path $profile -Value {Set-Alias -Name python3 -Value python}
            Add-Content -Path $profile -Value {Set-Alias -Name pip3 -Value pip}
  get-python:
    steps:
      - run:
          name: "Install Python"
          command: |
            brew update
            brew install python@3.8
            brew link --overwrite python@3.8
      - run:
          name: "Install dependencies"
          command: |
              brew install zlib libjpeg webp       	
              sudo ln -s /Library/Developer/CommandLineTools/SDKs/MacOSX.sdk/usr/include/* /usr/local/include/
  info:
    steps:
      - run:
          name: "Gather machine info"
          command: python3 -c "import platform as p; print(f'{p.platform()}\nPython {p.sys.version}')"

  google-creds:
    parameters:
      unix-like:
        type: boolean
        default: true
    steps:
      - unless:
          condition: << parameters.unix-like >>
          steps:
            - run:
                name: "Prepare Google credentials - Windows"
                command: |
                  $Env:CI_SECRETS_PATH = $Env:USERPROFILE + "\.secrets"
                  $Env:CI_GCS_PATH = $Env:CI_SECRETS_PATH + "\gcs.json"
                  setx /m CI_GCS_PATH "$Env:CI_GCS_PATH"
                  mkdir $Env:CI_SECRETS_PATH
                  [Text.Encoding]::ASCII.GetString([Convert]::FromBase64String($Env:GOOGLE_APPLICATION_CREDENTIALS)) | Out-File -FilePath $Env:CI_GCS_PATH -Encoding ASCII
      - when:
          condition: << parameters.unix-like >>
          steps:
            - run:
                name: "Prepare Google credentials - Unix"
                command: |
                  mkdir -p "$HOME/.secrets/"
                  echo "$GOOGLE_APPLICATION_CREDENTIALS" | base64 --decode > "$HOME/.secrets/gcs.json"
  requirements:
    parameters:
      plugins:
        description: "Include supported plugins requirements"
        type: boolean
        default: false
    steps:
      - run:
          name: "Collecting requirements"
          environment:
            BUGGER_OFF: "true"
          command: |
            pip3 install --upgrade pip --user
            pip3 install --upgrade setuptools
            pip3 install -r hub/requirements/tests.txt
            <<# parameters.plugins >>pip3 install -r hub/requirements/plugins.txt<</ parameters.plugins >>
            pip3 install -r hub/requirements/common.txt
            git clone https://github.com/activeloopai/buH.git
            pip3 install -e buH
            sh buH/buh/scripts/create_all.sh
            pip3 install -e .
  run-tests:
    parameters:
      unix-like:
        type: boolean
        default: true
    steps:
      - unless:
          condition: << parameters.unix-like >>
          steps:
            - run:
                name: "Running tests - Windows"
                environment:
                  BUGGER_OFF: "true"
                command: |
                  $Env:GOOGLE_APPLICATION_CREDENTIALS = $Env:CI_GCS_PATH
                  setx /m GOOGLE_APPLICATION_CREDENTIALS "$Env:GOOGLE_APPLICATION_CREDENTIALS"
<<<<<<< HEAD
                  python3 -m pytest --cov-report=xml --cov=./ --local --s3 --hub-cloud  --ignore-glob=buH/*
=======
                  python3 -m pytest --cov-report=xml --cov=./ --local --s3 --hub-cloud --kaggle
>>>>>>> f7aa0869
      - when:
          condition: << parameters.unix-like >>
          steps:
            - run:
                name: "Running tests - Unix"
                environment:
                  BUGGER_OFF: "true"
                command: |
                  export GOOGLE_APPLICATION_CREDENTIALS=$HOME/.secrets/gcs.json
<<<<<<< HEAD
                  python3 -m pytest --cov-report=xml --cov=./ --local --s3 --hub-cloud --ignore-glob=buH/*
=======
                  python3 -m pytest --cov-report=xml --cov=./ --local --s3 --hub-cloud --kaggle
                  
>>>>>>> f7aa0869
          parallelism: 10
  run-backwards-compatibility-tests:
    steps:
      - run:
          name: "Running backwards compatibility tests"
          environment:
            BUGGER_OFF: "true"
          command: |
            python3 -m pytest buH/
  codecov-upload:
    steps:
      - codecov/upload:
          file: coverage.xml
  save-benchmarks:
    steps:
      - store_artifacts:
          path: .benchmarks/
  report:
    parameters:
      unix-like:
        type: boolean
        default: true
    steps:
      - when:
          condition: << parameters.unix-like >>
          steps:
            - codecov-upload
      - store_test_results:
          path: test-reports # possibly change this path for Win
      - store_artifacts:
          path: test-reports
  slack-status:
    steps:
      - slack/status:
          fail_only: true
          webhook: $SLACK_WEBHOOK
  conda-install:
    steps:
      - run:
          name: "Install Miniconda"
          command: |
            curl -O https://repo.anaconda.com/miniconda/Miniconda3-py38_4.9.2-Linux-x86_64.sh
            echo "1314b90489f154602fd794accfc90446111514a5a72fe1f71ab83e07de9504a7 Miniconda3-py38_4.9.2-Linux-x86_64.sh" | sha256sum -c
            bash Miniconda3-py38_4.9.2-Linux-x86_64.sh -b
            echo 'export PATH=$HOME/miniconda3/bin:$PATH' >> $BASH_ENV
  conda-setup:
    steps:
      - run:
          name: "Install required conda packages and set config"
          command: |
            conda install conda-build anaconda-client patch -y
            conda config --add channels conda-forge
            conda config --set anaconda_upload yes
  conda-build:
    steps:
      - run:
          name: "Build Hub for conda"
          command: |
            pip install -e .
            export HUB_VERSION=$(awk -F'=' '/^__version__/ { print $2}' $HOME/project/hub/version.py | tr -d ' "')
            conda build .
jobs:
  test:
    parameters:
      e:
        type: executor
      plugins:
        description: "Include requirements for supported plugins"
        type: boolean
        default: false
      unix-like:
        type: boolean
        default: true
      mac-like:
        type: boolean
        default: false
    executor: << parameters.e >>
    steps:
      - checkout
      - unless:
          condition: << parameters.unix-like >>
          steps:
            - aliases
      - when:
          condition: << parameters.mac-like >>
          steps:
            - get-python  
      - info
      - google-creds:
          unix-like: << parameters.unix-like >>
      - requirements:
          plugins: << parameters.plugins >>
      - run-tests:
          unix-like: << parameters.unix-like >>
      - run-backwards-compatibility-tests
      - save-benchmarks
      - when:
          condition: << parameters.plugins >>
          steps:
            - report:
                unix-like: << parameters.unix-like >>
      - when:
          condition: << parameters.unix-like >>
          steps:
            - slack-status
  deploy:
    executor: linux
    environment:
      IMAGE_NAME: snarkai/hub
    steps:
      - setup_remote_docker
      - checkout
      - run:
          name: "Init .pypirc"
          command: |
            echo -e "[pypi]" >> ~/.pypirc
            echo -e "username = __token__" >> ~/.pypirc
            echo -e "password = $TWINE_PASSWORD" >> ~/.pypirc
      - run:
          name: "Create a source distribution & wheel"
          command: |
            python3 setup.py sdist
            python3 setup.py bdist_wheel
      - run:
          name: "Install twine via pip"
          command: |
            pip3 install twine
      - run:
          name: "Upload dist to PyPi"
          command: |
            twine upload --skip-existing dist/*
      - run:
          name: "Build Docker Hub Image"
          command: |
            docker build -t $IMAGE_NAME:latest -f bin/Dockerfile.
      - run:
          name: "Deploy to Docker Hub"
          command: |
            echo "$DOCKER_HUB_PASSWORD" | docker login -u "$DOCKER_HUB_USERNAME" --password-stdin
            IMAGE_TAG=${CIRCLE_TAG}
            docker tag $IMAGE_NAME:latest $IMAGE_NAME:$IMAGE_TAG
            docker push $IMAGE_NAME:latest
            docker push $IMAGE_NAME:$IMAGE_TAG
      - slack-status
  conda:
    executor: linux
    steps:
      - checkout
      - conda-install
      - conda-setup
      - conda-build
      - slack-status<|MERGE_RESOLUTION|>--- conflicted
+++ resolved
@@ -176,11 +176,7 @@
                 command: |
                   $Env:GOOGLE_APPLICATION_CREDENTIALS = $Env:CI_GCS_PATH
                   setx /m GOOGLE_APPLICATION_CREDENTIALS "$Env:GOOGLE_APPLICATION_CREDENTIALS"
-<<<<<<< HEAD
-                  python3 -m pytest --cov-report=xml --cov=./ --local --s3 --hub-cloud  --ignore-glob=buH/*
-=======
-                  python3 -m pytest --cov-report=xml --cov=./ --local --s3 --hub-cloud --kaggle
->>>>>>> f7aa0869
+                  python3 -m pytest --cov-report=xml --cov=./ --local --s3 --hub-cloud --kaggle --ignore-glob=buH/*
       - when:
           condition: << parameters.unix-like >>
           steps:
@@ -190,12 +186,8 @@
                   BUGGER_OFF: "true"
                 command: |
                   export GOOGLE_APPLICATION_CREDENTIALS=$HOME/.secrets/gcs.json
-<<<<<<< HEAD
-                  python3 -m pytest --cov-report=xml --cov=./ --local --s3 --hub-cloud --ignore-glob=buH/*
-=======
-                  python3 -m pytest --cov-report=xml --cov=./ --local --s3 --hub-cloud --kaggle
+                  python3 -m pytest --cov-report=xml --cov=./ --local --s3 --hub-cloud --kaggle --ignore-glob=buH/*
                   
->>>>>>> f7aa0869
           parallelism: 10
   run-backwards-compatibility-tests:
     steps:

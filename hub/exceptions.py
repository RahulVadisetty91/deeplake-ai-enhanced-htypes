"""
License:
This Source Code Form is subject to the terms of the Mozilla Public License, v. 2.0.
If a copy of the MPL was not distributed with this file, You can obtain one at https://mozilla.org/MPL/2.0/.
"""

from click import ClickException

from hub.report import (
    hub_reporter,
    ExceptionWithReporting,
    hub_tags,
)


class OutOfBoundsError(ExceptionWithReporting):
    """Raised upon finding a missing chunk."""

    pass


class AlignmentError(ExceptionWithReporting):
    """Raised when there is an Alignment error."""

    pass


class IncompatibleShapes(ExceptionWithReporting):
    """Shapes do not match"""

    pass


class IncompatibleBroadcasting(ExceptionWithReporting):
    """Broadcasting issue"""

    pass


class IncompatibleTypes(ExceptionWithReporting):
    """Types can not cast"""

    pass


class WrongTypeError(ExceptionWithReporting):
    """Types is not supported"""

    pass


class NotAuthorized(ExceptionWithReporting):
    """Types is not supported"""

    pass


class NotFound(ExceptionWithReporting):
    """When Info could not be found for array"""

    pass


class FileSystemException(ExceptionWithReporting):
    """Error working with local file system"""

    pass


class S3Exception(ExceptionWithReporting):
    """Error working with AWS"""

    pass


class S3CredsParseException(ExceptionWithReporting):
    """Can't parse AWS creds"""

    pass


class HubException(ClickException):
    def __init__(self, message=None, code=None):
        super().__init__(message)


class AuthenticationException(HubException):
    def __init__(self, message="Authentication failed. Please login again."):
        super().__init__(message=message)
        hub_reporter.error_report(self, tags=hub_tags)


class AuthorizationException(HubException):
    def __init__(self, response):
        try:
            message = response.json()["message"]
        except (KeyError, AttributeError):
            message = "You are not authorized to access this resource on Snark AI."
        super().__init__(message=message)
        hub_reporter.error_report(self, tags=hub_tags)


class NotFoundException(HubException):
    def __init__(
        self,
        message="The resource you are looking for was not found. Check if the name or id is correct.",
    ):
        super().__init__(message=message)
        hub_reporter.error_report(self, tags=hub_tags)


class BadRequestException(HubException):
    def __init__(self, response):
        try:
            message = "One or more request parameters is incorrect\n%s" % str(
                response.json()["message"]
            )
        except (KeyError, AttributeError):
            message = "One or more request parameters is incorrect, %s" % str(
                response.content
            )
        super().__init__(message=message)
        hub_reporter.error_report(self, tags=hub_tags)


class OverLimitException(HubException):
    def __init__(
        self,
        message="You are over the allowed limits for this operation. Consider upgrading your account.",
    ):
        super().__init__(message=message)
        hub_reporter.error_report(self, tags=hub_tags)


class ServerException(HubException):
    def __init__(self, message="Internal Snark AI server error."):
        super().__init__(message=message)
        hub_reporter.error_report(self, tags=hub_tags)


class BadGatewayException(HubException):
    def __init__(self, message="Invalid response from Snark AI server."):
        super().__init__(message=message)
        hub_reporter.error_report(self, tags=hub_tags)


class GatewayTimeoutException(HubException):
    def __init__(self, message="Snark AI server took too long to respond."):
        super().__init__(message=message)
        hub_reporter.error_report(self, tags=hub_tags)


class WaitTimeoutException(HubException):
    def __init__(self, message="Timeout waiting for server state update."):
        super().__init__(message=message)
        hub_reporter.error_report(self, tags=hub_tags)


class LockedException(HubException):
    def __init__(self, message="Resource locked."):
        super().__init__(message=message)
        hub_reporter.error_report(self, tags=hub_tags)


class HubDatasetNotFoundException(HubException):
    def __init__(self, response):
        message = f"The dataset with tag {response} was not found"
        super(HubDatasetNotFoundException, self).__init__(message=message)
        hub_reporter.error_report(self, tags=hub_tags)


class PermissionException(HubException):
    def __init__(self, response):
        message = f"No permision to store the dataset at {response}"
        super(PermissionException, self).__init__(message=message)
        hub_reporter.error_report(self, tags=hub_tags)


class ShapeArgumentNotFoundException(HubException):
    def __init__(self):
        message = "Parameter 'shape' should be provided for Dataset creation."
        super(HubException, self).__init__(message=message)
        hub_reporter.error_report(self, tags=hub_tags)


class DirectoryNotEmptyException(HubException):
    def __init__(self, dst_url):
        message = f"The destination url {dst_url} for copying dataset is not empty. Delete the directory manually or use Dataset.delete if it's a Hub dataset"
        super(HubException, self).__init__(message=message)
        hub_reporter.error_report(self, tags=hub_tags)


class SchemaArgumentNotFoundException(HubException):
    def __init__(self):
        message = "Parameter 'schema' should be provided for Dataset creation."
        super(HubException, self).__init__(message=message)
        hub_reporter.error_report(self, tags=hub_tags)


class InvalidVersionInfoException(HubException):
    def __init__(self):
        message = "The pickle file with version info exists but the version info inside is invalid. Proceeding without version control."
        super(HubException, self).__init__(message=message)


class ValueShapeError(HubException):
    def __init__(self, correct_shape, wrong_shape):
        message = f"parameter 'value': expected array with shape {correct_shape}, got {wrong_shape}"
        super(HubException, self).__init__(message=message)
        hub_reporter.error_report(self, tags=hub_tags)


class NoneValueException(HubException):
    def __init__(self, param):
        message = f"Parameter '{param}' should be provided"
        super(HubException, self).__init__(message=message)
        hub_reporter.error_report(self, tags=hub_tags)


class ShapeLengthException(HubException):
    def __init__(self):
        message = "Parameter 'shape' should be a tuple of length 1"
        super(HubException, self).__init__(message=message)
        hub_reporter.error_report(self, tags=hub_tags)


class ModuleNotInstalledException(HubException):
    def __init__(self, module_name):
        message = f"Module '{module_name}' should be installed to convert the Dataset to the {module_name} format"
        super(HubException, self).__init__(message=message)
        hub_reporter.error_report(self, tags=hub_tags)


class ReadModeException(HubException):
    def __init__(self, method_name):
        message = f"Can't call {method_name} as the dataset is in read mode"
        super(HubException, self).__init__(message=message)


class VersioningNotSupportedException(HubException):
    def __init__(self, method_name):
        message = f"This dataset was created before version control, it does not support {method_name} functionality."
        super(HubException, self).__init__(message=message)


class DaskModuleNotInstalledException(HubException):
    def __init__(self, message=""):
        message = "Dask has been deprecated and made optional. Older versions of 0.x hub datasets require loading dask. Please install it: pip install 'dask[complete]>=2.30'"
        super(HubException, self).__init__(message=message)
        hub_reporter.error_report(self, tags=hub_tags)


class WrongUsernameException(HubException):
    def __init__(self, username):
        message = (
            f"Username {username} doesn't have access to the given url. Please check your permissions "
            "or make sure that the username provided in the url matches the one used during login or ."
        )
        super(HubException, self).__init__(message=message)
        hub_reporter.error_report(self, tags=hub_tags)


class NotHubDatasetToOverwriteException(HubException):
    def __init__(self):
        message = (
            "Unable to overwrite the dataset. "
            "The provided directory is not empty and doesn't contain information about any Hub Dataset. "
            "This is a safety check so it won't be possible to overwrite (delete) any folder other than Dataset folder. "
            "If this error persists in case of Dataset folder then it means your Dataset data is corrupted. "
            "In that case feel free to create an issue in here https://github.com/activeloopai/Hub"
        )
        super(HubException, self).__init__(message=message)
        hub_reporter.error_report(self, tags=hub_tags)


class NotHubDatasetToAppendException(HubException):
    def __init__(self):
        message = (
            "Unable to append to the dataset. "
            "The provided directory is not empty and doesn't contain information about any Hub Dataset "
        )
        super(HubException, self).__init__(message=message)
        hub_reporter.error_report(self, tags=hub_tags)


class DynamicTensorNotFoundException(HubException):
    def __init__(self):
        message = "Unable to find dynamic tensor"
        super(HubException, self).__init__(message=message)
        hub_reporter.error_report(self, tags=hub_tags)


class DynamicTensorShapeException(HubException):
    def __init__(self, exc_type):
        if exc_type == "none":
            message = "Parameter 'max_shape' shouldn't contain any 'None' value"
        elif exc_type == "length":
            message = "Lengths of 'shape' and 'max_shape' should be equal"
        elif exc_type == "not_equal":
            message = "All not-None values from 'shape' should be equal to the corresponding values in 'max_shape'"
        else:
            message = "Wrong 'shape' or 'max_shape' values"
        super(HubException, self).__init__(message=message)
        hub_reporter.error_report(self, tags=hub_tags)


class NotIterable(HubException):
    def __init__(self):
        message = "First argument to transform function should be iterable"
        super(HubException, self).__init__(message=message)
        hub_reporter.error_report(self, tags=hub_tags)


<<<<<<< HEAD
class AddressNotFound(HubException):
    def __init__(self, address):
        message = f"The address {address} does not refer to any existing branch or commit id. use create=True to create a new branch with this address"
        super(HubException, self).__init__(message=message)


class NotZarrFolderException(Exception):
=======
class NotZarrFolderException(ExceptionWithReporting):
>>>>>>> 389d2da8
    pass


class StorageTensorNotFoundException(ExceptionWithReporting):
    pass<|MERGE_RESOLUTION|>--- conflicted
+++ resolved
@@ -311,17 +311,13 @@
         hub_reporter.error_report(self, tags=hub_tags)
 
 
-<<<<<<< HEAD
 class AddressNotFound(HubException):
     def __init__(self, address):
         message = f"The address {address} does not refer to any existing branch or commit id. use create=True to create a new branch with this address"
         super(HubException, self).__init__(message=message)
 
 
-class NotZarrFolderException(Exception):
-=======
 class NotZarrFolderException(ExceptionWithReporting):
->>>>>>> 389d2da8
     pass
 
 

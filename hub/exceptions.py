from click import ClickException


class OutOfBoundsError(Exception):
    """Raised upon finding a missing chunk."""

    pass


class AlignmentError(Exception):
    """Raised when there is an Alignment error."""

    pass


class IncompatibleShapes(Exception):
    """Shapes do not match"""

    pass


class IncompatibleBroadcasting(Exception):
    """Broadcasting issue"""

    pass


class IncompatibleTypes(Exception):
    """Types can not cast"""

    pass


class WrongTypeError(Exception):
    """Types is not supported"""

    pass


class NotAuthorized(Exception):
    """Types is not supported"""

    pass


class NotFound(Exception):
    """When Info could not be found for array"""

    pass


class FileSystemException(Exception):
    """Error working with local file system"""

    pass


class S3Exception(Exception):
    """Error working with AWS"""

    pass


class S3CredsParseException(Exception):
    """Can't parse AWS creds"""

    pass


class HubException(ClickException):
    def __init__(self, message=None, code=None):
        super(HubException, self).__init__(message)


class AuthenticationException(HubException):
    def __init__(self, message="Authentication failed. Please login again."):
        super(AuthenticationException, self).__init__(message=message)


class AuthorizationException(HubException):
    def __init__(self, response):
        try:
            message = response.json()["message"]
        except (KeyError, AttributeError):
            message = "You are not authorized to access this resource on Snark AI."
        super(AuthorizationException, self).__init__(message=message)


class NotFoundException(HubException):
    def __init__(
        self,
        message="The resource you are looking for was not found. Check if the name or id is correct.",
    ):
        super(NotFoundException, self).__init__(message=message)


class BadRequestException(HubException):
    def __init__(self, response):
        try:
            message = "One or more request parameters is incorrect\n%s" % str(
                response.json()["message"]
            )
        except (KeyError, AttributeError):
            message = "One or more request parameters is incorrect, %s" % str(
                response.content
            )
        super(BadRequestException, self).__init__(message=message)


class OverLimitException(HubException):
    def __init__(
        self,
        message="You are over the allowed limits for this operation. Consider upgrading your account.",
    ):
        super(OverLimitException, self).__init__(message=message)


class ServerException(HubException):
    def __init__(self, message="Internal Snark AI server error."):
        super(ServerException, self).__init__(message=message)


class BadGatewayException(HubException):
    def __init__(self, message="Invalid response from Snark AI server."):
        super(BadGatewayException, self).__init__(message=message)


class GatewayTimeoutException(HubException):
    def __init__(self, message="Snark AI server took too long to respond."):
        super(GatewayTimeoutException, self).__init__(message=message)


class WaitTimeoutException(HubException):
    def __init__(self, message="Timeout waiting for server state update."):
        super(WaitTimeoutException, self).__init__(message=message)


class LockedException(HubException):
    def __init__(self, message="Resource locked."):
        super(LockedException, self).__init__(message=message)


class HubDatasetNotFoundException(HubException):
    def __init__(self, response):
        message = f"The dataset with tag {response} was not found"
        super(HubDatasetNotFoundException, self).__init__(message=message)


class PermissionException(HubException):
    def __init__(self, response):
        message = f"No permision to store the dataset at {response}"
        super(PermissionException, self).__init__(message=message)


class ShapeArgumentNotFoundException(HubException):
    def __init__(self):
        message = f"Parameter 'shape' should be provided for Dataset creation."
        super(HubException, self).__init__(message=message)


class SchemaArgumentNotFoundException(HubException):
    def __init__(self):
        message = f"Parameter 'schema' should be provided for Dataset creation."
        super(HubException, self).__init__(message=message)


class ValueShapeError(HubException):
    def __init__(self, correct_shape, wrong_shape):
        message = f"parameter 'value': expected array with shape {correct_shape}, got {wrong_shape}"
        super(HubException, self).__init__(message=message)

<<<<<<< HEAD
=======
class NoneValueException(HubException):
    def __init__(self, param):
        message = f"Parameter '{param}' should be provided"
        super(HubException, self).__init__(message=message)

class ShapeLengthException(HubException):
    def __init__(self):
        message = f"Parameter 'shape' should be a tuple of length 1"
        super(HubException, self).__init__(message=message)
>>>>>>> 1fdaa543

class ModuleNotInstalledException(HubException):
    def __init__(self, module_name):
        message = f"Module '{module_name}' should be installed to convert the Dataset to the {module_name} format"
        super(HubException, self).__init__(message=message)


class WrongUsernameException(HubException):
    def __init__(self, username):
        message = f"The username {username} was not found. Make sure that the username provided in the url " \
                   "matches the one used during login."
        super(HubException, self).__init__(message=message)


class NotHubDatasetToOverwriteException(HubException):
    def __init__(self):
        message = "Unable to overwrite the dataset. "  \
                "The provided directory is not empty and doesn't contain information about any Hub Dataset "
        super(HubException, self).__init__(message=message)


class NotHubDatasetToAppendException(HubException):
    def __init__(self):
        message = "Unable to append to the dataset. "  \
                  "The provided directory is not empty and doesn't contain information about any Hub Dataset "
        super(HubException, self).__init__(message=message)

class DynamicTensorNotFoundException(Exception):
    def __init__(self):
        message = f"Unable to find dynamic tensor"
        super(HubException, self).__init__(message=message)

class DynamicTensorShapeException(Exception):
    def __init__(self, exc_type):
        if exc_type == 'none':
            message = f"Parameter 'max_shape' shouldn't contain any 'None' value"
        elif exc_type == 'length':
            message = "Lengths of 'shape' and 'max_shape' should be equal"
        elif exc_type == 'not_equal':
            message = "All not-None values from 'shape' should be equal to the corresponding values in 'max_shape'"
        else:
            message = "Wrong 'shape' or 'max_shape' values"
        super(HubException, self).__init__(message=message)

class NotIterable(HubException):
    def __init__(self):
        message = "First argument to transform function should be iterable"
        super(HubException, self).__init__(message=message)


class AdvancedSlicingNotSupported(HubException):
    def __init__(self):
        message = "Advanced slicing is not supported, only support index"
        super(HubException, self).__init__(message=message)


class NotZarrFolderException(Exception):
    pass

class StorageTensorNotFoundException(Exception):
    pass<|MERGE_RESOLUTION|>--- conflicted
+++ resolved
@@ -169,8 +169,6 @@
         message = f"parameter 'value': expected array with shape {correct_shape}, got {wrong_shape}"
         super(HubException, self).__init__(message=message)
 
-<<<<<<< HEAD
-=======
 class NoneValueException(HubException):
     def __init__(self, param):
         message = f"Parameter '{param}' should be provided"
@@ -180,7 +178,6 @@
     def __init__(self):
         message = f"Parameter 'shape' should be a tuple of length 1"
         super(HubException, self).__init__(message=message)
->>>>>>> 1fdaa543
 
 class ModuleNotInstalledException(HubException):
     def __init__(self, module_name):

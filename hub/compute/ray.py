--- conflicted
+++ resolved
@@ -56,7 +56,7 @@
 
         item = _func(0, item)
         item = Transform._flatten_dict(item, schema=schema)
-        # print('_func_argd', list(item.values()))
+
         return list(item.values())
 
     def store(
@@ -160,26 +160,17 @@
             token=token,
             cache=False,
         )
-        #print(172, results)
+
         tasks = []
         for key, value in results.items():
             # tasks = []
             length = ds[key].chunksize[0]
-<<<<<<< HEAD
-=======
-
->>>>>>> fb7968c9
             batched_values = batchify(value, length)
             chunk_id = list(range(len(batched_values)))
             index_batched_values = list(zip(chunk_id, batched_values))
-<<<<<<< HEAD
-=======
 
             # ds._tensors[f"/{key}"].disable_dynamicness()
->>>>>>> fb7968c9
-
-            # ds._tensors[f"/{key}"].disable_dynamicness()
-            #print(182, key, index_batched_values)
+
             results = [
                 self.upload_chunk.remote(el, key=key, ds=ds)
                 for el in index_batched_values

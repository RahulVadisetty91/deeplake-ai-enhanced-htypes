import sys
from hub import Dataset
from hub.api.datasetview import DatasetView
from hub.utils import batchify
from hub.compute import Transform
from typing import Iterable
<<<<<<< HEAD
from hub.exceptions import ModuleNotInstalledException
=======
from hub.api.sharded_datasetview import ShardedDatasetView
import hub
>>>>>>> a50419fa


def remote(template, **kwargs):
    """
    remote template
    """

    def wrapper(func):
        def inner(**kwargs):
            return func

        return inner

    return wrapper


class RayTransform(Transform):
<<<<<<< HEAD
    if "ray" not in sys.modules:
        raise ModuleNotInstalledException("ray")
    else:
        import ray

        global ray
        remote = ray.remote

    def __init__(self, func, schema, ds, scheduler="ray", nodes=1, **kwargs):
=======
    def __init__(self, func, schema, ds, scheduler="ray", workers=1, **kwargs):
>>>>>>> a50419fa
        super(RayTransform, self).__init__(
            func, schema, ds, scheduler="single", workers=workers, **kwargs
        )
        if not ray.is_initialized():
            ray.init()

    @remote
    def _func_argd(_func, index, _ds, schema, **kwargs):
        """
        Remote wrapper for user defined function
        """
        if isinstance(_ds, Dataset) or isinstance(_ds, DatasetView):
            _ds.squeeze_dim = False

        item = _ds[index]
        item = _func(item, **kwargs)
        # item = Transform._flatten(item, schema)
        item = Transform._flatten_dict(item, schema=schema)
        return list(item.values())

    def store(
        self,
        url: str,
        token: dict = None,
        length: int = None,
        ds: Iterable = None,
        progressbar: bool = True,
    ):
        """
        The function to apply the transformation for each element in batchified manner

        Parameters
        ----------
        url: str
            path where the data is going to be stored
        token: str or dict, optional
            If url is refering to a place where authorization is required,
            token is the parameter to pass the credentials, it can be filepath or dict
        length: int
            in case shape is None, user can provide length
        ds: Iterable
        progressbar: bool
            Show progress bar
        Returns
        ----------
        ds: hub.Dataset
            uploaded dataset
        """

        _ds = ds or self._ds
        if isinstance(_ds, Transform):
            _ds = _ds.store(
                "{}_{}".format(url, _ds._func.__name__),
                token=token,
                progressbar=progressbar,
            )

        num_returns = len(self._flatten_dict(self.schema, schema=self.schema).keys())
        results = [
            self._func_argd.options(num_returns=num_returns).remote(
                self._func, el, _ds, schema=self.schema, **self.kwargs
            )
            for el in range(len(_ds))
        ]

        results = self._split_list_to_dicts(results)
        ds = self.upload(results, url=url, token=token, progressbar=progressbar)
        return ds

    @remote
    def upload_chunk(i_batch, key, ds):
        """
        Remote function to upload a chunk
        """
        i, batch = i_batch
        length = len(batch)

        if not isinstance(batch, dict) and isinstance(batch[0], ray.ObjectRef):
            batch = ray.get(batch)

        # TODO some sort of syncronizer across nodes
        # FIXME replace below 8 lines with ds[key, i * length : (i + 1) * length] = batch
        if not ds[key].is_dynamic:
            if len(batch) != 1:
                ds[key, i * length : (i + 1) * length] = batch
            else:
                ds[key, i * length] = batch[0]
        else:
            for k, el in enumerate(batch):
                ds[key, i * length + k] = el

    def upload(self, results, url: str, token: dict, progressbar: bool = True):
        """Batchified upload of results
        For each tensor batchify based on its chunk and upload
        If tensor is dynamic then still upload element by element

        Parameters
        ----------
        dataset: hub.Dataset
            Dataset object that should be written to
        results:
            Output of transform function
        progressbar: bool
        Returns
        ----------
        ds: hub.Dataset
            Uploaded dataset
        """
        shape = (len(list(results.values())[0]),)
        ds = Dataset(
            url,
            mode="w",
            shape=shape,  # unkownn
            schema=self.schema,
            token=token,
            cache=False,
        )

        tasks = []
        for key, value in results.items():
            length = ds[key].chunksize[0]
            batched_values = batchify(value, length)

            chunk_id = list(range(len(batched_values)))
            index_batched_values = list(zip(chunk_id, batched_values))
            results = [
                self.upload_chunk.remote(el, key=key, ds=ds)
                for el in index_batched_values
            ]
            tasks.extend(results)

        ray.get(tasks)
        ds.commit()
        return ds


class TransformShard:
    def __init__(self, ds, func, schema, **kwargs):

        if isinstance(ds, Dataset) or isinstance(ds, DatasetView):
            ds.squeeze_dim = False

        self._ds = ds
        self._func = func
        self.schema = schema
        self.kwargs = kwargs
        self.token = None

    def __call__(self, ids):
        """
        For each shard, transform each sample and then store inside shared memory of ray
        """
        for index in ids:
            item = self._ds[index]
            item = self._func(item, **self.kwargs)

            for item in Transform._unwrap(item):
                yield Transform._flatten_dict(item, schema=self.schema)


class RayGeneratorTransform(RayTransform):
    def store(
        self,
        url: str,
        token: dict = None,
        length: int = None,
        ds: Iterable = None,
        progressbar: bool = True,
    ):
        """
        The function to apply the transformation for each element by sharding the dataset

        Parameters
        ----------
        url: str
            path where the data is going to be stored
        token: str or dict, optional
            If url is refering to a place where authorization is required,
            token is the parameter to pass the credentials, it can be filepath or dict
        length: int
            in case shape is None, user can provide length
        ds: Iterable
        progressbar: bool
            Show progress bar
        Returns
        ----------
        ds: hub.Dataset
            uploaded dataset
        """
        _ds = ds or self._ds
        if isinstance(_ds, Transform):
            _ds = _ds.store(
                "{}_{}".format(url, _ds._func.__name__),
                token=token,
                progressbar=progressbar,
            )

        results = ray.util.iter.from_range(len(_ds), num_shards=4).transform(
            TransformShard(ds=_ds, func=self._func, schema=self.schema, **self.kwargs)
        )

        @remote
        def upload_shard(i, shard_results):
            """
            Create a seperate dataset per shard
            """
            shard_results = self._split_list_to_dicts(shard_results)

            if len(shard_results) == 0:
                return None

            ds = self.upload(
                shard_results,
                url=f"{url}_shard_{i}",
                token=token,
                progressbar=progressbar,
            )
            return ds

        work = [
            upload_shard.remote(i, shard) for i, shard in enumerate(results.shards())
        ]

        datasets = ray.get(work)
        datasets = [d for d in datasets if d]
        ds = self.merge_sharded_dataset(datasets, url, token=token)
        return ds

    def merge_sharded_dataset(
        self,
        datasets,
        url,
        token=None,
    ):
        """
        Creates a sharded dataset and then applies ray transform to upload it
        """
        sharded_ds = ShardedDatasetView(datasets)

        def identity(sample):
            d = {}
            for k in sample.keys:
                v = sample[k]
                if not isinstance(v, dict):
                    d[k] = v.compute()
                else:
                    d[k] = identity(v)
            return d

        @hub.transform(schema=self.schema, scheduler="ray")
        def transform_identity(sample):
            return identity(sample)

        ds = transform_identity(sharded_ds).store(
            url,
            token=token,
        )

        return ds<|MERGE_RESOLUTION|>--- conflicted
+++ resolved
@@ -4,12 +4,9 @@
 from hub.utils import batchify
 from hub.compute import Transform
 from typing import Iterable
-<<<<<<< HEAD
 from hub.exceptions import ModuleNotInstalledException
-=======
 from hub.api.sharded_datasetview import ShardedDatasetView
 import hub
->>>>>>> a50419fa
 
 
 def remote(template, **kwargs):
@@ -27,7 +24,6 @@
 
 
 class RayTransform(Transform):
-<<<<<<< HEAD
     if "ray" not in sys.modules:
         raise ModuleNotInstalledException("ray")
     else:
@@ -36,10 +32,7 @@
         global ray
         remote = ray.remote
 
-    def __init__(self, func, schema, ds, scheduler="ray", nodes=1, **kwargs):
-=======
     def __init__(self, func, schema, ds, scheduler="ray", workers=1, **kwargs):
->>>>>>> a50419fa
         super(RayTransform, self).__init__(
             func, schema, ds, scheduler="single", workers=workers, **kwargs
         )

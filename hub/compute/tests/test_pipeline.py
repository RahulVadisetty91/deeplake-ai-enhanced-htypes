import pytest
import time
import numpy as np

import zarr

import hub

from hub.features import Tensor
<<<<<<< HEAD
from hub.utils import ray_loaded
=======
try:
    import ray
except:
    pass
>>>>>>> 655b80b5

my_schema = {
    "image": Tensor((28, 28, 4), "int32", (28, 28, 4), chunks=(28, 28, 4)),
    "label": "<U20",
}


@hub.transform(schema=my_schema)
def my_transform(sample):
    return {
        "image": sample["image"].numpy() * 2,
        "label": sample["label"].numpy(),
    }


def test_pipeline_basic():
<<<<<<< HEAD
=======
    #ray.init(local_mode=True)
>>>>>>> 655b80b5
    ds = hub.Dataset(
        "./data/test/test_pipeline_basic", mode="w", shape=(100,), schema=my_schema, cache=0
    )

    out_ds = my_transform(ds)
    res_ds = out_ds.store("./data/test/test_pipeline_basic_output")
    t2 = time.time()
    
    print("writing", t1 - t0, "transform", t2 - t1)
    exit()
    assert res_ds["label", 5].numpy() == "hello 5"
    assert (res_ds["image", 4].numpy() == 2 * np.ones((28, 28, 4), dtype="int32")).all()


@pytest.mark.skipif(
    not ray_loaded(),
    reason="requires ray to be loaded",
)
def test_pipeline_ray():
    pass

def benchmark():
    arr = np.zeros((100, 28, 28, 4), dtype="int32")
    zarr_arr = zarr.zeros((100, 28, 28, 4), dtype="int32", store=zarr.storage.LMDBStore("./data/array"), overwrite=True)

    t0 = time.time()
    for i in range(100):
        # ds["image", i] = np.ones((28, 28, 4), dtype="int32")
        # ds["label", i] = f"hello {i}"
        # arr[i] = np.ones((28, 28, 4), dtype="int32")
        zarr_arr[i] = np.ones((28, 28, 4), dtype="int32")
    t1 = time.time()
    print(t1-t0)


if __name__ == "__main__":
    # test_pipeline_basic()
    benchmark()<|MERGE_RESOLUTION|>--- conflicted
+++ resolved
@@ -7,14 +7,10 @@
 import hub
 
 from hub.features import Tensor
-<<<<<<< HEAD
-from hub.utils import ray_loaded
-=======
 try:
     import ray
 except:
     pass
->>>>>>> 655b80b5
 
 my_schema = {
     "image": Tensor((28, 28, 4), "int32", (28, 28, 4), chunks=(28, 28, 4)),
@@ -31,10 +27,7 @@
 
 
 def test_pipeline_basic():
-<<<<<<< HEAD
-=======
     #ray.init(local_mode=True)
->>>>>>> 655b80b5
     ds = hub.Dataset(
         "./data/test/test_pipeline_basic", mode="w", shape=(100,), schema=my_schema, cache=0
     )

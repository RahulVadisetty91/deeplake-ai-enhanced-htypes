from typing import Tuple

from hub.features.features import Tensor


class Audio(Tensor):
    def __init__(
        self,
        shape: Tuple[int, ...] = (None,),
        dtype="int64",
        file_format=None,
        sample_rate: int = None,
        max_shape: Tuple[int, ...] = None,
        chunks=None,
        compressor="lz4",
    ):
        """Constructs the connector.

        Parameters
        ----------
        file_format: `str`
            the audio file format. Can be any format ffmpeg
            understands. If `None`, will attempt to infer from the file extension.
        shape: `tuple`
             shape of the data.
        dtype: str
            The dtype of the data.
        sample_rate: `int`
            additional metadata exposed to the user through
            `info.features['audio'].sample_rate`. This value isn't used neither in
            encoding nor decoding.


        Raises
        ----------
        ValueError: If the shape is invalid
        """
        self.file_format = file_format
        if len(shape) != 1:
            raise TypeError(
                "Audio feature currently only supports 1-D values, got %s." % shape
            )
        # self._shape = shape
        self.sample_rate = sample_rate
        super().__init__(
            shape=shape,
            dtype=dtype,
            max_shape=max_shape,
            chunks=chunks,
            compressor=compressor,
        )

    def get_attr_dict(self):
        """Return class attributes."""
        return self.__dict__

    def __str__(self):
        out = super().__str__()
        out = "Audio" + out[6:-1]
        out = (
<<<<<<< HEAD
            out + ", file_format=" + str(self.file_format)
=======
            out + ", file_format=" + self.file_format
>>>>>>> 0c609917
            if self.file_format is not None
            else out
        )
        out = (
<<<<<<< HEAD
            out + ", sample_rate=" + str(self.sample_rate)
=======
            out + ", sample_rate=" + self.sample_rate
>>>>>>> 0c609917
            if self.sample_rate is not None
            else out
        )
        out += ")"
        return out

    def __repr__(self):
        return self.__str__()<|MERGE_RESOLUTION|>--- conflicted
+++ resolved
@@ -58,20 +58,12 @@
         out = super().__str__()
         out = "Audio" + out[6:-1]
         out = (
-<<<<<<< HEAD
-            out + ", file_format=" + str(self.file_format)
-=======
             out + ", file_format=" + self.file_format
->>>>>>> 0c609917
             if self.file_format is not None
             else out
         )
         out = (
-<<<<<<< HEAD
-            out + ", sample_rate=" + str(self.sample_rate)
-=======
             out + ", sample_rate=" + self.sample_rate
->>>>>>> 0c609917
             if self.sample_rate is not None
             else out
         )

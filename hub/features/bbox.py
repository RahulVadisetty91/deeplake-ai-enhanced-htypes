# from typing import Tuple

from hub.features.features import Tensor


class BBox(Tensor):
<<<<<<< HEAD
    """`HubFeature` for a normalized bounding box.
    Output:
    bbox: Tensor of type `float32` and shape `[4,]` which contains the
          normalized coordinates of the bounding box `[ymin, xmin, ymax, xmax]`
=======
    """| `FeatureConnector` for a normalized bounding box.
    | Output:
    | bbox: Tensor of type `float32` and shape `[4,]` which contains the normalized coordinates
          of the bounding box `[ymin, xmin, ymax, xmax]` 
>>>>>>> 8defbca6
    """

    def __init__(self, dtype="float64", chunks=None):
        """Construct the connector.
<<<<<<< HEAD
        Args:
        dtype: dtype of bbox coordinates.
        Default: 'float64'
=======

        Parameters
        ----------
        dtype : str 
                dtype of bbox coordinates. Default: 'float32'
        chunks : Tuple[int] | True
            Describes how to split tensor dimensions into chunks (files) to store them efficiently.
            It is anticipated that each file should be ~16MB.
            Sample Count is also in the list of tensor's dimensions (first dimension)
            If default value is chosen, automatically detects how to split into chunks
>>>>>>> 8defbca6
        """
        super(BBox, self).__init__(shape=(4,), dtype=dtype, chunks=chunks)

    def get_attr_dict(self):
        """Return class attributes."""
        return self.__dict__<|MERGE_RESOLUTION|>--- conflicted
+++ resolved
@@ -4,37 +4,24 @@
 
 
 class BBox(Tensor):
-<<<<<<< HEAD
     """`HubFeature` for a normalized bounding box.
     Output:
     bbox: Tensor of type `float32` and shape `[4,]` which contains the
           normalized coordinates of the bounding box `[ymin, xmin, ymax, xmax]`
-=======
-    """| `FeatureConnector` for a normalized bounding box.
-    | Output:
-    | bbox: Tensor of type `float32` and shape `[4,]` which contains the normalized coordinates
-          of the bounding box `[ymin, xmin, ymax, xmax]` 
->>>>>>> 8defbca6
     """
 
     def __init__(self, dtype="float64", chunks=None):
         """Construct the connector.
-<<<<<<< HEAD
-        Args:
-        dtype: dtype of bbox coordinates.
-        Default: 'float64'
-=======
 
         Parameters
         ----------
-        dtype : str 
+        dtype : str
                 dtype of bbox coordinates. Default: 'float32'
         chunks : Tuple[int] | True
             Describes how to split tensor dimensions into chunks (files) to store them efficiently.
             It is anticipated that each file should be ~16MB.
             Sample Count is also in the list of tensor's dimensions (first dimension)
             If default value is chosen, automatically detects how to split into chunks
->>>>>>> 8defbca6
         """
         super(BBox, self).__init__(shape=(4,), dtype=dtype, chunks=chunks)
 

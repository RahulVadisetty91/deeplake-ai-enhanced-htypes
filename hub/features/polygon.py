--- conflicted
+++ resolved
@@ -4,19 +4,15 @@
 
 
 class Polygon(Tensor):
-<<<<<<< HEAD
-    """`HubFeature` for polygon"""
+    """`HubFeature` for polygon
 
-=======
-    """`FeatureConnector` for polygon
-
-    | Usage: 
+    | Usage:
     ----------
 
     >>> polygon_tensor = Polygon(shape=(10, 2))
     >>> polygon_tensor = Polygon(shape=(None, 2))
     """
->>>>>>> 8defbca6
+
     def __init__(
         self,
         shape: Tuple[int, ...] = None,
@@ -25,13 +21,9 @@
         chunks=None,
         compressor="lz4",
     ):
-<<<<<<< HEAD
         """Constructs a Polygon HubFeature.
         Args:
         shape: tuple of ints or None, i.e (None, 2)
-=======
-        """Constructs a Polygon FeatureConnector.
->>>>>>> 8defbca6
 
         Parameters
         ----------
@@ -61,8 +53,7 @@
         )
 
     def _check_shape(self, shape):
-        """Check if provided shape  maches polygon characteristics.
-        """
+        """Check if provided shape  maches polygon characteristics."""
         if len(shape) != 2 or shape[-1] != 2:
             raise ValueError("Wrong polygon shape provided")
 

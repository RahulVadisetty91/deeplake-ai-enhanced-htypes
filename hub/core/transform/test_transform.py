from hub.util.exceptions import MemoryDatasetNotSupportedError
import pytest
from hub.core.storage.memory import MemoryProvider
from hub.util.remove_cache import remove_memory_cache
from hub.api.dataset import Dataset
from hub import transform  # type: ignore
import numpy as np
from hub.core.tests.common import parametrize_all_dataset_storages
from click.testing import CliRunner


def fn1(i, mul=1, copy=1):
    d = {}
    d["image"] = np.ones((337, 200)) * i * mul
    d["label"] = np.ones((1,)) * i * mul
    return d if copy == 1 else [d for _ in range(copy)]


def fn2(sample, mul=1, copy=1):
    d = {"image": sample["image"] * mul, "label": sample["label"] * mul}
    return d if copy == 1 else [d for _ in range(copy)]


def fn3(i, mul=1, copy=1):
    d = {}
    d["image"] = np.ones((1310, 2087)) * i * mul
    d["label"] = np.ones((13,)) * i * mul
    return d if copy == 1 else [d for _ in range(copy)]


@parametrize_all_dataset_storages
def test_single_transform_hub_dataset(ds):
<<<<<<< HEAD
    with Dataset("./test/transform_hub_in_generic") as data_in:
        data_in.create_tensor("image")
        data_in.create_tensor("label")
        for i in range(1, 100):
            data_in.image.append(i * np.ones((i, i)))
            data_in.label.append(i * np.ones((1,)))
    data_in = Dataset("./test/transform_hub_in_generic")
    ds_out = ds
=======
    with CliRunner().isolated_filesystem():
        with Dataset("./test/transform_hub_in") as data_in:
            data_in.create_tensor("image")
            data_in.create_tensor("label")
            for i in range(100):
                data_in.image.append(i * np.ones((100, 100)))
                data_in.label.append(i * np.ones((1,)))
        data_in = Dataset("./test/transform_hub_in")
        ds_out = ds
        ds_out.create_tensor("image")
        ds_out.create_tensor("label")
        transform(data_in, [fn2], ds_out)
        data_in.delete()
        assert len(ds_out) == 100
        for index in range(100):
            np.testing.assert_array_equal(
                ds_out[index].image.numpy(), index * np.ones((100, 100))
            )
            np.testing.assert_array_equal(
                ds_out[index].label.numpy(), index * np.ones((1,))
            )

            
def check_transform_on_ds(data_in: Dataset, ds_out: Dataset):
>>>>>>> ab0de6aa
    ds_out.create_tensor("image")
    ds_out.create_tensor("label")
    transform(data_in, fn2, ds_out, pipeline_kwargs={"copy": 1, "mul": 2}, workers=5)
    data_in.delete()
    assert len(ds_out) == 99
    for index in range(1, 100):
        np.testing.assert_array_equal(
            ds_out[index - 1].image.numpy(), 2 * index * np.ones((index, index))
        )
        np.testing.assert_array_equal(
            ds_out[index - 1].label.numpy(), 2 * index * np.ones((1,))
        )

    assert ds_out.image.shape_interval.lower == (99, 1, 1)
    assert ds_out.image.shape_interval.upper == (99, 99, 99)


@parametrize_all_dataset_storages
def test_single_transform_hub_dataset_htypes(ds):
    with Dataset("./test/transform_hub_in_htypes") as data_in:
        data_in.create_tensor("image", htype="image")
        data_in.create_tensor("label", htype="class_label")
        for i in range(1, 100):
            data_in.image.append(i * np.ones((i, i), dtype="uint8"))
            data_in.label.append(i * np.ones((1,), dtype="int32"))
    data_in = Dataset("./test/transform_hub_in_htypes")
    ds_out = ds
    ds_out.create_tensor("image")
    ds_out.create_tensor("label")
    transform(data_in, fn2, ds_out, pipeline_kwargs={"copy": 1, "mul": 2}, workers=5)
    data_in.delete()
    assert len(ds_out) == 99
    for index in range(1, 100):
        np.testing.assert_array_equal(
            ds_out[index - 1].image.numpy(), 2 * index * np.ones((index, index))
        )
        np.testing.assert_array_equal(
            ds_out[index - 1].label.numpy(), 2 * index * np.ones((1,))
        )

    assert ds_out.image.shape_interval.lower == (99, 1, 1)
    assert ds_out.image.shape_interval.upper == (99, 99, 99)


@parametrize_all_dataset_storages
def test_chain_transform_list_small(ds):
    ls = [i for i in range(100)]
    ds_out = ds
    ds_out.create_tensor("image")
    ds_out.create_tensor("label")
    transform(
        ls,
        [fn1, fn2],
        ds_out,
        workers=1,
        pipeline_kwargs=[{"mul": 5, "copy": 2}, {"mul": 3, "copy": 3}],
    )
    assert len(ds_out) == 600
    for i in range(100):
        for index in range(6 * i, 6 * i + 6):
            np.testing.assert_array_equal(
                ds_out[index].image.numpy(), 15 * i * np.ones((337, 200))
            )
            np.testing.assert_array_equal(
                ds_out[index].label.numpy(), 15 * i * np.ones((1,))
            )


@parametrize_all_dataset_storages
def test_chain_transform_list_big(ds):
    ls = [i for i in range(2)]
    ds_out = ds
    ds_out.create_tensor("image")
    ds_out.create_tensor("label")
    transform(
        ls,
        [fn3, fn2],
        ds_out,
        workers=3,
        pipeline_kwargs=[{"mul": 5, "copy": 2}, {"mul": 3, "copy": 2}],
    )
    assert len(ds_out) == 8
    for i in range(2):
        for index in range(4 * i, 4 * i + 4):
            np.testing.assert_array_equal(
                ds_out[index].image.numpy(), 15 * i * np.ones((1310, 2087))
            )
            np.testing.assert_array_equal(
                ds_out[index].label.numpy(), 15 * i * np.ones((13,))
            )


@parametrize_all_dataset_storages
def test_chain_transform_list_small_processed(ds):
    ls = [i for i in range(100)]
    ds_out = ds
    ds_out.create_tensor("image")
    ds_out.create_tensor("label")
    if isinstance(remove_memory_cache(ds.storage), MemoryProvider):
        with pytest.raises(MemoryDatasetNotSupportedError):
            transform(ls, fn1, ds_out, scheduler="processed")
        return

    transform(
        ls,
        [fn1, fn2],
        ds_out,
        workers=3,
        pipeline_kwargs=[{"mul": 5, "copy": 2}, {"mul": 3, "copy": 3}],
        scheduler="processed",
    )
    assert len(ds_out) == 600
    for i in range(100):
        for index in range(6 * i, 6 * i + 6):
            np.testing.assert_array_equal(
                ds_out[index].image.numpy(), 15 * i * np.ones((337, 200))
            )
            np.testing.assert_array_equal(
                ds_out[index].label.numpy(), 15 * i * np.ones((1,))
            )<|MERGE_RESOLUTION|>--- conflicted
+++ resolved
@@ -30,7 +30,6 @@
 
 @parametrize_all_dataset_storages
 def test_single_transform_hub_dataset(ds):
-<<<<<<< HEAD
     with Dataset("./test/transform_hub_in_generic") as data_in:
         data_in.create_tensor("image")
         data_in.create_tensor("label")
@@ -39,32 +38,6 @@
             data_in.label.append(i * np.ones((1,)))
     data_in = Dataset("./test/transform_hub_in_generic")
     ds_out = ds
-=======
-    with CliRunner().isolated_filesystem():
-        with Dataset("./test/transform_hub_in") as data_in:
-            data_in.create_tensor("image")
-            data_in.create_tensor("label")
-            for i in range(100):
-                data_in.image.append(i * np.ones((100, 100)))
-                data_in.label.append(i * np.ones((1,)))
-        data_in = Dataset("./test/transform_hub_in")
-        ds_out = ds
-        ds_out.create_tensor("image")
-        ds_out.create_tensor("label")
-        transform(data_in, [fn2], ds_out)
-        data_in.delete()
-        assert len(ds_out) == 100
-        for index in range(100):
-            np.testing.assert_array_equal(
-                ds_out[index].image.numpy(), index * np.ones((100, 100))
-            )
-            np.testing.assert_array_equal(
-                ds_out[index].label.numpy(), index * np.ones((1,))
-            )
-
-            
-def check_transform_on_ds(data_in: Dataset, ds_out: Dataset):
->>>>>>> ab0de6aa
     ds_out.create_tensor("image")
     ds_out.create_tensor("label")
     transform(data_in, fn2, ds_out, pipeline_kwargs={"copy": 1, "mul": 2}, workers=5)

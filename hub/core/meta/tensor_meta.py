import hub
from hub.core.fast_forwarding import ffw_tensor_meta
<<<<<<< HEAD
from typing import Any, Callable, Dict, List, Optional, Sequence, Tuple
=======
from typing import Any, Callable, Dict, List, Sequence, Union, Optional
>>>>>>> 8a51d43e
import numpy as np
from hub.util.exceptions import (
    TensorMetaInvalidHtype,
    TensorMetaInvalidHtypeOverwriteValue,
    TensorMetaInvalidHtypeOverwriteKey,
    TensorMetaMissingRequiredValue,
    TensorMetaMutuallyExclusiveKeysError,
    UnsupportedCompressionError,
    TensorInvalidSampleShapeError,
    InvalidTensorLinkError,
)
from hub.util.json import validate_json_schema
from hub.constants import (
    REQUIRE_USER_SPECIFICATION,
    UNSPECIFIED,
)
from hub.compression import (
    COMPRESSION_ALIASES,
    get_compression_type,
    AUDIO_COMPRESSION,
    BYTE_COMPRESSION,
    VIDEO_COMPRESSION,
)
from hub.htype import (
    HTYPE_CONFIGURATIONS,
    DEFAULT_HTYPE,
)
from hub.htype import HTYPE_CONFIGURATIONS, REQUIRE_USER_SPECIFICATION, UNSPECIFIED
from hub.core.meta.meta import Meta
from hub.core.tensor_link import get_link_transform


class TensorMeta(Meta):
    name: Optional[str] = None
    htype: str
    dtype: str
    min_shape: List[int]
    max_shape: List[int]
    length: int
    sample_compression: str
    chunk_compression: str
    max_chunk_size: int
    hidden: bool
    links: Dict[str, Dict[str, Union[str, bool]]]
    is_sequence: bool

    def __init__(
        self,
        htype: str = UNSPECIFIED,
        **kwargs,
    ):
        """Tensor metadata is responsible for keeping track of global sample metadata within a tensor.

        Note:
            Tensor metadata that is automatically synchronized with `storage`. For more details, see the `Meta` class.
            Auto-populates `required_meta` that `Meta` accepts as an argument.

        Args:
            htype (str): All tensors require an `htype`. This determines the default meta keys/values.
            **kwargs: Any key that the provided `htype` has can be overridden via **kwargs. For more information, check out `hub.htype`.
        """

        super().__init__()
        if htype and htype != UNSPECIFIED:
            self.set_htype(htype, **kwargs)
        else:
            self.set_htype(DEFAULT_HTYPE, **kwargs)
            self.htype = None  # type: ignore

    def add_link(
        self, name, append_f: str, update_f: Optional[str], flatten_sequence: bool
    ):
        link = {
            "append": append_f,
            "flatten_sequence": flatten_sequence,
        }
        if update_f is not None:
            link["update"] = update_f
        _validate_links({"name": link})
        self.links[name] = link  # type: ignore
        self.is_dirty = True

    def set_hidden(self, val: bool):
        ffw_tensor_meta(self)
        self.hidden = val
        self.is_dirty = True

    def set_dtype(self, dtype: np.dtype):
        """Should only be called once."""
        ffw_tensor_meta(self)

        if self.dtype is not None:
            raise ValueError(
                f"Tensor meta already has a dtype ({self.dtype}). Incoming: {dtype.name}."
            )

        if self.length > 0:
            raise ValueError("Dtype was None, but length was > 0.")

        self.dtype = dtype.name
        self.is_dirty = True

    def set_dtype_str(self, dtype_name: str):
        self.dtype = dtype_name
        self.is_dirty = True

    def set_htype(self, htype: str, **kwargs):
        """Should only be called once."""
        ffw_tensor_meta(self)

        if getattr(self, "htype", None) is not None:
            raise ValueError(
                f"Tensor meta already has a htype ({self.htype}). Incoming: {htype}."
            )

        if getattr(self, "length", 0) > 0:
            raise ValueError("Htype was None, but length was > 0.")

        if not kwargs:
            kwargs = HTYPE_CONFIGURATIONS[htype]

        _validate_htype_exists(htype)
        _validate_htype_overwrites(htype, kwargs)
        _replace_unspecified_values(htype, kwargs)
        _validate_required_htype_overwrites(htype, kwargs)
        _format_values(htype, kwargs)

        required_meta = _required_meta_from_htype(htype)
        required_meta.update(kwargs)

        self._required_meta_keys = tuple(required_meta.keys())

        for k in self._required_meta_keys:
            if getattr(self, k, None):
                required_meta.pop(k, None)

        self.__dict__.update(required_meta)
        self.is_dirty = True
        if self.links is None:
            self.links = {}
        _validate_links(self.links)

    def update_shape_interval(self, shape: Sequence[int]):
        ffw_tensor_meta(self)
        initial_min_shape = None if self.min_shape is None else self.min_shape.copy()
        initial_max_shape = None if self.max_shape is None else self.max_shape.copy()

        if not self.min_shape:  # both min_shape and max_shape are set together
            self.min_shape = list(shape)
            self.max_shape = list(shape)
        else:
            expected_dims = len(self.min_shape)

            if len(shape) != expected_dims:
                raise TensorInvalidSampleShapeError(shape, len(self.min_shape))

            for i, dim in enumerate(shape):
                self.min_shape[i] = min(dim, self.min_shape[i])
                self.max_shape[i] = max(dim, self.max_shape[i])

        if initial_min_shape != self.min_shape or initial_max_shape != self.max_shape:
            self.is_dirty = True

    def update_length(self, length: int):
        ffw_tensor_meta(self)
        self.length += length
        if length != 0:
            self.is_dirty = True

    def _pop(self):
        ffw_tensor_meta(self)
        self.length -= 1
        if self.length == 0:
            self.min_shape = []
            self.max_shape = []
        self.is_dirty = True

    def __getstate__(self) -> Dict[str, Any]:
        d = super().__getstate__()

        for key in self._required_meta_keys:
            d[key] = getattr(self, key)
        d["name"] = self.name

        return d

    def __setstate__(self, state: Dict[str, Any]):
        if "chunk_compression" not in state:
            state["chunk_compression"] = None  # Backward compatibility
        if "hidden" not in state:
            state["hidden"] = False
        super().__setstate__(state)
        self._required_meta_keys = tuple(state.keys())

    @property
    def nbytes(self):
        # TODO: optimize this
        return len(self.tobytes())

    def __str__(self):
        return str(self.__getstate__())


def _validate_links(links: dict):
    if not isinstance(links, dict):
        raise InvalidTensorLinkError()
    allowed_keys = ("append", "update", "flatten_sequence")
    for out_tensor, args in links.items():
        if not isinstance(out_tensor, str):
            raise InvalidTensorLinkError()
        if not isinstance(args, dict):
            raise InvalidTensorLinkError()
        if "append" not in args:
            raise InvalidTensorLinkError(
                f"append transform not specified for link {out_tensor}"
            )
        if "flatten_sequence" not in args:
            raise InvalidTensorLinkError(
                f"flatten_sequence arg not specified for link {out_tensor}"
            )
        try:
            get_link_transform(args["append"])
        except KeyError:
            raise InvalidTensorLinkError(f"Invalid append transform: {args['append']}")
        if "update" in args:
            try:
                get_link_transform(args["update"])
            except KeyError:
                raise InvalidTensorLinkError(
                    f"Invalid update transform: {args['append']}"
                )
        for k in args:
            if k not in allowed_keys:
                raise InvalidTensorLinkError(f"Invalid key in link meta: {k}")


def _required_meta_from_htype(htype: str) -> dict:
    """Gets a dictionary with all required meta information to define a tensor."""

    _validate_htype_exists(htype)
    defaults = HTYPE_CONFIGURATIONS[htype]

    required_meta = {
        "htype": htype,
        "min_shape": [],
        "max_shape": [],
        "length": 0,
        "hidden": False,
        **defaults,
    }

    return required_meta


def _validate_htype_overwrites(htype: str, htype_overwrite: dict):
    """Raises errors if `htype_overwrite` has invalid keys or was missing required values."""

    defaults = HTYPE_CONFIGURATIONS[htype]

    for key, value in htype_overwrite.items():
        if key not in defaults:
            raise TensorMetaInvalidHtypeOverwriteKey(htype, key, list(defaults.keys()))

        if value == UNSPECIFIED:
            if defaults[key] == REQUIRE_USER_SPECIFICATION:
                raise TensorMetaMissingRequiredValue(htype, key)

    if (
        htype == "image"
        and htype_overwrite["chunk_compression"] == UNSPECIFIED
        and htype_overwrite["sample_compression"] == UNSPECIFIED
    ):
        raise TensorMetaMissingRequiredValue(
            htype, ["chunk_compression", "sample_compression"]  # type: ignore
        )

    if htype in ("json", "list", "text"):
        compr = htype_overwrite["chunk_compression"]
        if compr in (None, UNSPECIFIED):
            compr = htype_overwrite["sample_compression"]
        if compr not in (None, UNSPECIFIED):
            if get_compression_type(compr) != BYTE_COMPRESSION:
                raise UnsupportedCompressionError(compr, htype)
    elif htype == "audio":
        if htype_overwrite["chunk_compression"] not in [UNSPECIFIED, None]:
            raise UnsupportedCompressionError("Chunk compression", htype=htype)
        elif htype_overwrite["sample_compression"] == UNSPECIFIED:
            raise TensorMetaMissingRequiredValue(
                htype, "sample_compression"  # type: ignore
            )
        elif get_compression_type(htype_overwrite["sample_compression"]) not in (
            None,
            AUDIO_COMPRESSION,
        ):
            raise UnsupportedCompressionError(
                htype_overwrite["sample_compression"], htype="audio"
            )

    if htype == "video":
        if htype_overwrite["chunk_compression"] not in [UNSPECIFIED, None]:
            raise UnsupportedCompressionError("Chunk compression", htype=htype)
        elif htype_overwrite["sample_compression"] == UNSPECIFIED:
            raise TensorMetaMissingRequiredValue(
                htype, "sample compression"  # type: ignore
            )
        elif get_compression_type(htype_overwrite["sample_compression"]) not in (
            None,
            VIDEO_COMPRESSION,
        ):
            raise UnsupportedCompressionError(
                htype_overwrite["sample_compression"], htype="video"
            )


def _replace_unspecified_values(htype: str, htype_overwrite: dict):
    """Replaces `UNSPECIFIED` values in `htype_overwrite` with the `htype`'s defaults."""

    defaults = HTYPE_CONFIGURATIONS[htype]

    for k, v in htype_overwrite.items():
        if v == UNSPECIFIED:
            htype_overwrite[k] = defaults[k]

    if htype in ("json", "list", "text") and not htype_overwrite["dtype"]:
        htype_overwrite["dtype"] = HTYPE_CONFIGURATIONS[htype]["dtype"]


def _validate_required_htype_overwrites(htype: str, htype_overwrite: dict):
    """Raises errors if `htype_overwrite` has invalid values."""
    sample_compression = htype_overwrite["sample_compression"]
    sample_compression = COMPRESSION_ALIASES.get(sample_compression, sample_compression)
    if sample_compression not in hub.compressions:
        raise UnsupportedCompressionError(sample_compression)

    chunk_compression = htype_overwrite["chunk_compression"]
    chunk_compression = COMPRESSION_ALIASES.get(chunk_compression, chunk_compression)
    if chunk_compression not in hub.compressions:
        raise UnsupportedCompressionError(chunk_compression)

    if sample_compression and chunk_compression:
        raise TensorMetaMutuallyExclusiveKeysError(
            custom_message="Specifying both sample-wise and chunk-wise compressions for the same tensor is not yet supported."
        )

    if htype_overwrite["dtype"] is not None:
        if htype in ("json", "list"):
            validate_json_schema(htype_overwrite["dtype"])
        else:
            _raise_if_condition(
                "dtype",
                htype_overwrite,
                lambda dtype: not _is_dtype_supported_by_numpy(dtype),
                "Datatype must be supported by numpy. Can be an `str`, `np.dtype`, or normal python type (like `bool`, `float`, `int`, etc.). List of available numpy dtypes found here: https://numpy.org/doc/stable/user/basics.types.html",
            )

    if htype == "text":
        if htype_overwrite["dtype"] not in (str, "str"):
            raise TensorMetaInvalidHtypeOverwriteValue(
                "dtype",
                htype_overwrite["dtype"],
                "dtype for tensors with text htype should always be `str`",
            )


def _format_values(htype: str, htype_overwrite: dict):
    """Replaces values in `htype_overwrite` with consistent types/formats."""

    dtype = htype_overwrite["dtype"]
    if dtype is not None:
        if htype in ("json", "list"):
            if getattr(dtype, "__module__", None) == "typing":
                htype_overwrite["dtype"] = str(dtype)
        else:
            htype_overwrite["dtype"] = np.dtype(htype_overwrite["dtype"]).name

    for key, value in COMPRESSION_ALIASES.items():
        if htype_overwrite.get("sample_compression") == key:
            htype_overwrite["sample_compression"] = value
        if htype_overwrite.get("chunk_compression") == key:
            htype_overwrite["chunk_compression"] = value


def _validate_htype_exists(htype: str):
    """Raises errors if given an unrecognized htype."""
    if htype not in HTYPE_CONFIGURATIONS:
        raise TensorMetaInvalidHtype(htype, list(HTYPE_CONFIGURATIONS.keys()))


def _raise_if_condition(
    key: str, meta: dict, condition: Callable[[Any], bool], explanation: str = ""
):
    v = meta[key]
    if condition(v):
        raise TensorMetaInvalidHtypeOverwriteValue(key, v, explanation)


def _is_dtype_supported_by_numpy(dtype: str) -> bool:
    try:
        np.dtype(dtype)
        return True
    except:
        return False<|MERGE_RESOLUTION|>--- conflicted
+++ resolved
@@ -1,10 +1,6 @@
 import hub
 from hub.core.fast_forwarding import ffw_tensor_meta
-<<<<<<< HEAD
-from typing import Any, Callable, Dict, List, Optional, Sequence, Tuple
-=======
 from typing import Any, Callable, Dict, List, Sequence, Union, Optional
->>>>>>> 8a51d43e
 import numpy as np
 from hub.util.exceptions import (
     TensorMetaInvalidHtype,

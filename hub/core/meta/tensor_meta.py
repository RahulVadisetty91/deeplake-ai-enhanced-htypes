from typing import Any, Callable, List, Tuple, Union
import numpy as np
from hub.util.exceptions import (
    TensorInvalidSampleShapeError,
    TensorMetaInvalidHtype,
    TensorMetaInvalidHtypeOverwriteValue,
    TensorMetaInvalidHtypeOverwriteKey,
    TensorMetaMismatchError,
    UnsupportedCompressionError,
)
from hub.util.keys import get_tensor_meta_key
<<<<<<< HEAD
from hub.constants import (
    DEFAULT_CHUNK_SIZE,
    DEFAULT_HTYPE,
    SUPPORTED_COMPRESSIONS,
    UNCOMPRESSED,
)
from hub.htypes import HTYPE_CONFIGURATIONS
=======
from hub.constants import CHUNK_MIN_TARGET
from hub.htypes import DEFAULT_HTYPE, HTYPE_CONFIGURATIONS
>>>>>>> 942eb256
from hub.core.storage.provider import StorageProvider
from hub.core.meta.meta import Meta


def _remove_none_values_from_dict(d: dict) -> dict:
    new_d = {}
    for k, v in d.items():
        if v is not None:
            new_d[k] = v
    return new_d


class TensorMeta(Meta):
    htype: str
    dtype: str
    min_shape: List[int]
    max_shape: List[int]
    chunk_size: int
    length: int
    sample_compression: str
    chunk_compression: str

    @staticmethod
    def create(
        key: str,
        storage: StorageProvider,
        htype: str = DEFAULT_HTYPE,
        **kwargs,
    ):
        """Tensor metadata is responsible for keeping track of global sample metadata within a tensor.

        Note:
            Tensor metadata that is automatically synchronized with `storage`. For more details, see the `Meta` class.
            Auto-populates `required_meta` that `Meta` accepts as an argument.

        Args:
            key (str): Key relative to `storage` where this instance will be synchronized to. Will automatically add the tensor meta filename to the end.
            storage (StorageProvider): Destination of this meta.
            htype (str): All tensors require an `htype`. This determines the default meta keys/values.
            **kwargs: Any key that the provided `htype` has can be overridden via **kwargs. For more information, check out `hub.htypes`.

        Raises:
            TensorMetaInvalidHtypeOverwriteKey: If **kwargs contains unsupported keys for the provided `htype`.
            TensorMetaInvalidHtypeOverwriteValue: If **kwargs contains unsupported values for the keys of the provided `htype`.
            NotImplementedError: Chunk compression has not been implemented! # TODO: chunk compression

        Returns:
            TensorMeta: Tensor meta object.
        """

        htype_overwrite = _remove_none_values_from_dict(dict(kwargs))
        _validate_htype_overwrites(htype, htype_overwrite)

        required_meta = _required_meta_from_htype(htype)
        required_meta.update(htype_overwrite)
        _validate_compression(required_meta)

        return TensorMeta(
            get_tensor_meta_key(key), storage, required_meta=required_meta
        )

    @staticmethod
    def load(key: str, storage: StorageProvider):
        return TensorMeta(get_tensor_meta_key(key), storage)

    def check_array_sample_is_compatible(self, array: np.ndarray):
        """Check if this `tensor_meta` is compatible with `array`. The provided `array` is treated as a single sample.

        Note:
            If no samples exist in the tensor this `tensor_meta` corresponds with, `len(array.shape)` is not checked.

        Args:
            array (np.ndarray): Array representing a sample to check compatibility with.

        Raises:
            TensorMetaMismatchError: Dtype for array must be equal to this meta.
            TensorInvalidSampleShapeError: If a sample already exists, `len(array.shape)` has to be consistent for all arrays.
        """

        if self.dtype and self.dtype != array.dtype.name:
            raise TensorMetaMismatchError("dtype", self.dtype, array.dtype.name)

        # shape length is only enforced after at least 1 sample exists.
        if self.length > 0:
            expected_shape_len = len(self.min_shape)
            actual_shape_len = len(array.shape)
            if expected_shape_len != actual_shape_len:
                raise TensorInvalidSampleShapeError(
                    "Sample shape length is expected to be {}, actual length is {}.".format(
                        expected_shape_len, actual_shape_len
                    ),
                    array.shape,
                )

    def update_with_sample(self, array: np.ndarray):
        """Update this meta with the `array` properties. The provided `array` is treated as a single sample (no batch axis)!

        Note:
            If no samples exist, `min_shape` and `max_shape` are set to this array's shape.
            If samples do exist, `min_shape` and `max_shape` are updated.

        Args:
            array (np.ndarray): Unbatched array to update this meta with.
        """

        """`array` is assumed to have a batch axis."""

        shape = array.shape

        if self.length <= 0:
            if not self.dtype:
                self.dtype = str(array.dtype)

            self.min_shape = list(shape)
            self.max_shape = list(shape)
        else:
            # update meta subsequent times
            self._update_shape_interval(shape)

    def _update_shape_interval(self, shape: Tuple[int, ...]):
        if self.length <= 0:
            self.min_shape = list(shape)
            self.max_shape = list(shape)
        for i, dim in enumerate(shape):
            self.min_shape[i] = min(dim, self.min_shape[i])
            self.max_shape[i] = max(dim, self.max_shape[i])


def _required_meta_from_htype(htype: str) -> dict:
    _check_valid_htype(htype)
    defaults = HTYPE_CONFIGURATIONS[htype]

    required_meta = {
        "htype": htype,
        "dtype": defaults.get("dtype", None),
        "chunk_size": CHUNK_MIN_TARGET,
        "min_shape": [],
        "max_shape": [],
        "length": 0,
        "sample_compression": defaults["sample_compression"],
        "chunk_compression": defaults["chunk_compression"],
    }

    required_meta = _remove_none_values_from_dict(required_meta)
    required_meta.update(defaults)
    return required_meta


def _validate_compression(required_meta: dict):
    chunk_compression = required_meta["chunk_compression"]
    if chunk_compression != UNCOMPRESSED:
        raise NotImplementedError("Chunk compression has not been implemented yet.")

    sample_compression = required_meta["sample_compression"]
    if sample_compression not in SUPPORTED_COMPRESSIONS:
        raise UnsupportedCompressionError(sample_compression)

    if chunk_compression not in SUPPORTED_COMPRESSIONS:
        raise UnsupportedCompressionError(chunk_compression)


def _validate_htype_overwrites(htype: str, htype_overwrite: dict):
    _check_valid_htype(htype)
    defaults = HTYPE_CONFIGURATIONS[htype]

    for key in htype_overwrite.keys():
        if key not in defaults:
            raise TensorMetaInvalidHtypeOverwriteKey(htype, key, list(defaults.keys()))

    if "chunk_size" in htype_overwrite:
        _raise_if_condition(
            "chunk_size",
            htype_overwrite,
            lambda chunk_size: chunk_size <= 0,
            "Chunk size must be greater than 0.",
        )

    if "dtype" in htype_overwrite:
        if type(htype_overwrite["dtype"]) != str:
            # TODO: support np.dtype alongside str
            raise TensorMetaInvalidHtypeOverwriteValue(
                "dtype", htype_overwrite["dtype"], "dtype must be of type `str`."
            )

        _raise_if_condition(
            "dtype",
            htype_overwrite,
            lambda dtype: not _is_dtype_supported_by_numpy(dtype),
            "Datatype must be supported by numpy. List of available numpy dtypes found here: https://numpy.org/doc/stable/user/basics.types.html",
        )


def _check_valid_htype(htype: str):
    if htype not in HTYPE_CONFIGURATIONS:
        raise TensorMetaInvalidHtype(htype, list(HTYPE_CONFIGURATIONS.keys()))


def _raise_if_condition(
    key: str, meta: dict, condition: Callable[[Any], bool], explanation: str = ""
):
    v = meta[key]
    if condition(v):
        raise TensorMetaInvalidHtypeOverwriteValue(key, v, explanation)


def _is_dtype_supported_by_numpy(dtype: str) -> bool:
    try:
        np.dtype(dtype)
        return True
    except:
        return False<|MERGE_RESOLUTION|>--- conflicted
+++ resolved
@@ -9,18 +9,12 @@
     UnsupportedCompressionError,
 )
 from hub.util.keys import get_tensor_meta_key
-<<<<<<< HEAD
 from hub.constants import (
-    DEFAULT_CHUNK_SIZE,
     DEFAULT_HTYPE,
     SUPPORTED_COMPRESSIONS,
     UNCOMPRESSED,
 )
 from hub.htypes import HTYPE_CONFIGURATIONS
-=======
-from hub.constants import CHUNK_MIN_TARGET
-from hub.htypes import DEFAULT_HTYPE, HTYPE_CONFIGURATIONS
->>>>>>> 942eb256
 from hub.core.storage.provider import StorageProvider
 from hub.core.meta.meta import Meta
 
@@ -156,7 +150,7 @@
     required_meta = {
         "htype": htype,
         "dtype": defaults.get("dtype", None),
-        "chunk_size": CHUNK_MIN_TARGET,
+        "chunk_size": defaults["chunk_size"],
         "min_shape": [],
         "max_shape": [],
         "length": 0,

--- conflicted
+++ resolved
@@ -108,7 +108,6 @@
     arrays: List[np.ndarray], storage: Provider, batched: bool, chunk_size: int
 ):
     key = current_test_name(with_uuid=True)
-    clear_if_memory_provider(storage)
 
     for i, a_in in enumerate(arrays):
         write_array(
@@ -146,14 +145,10 @@
 
         assert np.array_equal(a_in, a_out), "Array not equal @ batch_index=%i." % i
 
-    clear_if_memory_provider(storage)
-
 
 def benchmark_write(
     key, arrays, chunk_size, storage, batched, clear_memory_after_write=True
 ):
-    clear_if_memory_provider(storage)
-
     for a_in in arrays:
         write_array(
             a_in,
@@ -163,27 +158,6 @@
             batched=batched,
         )
 
-    if clear_memory_after_write:
-        clear_if_memory_provider(storage)
-
 
 def benchmark_read(key: str, storage: Provider):
-    read_array(key, storage)
-
-
-<<<<<<< HEAD
-=======
-def skip_if_no_required_creds(storage: Provider):
-    """If `storage` is a provider that requires creds, and they are not found, skip the current test."""
-
-    if type(storage) == S3Provider:
-        if not has_s3_credentials():
-            pytest.skip()
-
-
->>>>>>> 4c6fcef7
-def clear_if_memory_provider(storage: Provider):
-    """If `storage` is memory-based, clear it."""
-
-    if type(storage) == MappedProvider:
-        storage.clear()+    read_array(key, storage)
<<<<<<< HEAD
from hub.constants import MB
=======
>>>>>>> a7a6476c
from hub.core.meta.index_meta import IndexMeta
from typing import List, Tuple
from uuid import uuid1

from hub.core.typing import StorageProvider
from hub.util.keys import get_chunk_key
from math import ceil


CHUNK_MAX_SIZE = 32 * MB  # chunks won't ever be bigger than this
CHUNK_MIN_TARGET = 16 * MB  # some chunks might be smaller than this


def write_bytes(
    content: memoryview,
    key: str,
    chunk_size: int,
    storage: StorageProvider,
    index_meta: IndexMeta,
<<<<<<< HEAD
) -> dict:
    """Chunk and write bytes to storage and return the index_meta entry. The provided bytes are treated as a single
        sample.

    Args:
        content (memoryview): Bytes (as memoryview) to be chunked/written. `b` is considered to be 1 sample and will be
            chunked according to `chunk_size`.
        key (str): Key for where the index_meta, and tensor_meta are located in `storage` relative to it's root.
=======
    extra_sample_meta: dict = {},
):
    """Chunk and write bytes to storage, then update `index_meta`. The provided bytes are treated as a single sample.

    Args:
        b (memoryview): Bytes (as memoryview) to be chunked/written. `b` is considered to be 1 sample and will be
            chunked according to `chunk_size`.
        key (str): Key for where the index_meta and tensor_meta are located in `storage` relative to it's root.
>>>>>>> a7a6476c
            A subdirectory is created under this `key` (defined in `constants.py`), which is where the chunks will be
            stored.
        chunk_size (int): Desired length of each chunk.
        storage (StorageProvider): StorageProvider for storing the chunks, index_meta, and tensor_meta.
<<<<<<< HEAD
        index_meta (list): List of dictionaries that represent each sample. An entry for `index_meta` is returned
            but not appended to `index_meta`.

    Returns:
        dict: Index map entry (note: it does not get appended to the `index_meta` argument). Dictionary keys:
            chunk_names: Sequential list of names of chunks that were created.
            start_byte: Start byte for this sample.
            end_byte: End byte for this sample. Will be equal to the length of the last chunk written to.
    """  # TODO: Update docstring
    last_chunk_name, last_chunk = _get_last_chunk(key, storage, index_meta)
    start_byte = 0
    chunk_names = []
    if len(last_chunk) > 0:  # last chunk exists
        last_chunk_size = len(last_chunk)
        num_chunks_b = _get_chunk_count(len(content))
        extra_bytes_in_last_chunk = min(len(content), CHUNK_MAX_SIZE - last_chunk_size)
        num_chunks_after_combining = _get_chunk_count(len(content) + last_chunk_size)
        if num_chunks_after_combining == num_chunks_b:  # combine if count is same
            start_byte = index_meta.entries[-1]["end_byte"]
            chunk_names.append(last_chunk_name)
            last_chunk = bytearray(last_chunk) + content
            chunk_key = get_chunk_key(key, last_chunk_name)
            storage[chunk_key] = last_chunk
            end_byte = len(last_chunk)
            content = content[extra_bytes_in_last_chunk:]

    while len(content) > 0:
        chunk_name = _generate_chunk_name()
        chunk_names.append(chunk_name)
        chunk_key = get_chunk_key(key, chunk_name)
        chunk_size = min(len(content), CHUNK_MAX_SIZE)
        storage[chunk_key] = content[0:chunk_size]
        end_byte = chunk_size
        content = content[chunk_size:]
    return {"chunk_names": chunk_names, "start_byte": start_byte, "end_byte": end_byte}
=======
        index_meta (IndexMeta): IndexMeta object that will be written to to keep track of the written chunk(s).
        extra_sample_meta (dict): By default `chunk_names`, `start_byte`, and `end_byte` are written, however
            `IndexMeta.add_entry` supports more parameters than this. Anything passed in this dict will also be used
            to call `IndexMeta.add_entry`.
    """

    # TODO: `_get_last_chunk(...)` is called during an inner loop. memoization here OR having an argument is preferred
    #  for performance
    last_chunk_name, last_chunk = _get_last_chunk(key, storage, index_meta)

    bllc = 0
    extend_last_chunk = False
    if len(index_meta.entries) > 0 and len(last_chunk) < chunk_size:
        bllc = chunk_size - len(last_chunk)
        # use bytearray for concatenation (fastest method)
        last_chunk = bytearray(last_chunk)  # type: ignore
        extend_last_chunk = True

    chunk_generator = generate_chunks(b, chunk_size, bytes_left_in_last_chunk=bllc)

    chunk_names = []
    start_byte = 0
    for chunk in chunk_generator:
        if extend_last_chunk:
            chunk_name = last_chunk_name

            last_chunk += chunk  # type: ignore
            chunk = memoryview(last_chunk)

            start_byte = index_meta.entries[-1]["end_byte"]

            if len(chunk) >= chunk_size:
                extend_last_chunk = False
        else:
            chunk_name = _random_chunk_name()

        end_byte = len(chunk)

        chunk_key = get_chunk_key(key, chunk_name)
        storage[chunk_key] = chunk

        chunk_names.append(chunk_name)

        last_chunk = memoryview(chunk)
        last_chunk_name = chunk_name

    index_meta.add_entry(
        chunk_names=chunk_names,
        start_byte=start_byte,
        end_byte=end_byte,
        **extra_sample_meta
    )
>>>>>>> a7a6476c


def _get_last_chunk(
    key: str, storage: StorageProvider, index_meta: IndexMeta
) -> Tuple[str, memoryview]:
    """Retrieves the name and memoryview of bytes for the last chunk that was written to. This is helpful for
    filling previous chunks before creating new ones.

    Args:
        key (str): Key for where the chunks are located in `storage` relative to it's root.
        storage (StorageProvider): StorageProvider where the chunks are stored.
        index_meta (IndexMeta): IndexMeta object that is used to find the last chunk.

    Returns:
        str: Name of the last chunk. If the last chunk doesn't exist, returns an empty string.
        memoryview: Content of the last chunk. If the last chunk doesn't exist, returns empty memoryview of bytes.
    """
<<<<<<< HEAD
=======

>>>>>>> a7a6476c
    if len(index_meta.entries) > 0:
        entry = index_meta.entries[-1]
        last_chunk_name = entry["chunk_names"][-1]
        last_chunk_key = get_chunk_key(key, last_chunk_name)
        last_chunk = memoryview(storage[last_chunk_key])
        return last_chunk_name, last_chunk
    return "", memoryview(bytes())


def _generate_chunk_name() -> str:
    return str(uuid1())


def _get_chunk_count(size):
    """Returns the minimum number of chunks in which data of given size can be fit."""
    return ceil(len(size) / CHUNK_MAX_SIZE)<|MERGE_RESOLUTION|>--- conflicted
+++ resolved
@@ -1,7 +1,4 @@
-<<<<<<< HEAD
 from hub.constants import MB
-=======
->>>>>>> a7a6476c
 from hub.core.meta.index_meta import IndexMeta
 from typing import List, Tuple
 from uuid import uuid1
@@ -21,39 +18,26 @@
     chunk_size: int,
     storage: StorageProvider,
     index_meta: IndexMeta,
-<<<<<<< HEAD
-) -> dict:
-    """Chunk and write bytes to storage and return the index_meta entry. The provided bytes are treated as a single
-        sample.
+    extra_sample_meta: dict = {},
+):
+    """Chunk and write bytes to storage, then update `index_meta`. The provided bytes are treated as a single sample.
 
     Args:
         content (memoryview): Bytes (as memoryview) to be chunked/written. `b` is considered to be 1 sample and will be
             chunked according to `chunk_size`.
         key (str): Key for where the index_meta, and tensor_meta are located in `storage` relative to it's root.
-=======
-    extra_sample_meta: dict = {},
-):
-    """Chunk and write bytes to storage, then update `index_meta`. The provided bytes are treated as a single sample.
-
-    Args:
-        b (memoryview): Bytes (as memoryview) to be chunked/written. `b` is considered to be 1 sample and will be
-            chunked according to `chunk_size`.
-        key (str): Key for where the index_meta and tensor_meta are located in `storage` relative to it's root.
->>>>>>> a7a6476c
             A subdirectory is created under this `key` (defined in `constants.py`), which is where the chunks will be
             stored.
         chunk_size (int): Desired length of each chunk.
         storage (StorageProvider): StorageProvider for storing the chunks, index_meta, and tensor_meta.
-<<<<<<< HEAD
-        index_meta (list): List of dictionaries that represent each sample. An entry for `index_meta` is returned
-            but not appended to `index_meta`.
+        index_meta (IndexMeta): IndexMeta object that will be written to to keep track of the written chunk(s).
+        extra_sample_meta (dict): By default `chunk_names`, `start_byte`, and `end_byte` are written, however
+            `IndexMeta.add_entry` supports more parameters than this. Anything passed in this dict will also be used
+            to call `IndexMeta.add_entry`.
+    """
 
-    Returns:
-        dict: Index map entry (note: it does not get appended to the `index_meta` argument). Dictionary keys:
-            chunk_names: Sequential list of names of chunks that were created.
-            start_byte: Start byte for this sample.
-            end_byte: End byte for this sample. Will be equal to the length of the last chunk written to.
-    """  # TODO: Update docstring
+    # TODO: `_get_last_chunk(...)` is called during an inner loop. memoization here OR having an argument is preferred
+    #  for performance
     last_chunk_name, last_chunk = _get_last_chunk(key, storage, index_meta)
     start_byte = 0
     chunk_names = []
@@ -79,53 +63,6 @@
         storage[chunk_key] = content[0:chunk_size]
         end_byte = chunk_size
         content = content[chunk_size:]
-    return {"chunk_names": chunk_names, "start_byte": start_byte, "end_byte": end_byte}
-=======
-        index_meta (IndexMeta): IndexMeta object that will be written to to keep track of the written chunk(s).
-        extra_sample_meta (dict): By default `chunk_names`, `start_byte`, and `end_byte` are written, however
-            `IndexMeta.add_entry` supports more parameters than this. Anything passed in this dict will also be used
-            to call `IndexMeta.add_entry`.
-    """
-
-    # TODO: `_get_last_chunk(...)` is called during an inner loop. memoization here OR having an argument is preferred
-    #  for performance
-    last_chunk_name, last_chunk = _get_last_chunk(key, storage, index_meta)
-
-    bllc = 0
-    extend_last_chunk = False
-    if len(index_meta.entries) > 0 and len(last_chunk) < chunk_size:
-        bllc = chunk_size - len(last_chunk)
-        # use bytearray for concatenation (fastest method)
-        last_chunk = bytearray(last_chunk)  # type: ignore
-        extend_last_chunk = True
-
-    chunk_generator = generate_chunks(b, chunk_size, bytes_left_in_last_chunk=bllc)
-
-    chunk_names = []
-    start_byte = 0
-    for chunk in chunk_generator:
-        if extend_last_chunk:
-            chunk_name = last_chunk_name
-
-            last_chunk += chunk  # type: ignore
-            chunk = memoryview(last_chunk)
-
-            start_byte = index_meta.entries[-1]["end_byte"]
-
-            if len(chunk) >= chunk_size:
-                extend_last_chunk = False
-        else:
-            chunk_name = _random_chunk_name()
-
-        end_byte = len(chunk)
-
-        chunk_key = get_chunk_key(key, chunk_name)
-        storage[chunk_key] = chunk
-
-        chunk_names.append(chunk_name)
-
-        last_chunk = memoryview(chunk)
-        last_chunk_name = chunk_name
 
     index_meta.add_entry(
         chunk_names=chunk_names,
@@ -133,7 +70,6 @@
         end_byte=end_byte,
         **extra_sample_meta
     )
->>>>>>> a7a6476c
 
 
 def _get_last_chunk(
@@ -151,10 +87,6 @@
         str: Name of the last chunk. If the last chunk doesn't exist, returns an empty string.
         memoryview: Content of the last chunk. If the last chunk doesn't exist, returns empty memoryview of bytes.
     """
-<<<<<<< HEAD
-=======
-
->>>>>>> a7a6476c
     if len(index_meta.entries) > 0:
         entry = index_meta.entries[-1]
         last_chunk_name = entry["chunk_names"][-1]

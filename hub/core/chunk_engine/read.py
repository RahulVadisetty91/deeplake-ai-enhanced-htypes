import os
<<<<<<< HEAD
import numpy as np
import pickle  # TODO: NEVER USE PICKLE

from .chunker import join_chunks
=======
import pickle  # TODO: NEVER USE PICKLE
from typing import Callable, List, Optional, Union
>>>>>>> 4a90ab9f

import numpy as np
from hub import constants
from hub.core.typing import StorageProvider
from hub.util.keys import get_index_map_key, get_meta_key


def read_tensor_meta(key: str, storage: StorageProvider) -> dict:
    return pickle.loads(storage[get_meta_key(key)])


<<<<<<< HEAD
def read_index_map(key: str, storage: StorageProvider):
    return pickle.loads(storage[get_index_map_key(key)])


def read_dataset_meta(storage: StorageProvider):
    return pickle.loads(storage[constants.META_FILENAME])


def key_exists(key: str, storage: StorageProvider):
    meta_key = get_meta_key(key)
    index_map_key = get_index_map_key(key)
    return meta_key in storage or index_map_key in storage


def read_array(
=======
def read_index_map(key: str, storage: StorageProvider) -> List[dict]:
    return pickle.loads(storage[get_index_map_key(key)])


def read_dataset_meta(storage: StorageProvider) -> dict:
    return pickle.loads(storage[constants.META_FILENAME])


def tensor_exists(key: str, storage: StorageProvider) -> bool:
    """A tensor exists if at the specified `key` and `storage` there is both a meta file and index map."""

    meta_key = get_meta_key(key)
    index_map_key = get_index_map_key(key)
    return meta_key in storage and index_map_key in storage


def read_samples_from_tensor(
>>>>>>> 4a90ab9f
    key: str,
    storage: StorageProvider,
    array_slice: slice = slice(None),
) -> np.ndarray:
    """Read (and unchunk) samples from a tensor as an np.ndarray.

    Args:
        key (str): Key for where the chunks, index_map, and meta are located in `storage` relative to it's root.
        array_slice (slice): Slice that represents which samples to read. Default = slice representing all samples.
        storage (StorageProvider): StorageProvider for reading the chunks, index_map, and meta.

    Returns:
        np.ndarray: Array containing the sample(s) in the `array_slice` slice.
    """

    meta = read_tensor_meta(key, storage)
    index_map = read_index_map(key, storage)

    # TODO: read samples in parallel
    samples = []
    for index_entry in index_map[array_slice]:
        array = sample_from_index_entry(key, storage, index_entry, meta["dtype"])
        samples.append(array)

    return np.array(samples)


def sample_from_index_entry(
    key: str, storage: StorageProvider, index_entry: dict, dtype: str
) -> np.ndarray:
    """Get the unchunked sample from a single `index_map` entry."""

    b = bytearray()
    for chunk_name in index_entry["chunk_names"]:
        chunk_key = os.path.join(key, "chunks", chunk_name)
        last_b_len = len(b)
        b.extend(storage[chunk_key])

    start_byte = index_entry["start_byte"]
    end_byte = last_b_len + index_entry["end_byte"]

    return array_from_buffer(
        memoryview(b),
        dtype,
        index_entry["shape"],
        start_byte,
        end_byte,
    )


def array_from_buffer(
    b: memoryview,
    dtype: str,
    shape: tuple = None,
    start_byte: int = 0,
    end_byte: Optional[int] = None,
) -> np.ndarray:
    """Reconstruct a sample from bytes (memoryview) only using the bytes `b[start_byte:end_byte]`. By default all bytes are used."""

    partial_b = b[start_byte:end_byte]
    array = np.frombuffer(partial_b, dtype=dtype)
    if shape is not None:
        array = array.reshape(shape)
    return array<|MERGE_RESOLUTION|>--- conflicted
+++ resolved
@@ -1,13 +1,6 @@
 import os
-<<<<<<< HEAD
-import numpy as np
-import pickle  # TODO: NEVER USE PICKLE
-
-from .chunker import join_chunks
-=======
 import pickle  # TODO: NEVER USE PICKLE
 from typing import Callable, List, Optional, Union
->>>>>>> 4a90ab9f
 
 import numpy as np
 from hub import constants
@@ -19,23 +12,6 @@
     return pickle.loads(storage[get_meta_key(key)])
 
 
-<<<<<<< HEAD
-def read_index_map(key: str, storage: StorageProvider):
-    return pickle.loads(storage[get_index_map_key(key)])
-
-
-def read_dataset_meta(storage: StorageProvider):
-    return pickle.loads(storage[constants.META_FILENAME])
-
-
-def key_exists(key: str, storage: StorageProvider):
-    meta_key = get_meta_key(key)
-    index_map_key = get_index_map_key(key)
-    return meta_key in storage or index_map_key in storage
-
-
-def read_array(
-=======
 def read_index_map(key: str, storage: StorageProvider) -> List[dict]:
     return pickle.loads(storage[get_index_map_key(key)])
 
@@ -53,7 +29,6 @@
 
 
 def read_samples_from_tensor(
->>>>>>> 4a90ab9f
     key: str,
     storage: StorageProvider,
     array_slice: slice = slice(None),

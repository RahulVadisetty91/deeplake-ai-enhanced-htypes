--- conflicted
+++ resolved
@@ -686,18 +686,14 @@
                 fname = v.get("update")
                 if fname:
                     func = get_link_transform(fname)
-<<<<<<< HEAD
-                    Tensor(k, self.dataset)[global_sample_index] = func(
-=======
                     val = func(
->>>>>>> 69c85f17
                         new_sample,
                         Tensor(k, self.dataset)[global_sample_index],
                         sub_index=sub_index,
                         partial=not sub_index.is_trivial(),
                     )
                     if val is not _NO_LINK_UPDATE:
-                        self.dataset[k][global_sample_index] = val
+                        Tensor(k, self.dataset)[global_sample_index] = val
 
     @property
     def _sample_info_tensor(self):

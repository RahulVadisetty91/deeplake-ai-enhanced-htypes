<<<<<<< HEAD
from typing import Tuple
=======
from hub.util.index import Index
>>>>>>> 48d34da3
import numpy as np

from hub.core.typing import StorageProvider

from hub.core.meta.tensor_meta import (
    read_tensor_meta,
    write_tensor_meta,
    validate_tensor_meta,
)
from hub.core.meta.index_map import read_index_map, write_index_map
from hub.util.keys import get_tensor_meta_key, get_index_map_key
from hub.util.array import normalize_and_batchify_shape
from hub.util.exceptions import (
    TensorAlreadyExistsError,
    TensorMetaMismatchError,
    TensorDoesNotExistError,
)

from hub.core.chunk_engine.read import sample_from_index_entry
from hub.core.chunk_engine.write import write_bytes

from .flatten import row_wise_to_bytes


def tensor_exists(key: str, storage: StorageProvider) -> bool:
    """A tensor exists if at the specified `key` and `storage` there is both a tensor meta file and index map."""

    meta_key = get_tensor_meta_key(key)
    index_map_key = get_index_map_key(key)
    return meta_key in storage and index_map_key in storage


def create_tensor(key: str, storage: StorageProvider, meta: dict):
    """If a tensor does not exist, create a new one with the provided meta.

    Args:
        key (str): Key for where the chunks, index_map, and meta will be located in `storage` relative to it's root.
        storage (StorageProvider): StorageProvider that all tensor data is written to.
        meta (dict): Meta for the tensor. Required properties:
            chunk_size (int): Desired length of chunks.
            dtype (str): Datatype for each sample.

    Raises:
        TensorAlreadyExistsError: If a tensor defined with `key` already exists.
    """

    if tensor_exists(key, storage):
        raise TensorAlreadyExistsError(key)

    meta.update({"length": 0})

    validate_tensor_meta(meta)

    write_tensor_meta(key, storage, meta)
    write_index_map(key, storage, [])


def add_samples_to_tensor(
    array: np.ndarray,
    key: str,
    storage: StorageProvider,
    batched: bool = False,
):
    """Adds samples to a tensor that already exists. `array` is chunked and sent to `storage`.
    For more on chunking, see the `generate_chunks` method.

    Args:
        array (np.ndarray): Array to be chunked/written. Batch axis (`array.shape[0]`) is optional, if `array` does have a
            batch axis, you should pass the argument `batched=True`.
        key (str): Key for where the chunks, index_map, and meta will be located in `storage` relative to it's root.
        storage (StorageProvider): StorageProvider for storing the chunks, index_map, and meta.
        batched (bool): If True, the provied `array`'s first axis (`shape[0]`) will be considered it's batch axis.
            If False, a new axis will be created with a size of 1 (`array.shape[0] == 1`). default=False

    raises:
        TensorDoesNotExistError: If a tensor at `key` does not exist. A tensor must be created first using `create_tensor(...)`.
    """

    # TODO: split into `append` and `extend`

    array = normalize_and_batchify_shape(array, batched=batched)

    if not tensor_exists(key, storage):
        raise TensorDoesNotExistError(key)

    index_map = read_index_map(key, storage)
    tensor_meta = read_tensor_meta(key, storage)

    if "min_shape" not in tensor_meta:
        tensor_meta["min_shape"] = array.shape[1:]
    if "max_shape" not in tensor_meta:
        tensor_meta["max_shape"] = array.shape[1:]

    _check_array_and_tensor_are_compatible(tensor_meta, array)

    # TODO: get the tobytes function from meta
    tobytes = row_wise_to_bytes

    array_length = array.shape[0]
    for i in range(array_length):
        sample = array[i]

        # TODO: we may want to call `tobytes` on `array` and call memoryview on that. this may depend on the access patterns we
        # choose to optimize for.
        b = memoryview(tobytes(sample))

        index_map_entry = write_bytes(
            b, key, tensor_meta["chunk_size"], storage, index_map
        )

        index_map_entry["shape"] = sample.shape
        _update_tensor_meta_shapes(sample.shape, tensor_meta)
        index_map.append(index_map_entry)

    tensor_meta["length"] += array_length

    write_tensor_meta(key, storage, tensor_meta)
    write_index_map(key, storage, index_map)


def read_samples_from_tensor(
    key: str,
    storage: StorageProvider,
    index: Index = Index(),
) -> np.ndarray:
    """Read (and unpack) samples from a tensor as an np.ndarray.

    Args:
        key (str): Key for where the chunks, index_map, and meta are located in `storage` relative to it's root.
        storage (StorageProvider): StorageProvider for reading the chunks, index_map, and meta.
        index (Index): Index that represents which samples to read.

    Returns:
        np.ndarray: Array containing the sample(s) in the `array_slice` slice.
    """

    meta = read_tensor_meta(key, storage)
    index_map = read_index_map(key, storage)

    # TODO: read samples in parallel
    samples = []
    for index_entry in index_map[index.to_slice()]:
        array = sample_from_index_entry(key, storage, index_entry, meta["dtype"])
        samples.append(array)

    if isinstance(index.item, int):
        samples = samples[0]

    return np.array(samples)


def _check_array_and_tensor_are_compatible(tensor_meta: dict, array: np.ndarray):
    """An array is considered incompatible with a tensor if the `tensor_meta` entries don't match the `array` properties.

    Args:
        tensor_meta (dict): Tensor meta containing the expected properties of `array`.
        array (np.ndarray): Candidate array to check compatibility with `tensor_meta`.

    Raises:
        TensorMetaMismatchError: When `array` properties do not match the `tensor_meta`'s exactly. Also when `len(array.shape)` != len(tensor_meta max/min shapes).
        NotImplementedError: When `array.shape` does not match for all samples. Dynamic shapes are not yet supported.
    """

    if tensor_meta["dtype"] != array.dtype.name:
        raise TensorMetaMismatchError("dtype", tensor_meta["dtype"], array.dtype.name)

    sample_shape = array.shape[1:]
    if len(tensor_meta["min_shape"]) != len(sample_shape):
        raise TensorMetaMismatchError(
            "min_shape", tensor_meta["min_shape"], len(sample_shape)
        )
    if len(tensor_meta["max_shape"]) != len(sample_shape):
        raise TensorMetaMismatchError(
            "max_shape", tensor_meta["max_shape"], len(sample_shape)
        )

    # TODO: remove these once dynamic shapes are supported and update docstring
    # if not np.array_equal(tensor_meta["max_shape"], sample_shape):
    #     raise NotImplementedError("Dynamic shapes are not supported yet.")
    # if not np.array_equal(tensor_meta["min_shape"], sample_shape):
    #     raise NotImplementedError("Dynamic shapes are not supported yet.")

def _update_tensor_meta_shapes(shape: Tuple[int], tensor_meta: dict):
    tensor_meta["min_shape"] = min(tensor_meta["min_shape"], shape)
    tensor_meta["max_shape"] = max(tensor_meta["max_shape"], shape)<|MERGE_RESOLUTION|>--- conflicted
+++ resolved
@@ -1,8 +1,5 @@
-<<<<<<< HEAD
 from typing import Tuple
-=======
 from hub.util.index import Index
->>>>>>> 48d34da3
 import numpy as np
 
 from hub.core.typing import StorageProvider

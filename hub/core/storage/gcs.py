--- conflicted
+++ resolved
@@ -432,11 +432,7 @@
             self._presigned_urls[key] = (url, time.time())
         return url
 
-<<<<<<< HEAD
-    def get_object_size(self, key: str):
-=======
     def get_object_size(self, key: str) -> int:
->>>>>>> 0a68b949
         blob = self.client_bucket.get_blob(self._get_path_from_key(key))
         return blob.size
 

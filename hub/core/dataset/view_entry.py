--- conflicted
+++ resolved
@@ -46,22 +46,14 @@
         ds._view_entry = self
         return ds
 
-<<<<<<< HEAD
-    def optimize(self, unlink=True):
+    def optimize(self, unlink=True, progressbar=True):
         """Optimizes the dataset view by copying and rechunking the required data. This is necessary to achieve fast streaming
             speeds when training models using the dataset view. The optimization process will take some time, depending on
             the size of the data.
 
         Args:
             unlink (bool): If True, this unlinks linked tensors (if any) by copying data from the links to the view.
-=======
-    def optimize(self, unlink=True, progressbar=True):
-        """Optimizes the view by copying the required data.
-
-        Args:
-            unlink (bool): Unlink linked tensors by copying data from the links to the view.
             progressbar (bool): Whether to display a progressbar.
->>>>>>> 0b60be36
 
         Returns:
             `hub.core.dataset.view_entry.ViewEntry`

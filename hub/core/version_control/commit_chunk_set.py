from typing import Set
from hub.core.storage.cachable import Cachable


class CommitChunkSet(Cachable):
    """Stores set of chunks stored for a particular tensor in a commit."""

    def __init__(self) -> None:
        super().__init__()
        self.chunks: Set[str] = set()

    def tobytes(self) -> bytes:
        """Dumps self.chunks in csv format."""
        return bytes(",".join(self.chunks), "utf-8")

    @classmethod
    def frombuffer(cls, buffer: bytes):
        """Loads a CommitChunkSet from a buffer."""
        instance = cls()
<<<<<<< HEAD
        instance.chunks = set(buffer.decode("utf-8").split(","))
        instance.is_dirty = False
=======
        if buffer:
            instance.chunks = set(buffer.decode("utf-8").split(","))
>>>>>>> fbb1f977
        return instance

    @property
    def nbytes(self) -> int:
        if not self.chunks:
            return 0
        return 8 + ((len(self.chunks) - 1) * 9)

    def add(self, chunk_name: str) -> None:
        """Adds a new chunk name to the CommitChunkSet."""
        self.chunks.add(chunk_name)
        self.is_dirty = True<|MERGE_RESOLUTION|>--- conflicted
+++ resolved
@@ -17,13 +17,9 @@
     def frombuffer(cls, buffer: bytes):
         """Loads a CommitChunkSet from a buffer."""
         instance = cls()
-<<<<<<< HEAD
-        instance.chunks = set(buffer.decode("utf-8").split(","))
-        instance.is_dirty = False
-=======
         if buffer:
             instance.chunks = set(buffer.decode("utf-8").split(","))
->>>>>>> fbb1f977
+        instance.is_dirty = False
         return instance
 
     @property

from hub.core.compression import decompress_array
from math import ceil
from typing import Sequence, Union, Tuple
from hub.util.exceptions import DynamicTensorNumpyError
from hub.core.storage.cachable import Cachable
from hub.core.meta.tensor_meta import TensorMeta
from hub.core.index.index import Index
from hub.util.keys import (
    get_chunk_key,
    get_chunk_id_encoder_key,
    get_tensor_meta_key,
)
from hub.core.sample import Sample
from hub.constants import DEFAULT_MAX_CHUNK_SIZE, UNCOMPRESSED

import numpy as np

from hub.core.storage.lru_cache import LRUCache

from hub.core.chunk import Chunk

from hub.core.meta.encode.chunk_id import ChunkIdEncoder


SampleValue = Union[np.ndarray, int, float, bool, Sample]


def is_uniform_sequence(samples):
    if len(set(map(type, samples))) != 1:
        # Cannot vectorize sequence with inconsistent types
        return False
    elif any(isinstance(s, np.ndarray) for s in samples):
        # Numpy arrays will only be vectorized if they have the same shape
        return len(set(s.shape for s in samples)) == 1
    elif any(isinstance(s, Sample) for s in samples):
        # Sample objects will not be vectorized
        return False
    else:
        # Scalar samples can be vectorized
        return True


class ChunkEngine(Cachable):
    def __init__(
        self, key: str, cache: LRUCache, max_chunk_size: int = DEFAULT_MAX_CHUNK_SIZE
    ):
        if not isinstance(cache, LRUCache):
            raise ValueError(f"Expected cache to be `LRUCache`. Got '{type(cache)}'.")

        self.key = key
        self.cache = cache

        if max_chunk_size <= 2:
            raise ValueError("Max chunk size should be > 2 bytes.")

        self.max_chunk_size = max_chunk_size
        self.min_chunk_size_target = self.max_chunk_size // 2

    @property
    def chunk_id_encoder(self):
        key = get_chunk_id_encoder_key(self.key)

        try:
            enc = self.cache.get_cachable(key, ChunkIdEncoder)
            return enc
        except KeyError:
            enc = ChunkIdEncoder()
            self.cache[key] = enc
            return enc

    @property
    def num_chunks(self):
        return self.chunk_id_encoder.num_chunks

    @property
    def num_samples(self):
        return self.chunk_id_encoder.num_samples

    @property
    def last_chunk(self):
        if self.num_chunks == 0:
            return None

        last_chunk_name = self.chunk_id_encoder.get_name_for_chunk(-1)
        last_chunk_key = get_chunk_key(self.key, last_chunk_name)
        return self.cache.get_cachable(last_chunk_key, Chunk)

    @property
    def tensor_meta(self):
        tensor_meta_key = get_tensor_meta_key(self.key)
        return self.cache.get_cachable(tensor_meta_key, TensorMeta)

    def _append_bytes(
        self, incoming_buffer: memoryview, shape: Tuple[int, ...], dtype: np.dtype
    ):
        # TODO: docstring

        num_samples = 1
        incoming_num_bytes = len(incoming_buffer)

        # update tensor meta first because erroneous meta information is better than un-accounted for data.
        self.tensor_meta.check_compatibility(shape, dtype)
        self.tensor_meta.update(shape, dtype, num_samples)

        last_chunk = self.last_chunk or self._create_new_chunk()
        last_chunk_extended = False

        forwarding_buffer = incoming_buffer
        if last_chunk.is_under_min_space(self.min_chunk_size_target):
            last_chunk_size = last_chunk.num_data_bytes
            chunk_ct_content = _min_chunk_ct_for_data_size(
                self.max_chunk_size, incoming_num_bytes
            )

            extra_bytes = min(incoming_num_bytes, self.max_chunk_size - last_chunk_size)
            combined_chunk_ct = _min_chunk_ct_for_data_size(
                self.max_chunk_size, incoming_num_bytes + last_chunk_size
            )

            # combine if count is same
            if combined_chunk_ct == chunk_ct_content:
<<<<<<< HEAD
                # start_byte = index_meta.entries[-1]["end_byte"]
                # start_byte = parent_chunk.num_data_bytes
                # end_byte = start_byte + extra_bytes

                last_chunk.append(forwarding_buffer[:extra_bytes], self.max_chunk_size)
=======
                last_chunk.append(forwarding_buffer[:extra_bytes])
>>>>>>> 7d1b48d6
                forwarding_buffer = forwarding_buffer[extra_bytes:]
                self._synchronize_chunk(last_chunk, connect_with_last=False)
                last_chunk_extended = True

        new_chunks = []
        connect_with_last = last_chunk_extended

        # `or not connect_with_last` is necessary to support empty samples that weren't written to the previous chunk
        while len(forwarding_buffer) > 0 or not connect_with_last:
            new_chunk = self._create_new_chunk()
            end_byte = min(len(forwarding_buffer), self.max_chunk_size)

            new_chunk.append(forwarding_buffer[:end_byte])
            forwarding_buffer = forwarding_buffer[end_byte:]

            self._synchronize_chunk(new_chunk, connect_with_last=connect_with_last)

            new_chunks.append(new_chunk)
            connect_with_last = True

        # only the head chunk (the first chunk this sample was written to) should have it's headers updated
        head_chunk = last_chunk if last_chunk_extended else new_chunks[0]
        head_chunk.update_headers(incoming_num_bytes, num_samples, shape)

    def _synchronize_chunk(self, chunk: Chunk, connect_with_last: bool = False):
        # TODO: docstring

        if chunk.num_new_samples <= 0:
            # TODO: exceptions.py
            raise Exception("This chunk has no new samples to be synchronized.")

        num_new_samples = chunk.num_new_samples
        if connect_with_last:
            # if connected with last, there are no new samples, only a continuation of the previous
            num_new_samples = 0
            self.chunk_id_encoder.register_connection()

        self.chunk_id_encoder.register_samples_to_last_chunk_id(num_new_samples)

    def _create_new_chunk(self):
        chunk_id = self.chunk_id_encoder.generate_chunk_id()
        chunk = Chunk()
        chunk_name = ChunkIdEncoder.name_from_id(chunk_id)
        chunk_key = get_chunk_key(self.key, chunk_name)
        self.cache[chunk_key] = chunk
        return chunk

    def extend(self, samples: Union[np.ndarray, Sequence[SampleValue]]):
        if isinstance(samples, np.ndarray):
            compression = self.tensor_meta.sample_compression
            if compression == UNCOMPRESSED:
                for sample in samples:
                    buffer = memoryview(sample.tobytes())
                    self._append_bytes(buffer, sample.shape, sample.dtype)
            else:
                for sample in samples:
                    self.append(sample)
        elif isinstance(samples, Sequence):
            if is_uniform_sequence(samples):
                self.extend(np.array(samples))
            else:
                for sample in samples:
                    self.append(sample)
        else:
            raise TypeError(f"Unsupported type for extending. Got: {type(samples)}")

    def append(self, sample: SampleValue):
        if isinstance(sample, Sample):
            # has to decompress to read the array's shape and dtype
            # might be able to optimize this away
            compression = self.tensor_meta.sample_compression
            data = memoryview(sample.compressed_bytes(compression))
            self._append_bytes(data, sample.shape, sample.dtype)
        else:
            return self.append(Sample(array=np.array(sample)))

    def numpy(self, index: Index, aslist: bool = False):
        # TODO: get chunks from cache in parallel

        tensor_meta = self.tensor_meta

        expect_compressed = tensor_meta.sample_compression != UNCOMPRESSED
        dtype = tensor_meta.dtype

        length = self.num_samples
        enc = self.chunk_id_encoder
        last_shape = None
        samples = []

        for global_sample_index in index.values[0].indices(length):
            chunk_ids = enc.__getitem__(global_sample_index)

            buffer: Union[bytearray, memoryview] = bytearray()
            for i, chunk_id in enumerate(chunk_ids):
                chunk_name = ChunkIdEncoder.name_from_id(chunk_id)

                chunk_key = get_chunk_key(self.key, chunk_name)
                chunk: Chunk = self.cache.get_cachable(chunk_key, Chunk)
                local_sample_index = enc.get_local_sample_index(global_sample_index)

                # head chunk is the first chunk a sample lives in (has the header information for that sample)
                is_head_chunk = i == 0
                if is_head_chunk:
                    shape = chunk.shape_encoder[local_sample_index]
                    sb, eb = chunk.byte_positions_encoder[local_sample_index]

                else:
                    raise NotImplementedError

                # TODO: optimize this to reduce memory copies for samples spanning accross chunks
                if len(chunk_ids) == 1:
                    # if sample lives in a single chunk, no need to copy the data
                    buffer = chunk.memoryview_data
                else:
                    buffer += chunk.memoryview_data

                if not aslist and last_shape is not None:
                    if shape != last_shape:
                        raise DynamicTensorNumpyError(self.key, index, "shape")

            buffer = buffer[sb:eb]
            if expect_compressed:
                sample = decompress_array(buffer, shape)
            else:
                sample = np.frombuffer(buffer, dtype=dtype).reshape(shape)
            samples.append(sample)

            last_shape = shape

        return _format_samples(samples, index, aslist)


def _format_samples(samples: Sequence[np.array], index: Index, aslist: bool):
    # TODO: docstring

    samples = index.apply(samples)

    if aslist and all(map(np.isscalar, samples)):
        samples = list(arr.item() for arr in samples)

    samples = index.apply_squeeze(samples)

    if aslist:
        return samples
    else:
        return np.array(samples)


def _min_chunk_ct_for_data_size(chunk_max_data_bytes: int, size: int) -> int:
    """Calculates the minimum number of chunks in which data of given size can be fit."""
    return ceil(size / chunk_max_data_bytes)<|MERGE_RESOLUTION|>--- conflicted
+++ resolved
@@ -119,15 +119,7 @@
 
             # combine if count is same
             if combined_chunk_ct == chunk_ct_content:
-<<<<<<< HEAD
-                # start_byte = index_meta.entries[-1]["end_byte"]
-                # start_byte = parent_chunk.num_data_bytes
-                # end_byte = start_byte + extra_bytes
-
                 last_chunk.append(forwarding_buffer[:extra_bytes], self.max_chunk_size)
-=======
-                last_chunk.append(forwarding_buffer[:extra_bytes])
->>>>>>> 7d1b48d6
                 forwarding_buffer = forwarding_buffer[extra_bytes:]
                 self._synchronize_chunk(last_chunk, connect_with_last=False)
                 last_chunk_extended = True

--- conflicted
+++ resolved
@@ -15,11 +15,7 @@
 from .api.read import read
 from .util.bugout_reporter import hub_reporter
 
-<<<<<<< HEAD
 __all__ = ["Dataset", "Tensor", "load", "transform", "__version__"]
-=======
-__all__ = ["Dataset", "Tensor", "read", "__version__"]
->>>>>>> 514d6904
 
 __version__ = "2.0.2"
 __encoded_version__ = np.array(__version__)

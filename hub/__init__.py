--- conflicted
+++ resolved
@@ -15,13 +15,9 @@
 from .util.bugout_reporter import hub_reporter
 from hub.core.transform import transform
 
-<<<<<<< HEAD
-__all__ = ["Dataset", "Tensor", "read", "transform", "__version__"]
-=======
 load = dataset.load
 empty = dataset.empty
-__all__ = ["dataset", "read", "__version__", "load", "empty"]
->>>>>>> 9fe862eb
+__all__ = ["dataset", "read", "__version__", "transform", "load", "empty"]
 
 __version__ = "2.0.2"
 __encoded_version__ = np.array(__version__)

r"""
The hub package provides a database which stores data as compressed chunked arrays that can be stored anywhere and 
later streamed to deep learning models.
"""

import threading
from queue import Queue
from botocore.config import Config
import numpy as np
import multiprocessing
import sys
from hub.util.check_latest_version import warn_if_update_required

if sys.platform == "darwin":
    multiprocessing.set_start_method("fork", force=True)

<<<<<<< HEAD

from .api.dataset import dataset
=======
__pdoc__ = {
    "api": False,
    "cli": False,
    "client": False,
    "constants": False,
    "config": False,
    "integrations": False,
    "tests": False,
    "Dataset.clear_cache": False,
    "Dataset.flush": False,
    "Dataset.read_only": False,
    "Dataset.size_approx": False,
    "Dataset.token": False,
    "Dataset.num_samples": False,
}
from .api.dataset import dataset as api_dataset
>>>>>>> 488de41a
from .api.read import read
from .api.link import link
from .api.tiled import tiled
from .core.dataset import Dataset
from .core.transform import compute, compose
from .core.tensor import Tensor
from .util.bugout_reporter import hub_reporter
from .compression import SUPPORTED_COMPRESSIONS
from .htype import HTYPE_CONFIGURATIONS
from .htype import htype
from .integrations import huggingface

compressions = list(SUPPORTED_COMPRESSIONS)
htypes = sorted(list(HTYPE_CONFIGURATIONS))
list = dataset.list
exists = dataset.exists
load = dataset.load
empty = dataset.empty
like = dataset.like
delete = dataset.delete
rename = dataset.rename
copy = dataset.copy
deepcopy = dataset.deepcopy
ingest = dataset.ingest
ingest_kaggle = dataset.ingest_kaggle
ingest_dataframe = dataset.ingest_dataframe
ingest_huggingface = huggingface.ingest_huggingface
dataset = dataset.init
tensor = Tensor

__all__ = [
    "tensor",
    "read",
    "link",
    "__version__",
    "load",
    "empty",
    "exists",
    "compute",
    "compose",
    "copy",
    "dataset",
    "Dataset",
    "deepcopy",
    "like",
    "list",
    "ingest",
    "ingest_kaggle",
    "ingest_huggingface",
    "compressions",
    "htypes",
    "config",
    "delete",
    "copy",
    "rename",
]

__version__ = "2.7.3"
warn_if_update_required(__version__)
__encoded_version__ = np.array(__version__)
config = {"s3": Config(max_pool_connections=50, connect_timeout=300, read_timeout=300)}


hub_reporter.tags.append(f"version:{__version__}")
hub_reporter.system_report(publish=True)
hub_reporter.setup_excepthook(publish=True)

event_queue: Queue = Queue()


def send_event():
    while True:
        try:
            event = event_queue.get()
            client, event_dict = event
            client.send_event(event_dict)
        except Exception:
            pass


threading.Thread(target=send_event, daemon=True).start()<|MERGE_RESOLUTION|>--- conflicted
+++ resolved
@@ -14,27 +14,8 @@
 if sys.platform == "darwin":
     multiprocessing.set_start_method("fork", force=True)
 
-<<<<<<< HEAD
 
 from .api.dataset import dataset
-=======
-__pdoc__ = {
-    "api": False,
-    "cli": False,
-    "client": False,
-    "constants": False,
-    "config": False,
-    "integrations": False,
-    "tests": False,
-    "Dataset.clear_cache": False,
-    "Dataset.flush": False,
-    "Dataset.read_only": False,
-    "Dataset.size_approx": False,
-    "Dataset.token": False,
-    "Dataset.num_samples": False,
-}
-from .api.dataset import dataset as api_dataset
->>>>>>> 488de41a
 from .api.read import read
 from .api.link import link
 from .api.tiled import tiled

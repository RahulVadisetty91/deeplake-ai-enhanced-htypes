from .api.dataset import Dataset
<<<<<<< HEAD
from .api.load import load
=======
from .core.transform.transform import transform  # type: ignore
>>>>>>> 942eb256
from .util.bugout_reporter import hub_reporter

__version__ = "2.0a1"

# Reporting
hub_reporter.tags.append(f"version:{__version__}")
hub_reporter.system_report(publish=True)
hub_reporter.setup_excepthook(publish=True)<|MERGE_RESOLUTION|>--- conflicted
+++ resolved
@@ -1,9 +1,6 @@
 from .api.dataset import Dataset
-<<<<<<< HEAD
 from .api.load import load
-=======
-from .core.transform.transform import transform  # type: ignore
->>>>>>> 942eb256
+from .core.transform.transform import transform
 from .util.bugout_reporter import hub_reporter
 
 __version__ = "2.0a1"

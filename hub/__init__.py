import threading
from queue import Queue
from botocore.config import Config
import numpy as np
import multiprocessing
import sys

if sys.platform == "darwin":
    multiprocessing.set_start_method("fork", force=True)

__pdoc__ = {
    "core": False,
    "api": False,
    "cli": False,
    "client": False,
    "constants": False,
    "config": False,
    "integrations": False,
    "tests": False,
    "Dataset.clear_cache": False,
    "Dataset.delete": False,
    "Dataset.flush": False,
    "Dataset.read_only": False,
    "Dataset.size_approx": False,
    "Dataset.token": False,
    "Dataset.num_samples": False,
}
from .api.dataset import dataset
from .api.read import read
from .api.tiled import tiled
from .core.dataset import Dataset
from .core.transform import compute, compose
from .core.tensor import Tensor
from .util.bugout_reporter import hub_reporter
from .compression import SUPPORTED_COMPRESSIONS
from .htype import HTYPE_CONFIGURATIONS
from .integrations import huggingface

compressions = list(SUPPORTED_COMPRESSIONS)
htypes = sorted(list(HTYPE_CONFIGURATIONS))
list = dataset.list
load = dataset.load
empty = dataset.empty
like = dataset.like
delete = dataset.delete
<<<<<<< HEAD
rename = dataset.rename
=======
copy = dataset.copy
>>>>>>> 98c4cbe3
dataset_cl = Dataset
ingest = dataset.ingest
ingest_kaggle = dataset.ingest_kaggle
ingest_dataframe = dataset.ingest_dataframe
ingest_huggingface = huggingface.ingest_huggingface
tensor = Tensor

__all__ = [
    "dataset",
    "tensor",
    "read",
    "__version__",
    "load",
    "empty",
    "compute",
    "compose",
    "like",
    "list",
    "dataset_cl",
    "ingest",
    "ingest_kaggle",
    "ingest_huggingface",
    "compressions",
    "htypes",
    "config",
    "delete",
]

__version__ = "2.3.2"
__encoded_version__ = np.array(__version__)
config = {"s3": Config(max_pool_connections=50, connect_timeout=300, read_timeout=300)}


hub_reporter.tags.append(f"version:{__version__}")
hub_reporter.system_report(publish=True)
hub_reporter.setup_excepthook(publish=True)

event_queue: Queue = Queue()


def send_event():
    while True:
        try:
            event = event_queue.get()
            client, event_dict = event
            client.send_event(event_dict)
        except Exception:
            pass


threading.Thread(target=send_event, daemon=True).start()<|MERGE_RESOLUTION|>--- conflicted
+++ resolved
@@ -43,11 +43,8 @@
 empty = dataset.empty
 like = dataset.like
 delete = dataset.delete
-<<<<<<< HEAD
 rename = dataset.rename
-=======
 copy = dataset.copy
->>>>>>> 98c4cbe3
 dataset_cl = Dataset
 ingest = dataset.ingest
 ingest_kaggle = dataset.ingest_kaggle

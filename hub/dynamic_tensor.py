--- conflicted
+++ resolved
@@ -37,12 +37,7 @@
         fs=None,
         fs_map=None,
     ):
-<<<<<<< HEAD
-        self.url = url
-        fs, path = (fs, url) if fs else utils.get_fs_and_path(url, token=token)
-=======
         fs, path = (fs, url) if fs else get_fs_and_path(url, token=token)
->>>>>>> 25142cf3
         if ("w" in mode or "a" in mode) and not fs.exists(path):
             fs.makedirs(path)
         fs_map = fs_map or get_storage_map(fs, path, memcache)

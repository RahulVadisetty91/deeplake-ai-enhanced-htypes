--- conflicted
+++ resolved
@@ -83,8 +83,7 @@
 def get_storage_map(fs, path, memcache=2 ** 26):
     # store = StorageMapWrapperWithCommit(_get_storage_map(fs, path)) # in case when cache is commented
     store = _get_storage_map(fs, path)
-    cache_path = os.path.join("~/.activeloop/cache/", path)
-<<<<<<< HEAD
+    # cache_path = os.path.join("~/.activeloop/cache/", path)
     # return store
     return Cache(store, memcache)
 
@@ -109,7 +108,4 @@
         yield from self._map
 
     def commit(self):
-        pass
-=======
-    return Cache(store, memcache, cache_path)
->>>>>>> 5732ae10
+        pass
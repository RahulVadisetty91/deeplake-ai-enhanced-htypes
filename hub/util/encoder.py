import hub
import numpy as np
from typing import Dict, List
from hub.core.meta.encode.creds import CredsEncoder
from hub.core.meta.tensor_meta import TensorMeta
from hub.core.meta.encode.chunk_id import ChunkIdEncoder
from hub.core.meta.encode.tile import TileEncoder
from hub.core.meta.encode.sequence import SequenceEncoder
from hub.core.storage.provider import StorageProvider
from hub.core.version_control.commit_chunk_set import CommitChunkSet
from hub.core.version_control.commit_diff import CommitDiff
from hub.util.keys import (
    get_creds_encoder_key,
<<<<<<< HEAD
=======
    get_sequence_encoder_key,
>>>>>>> 0a68b949
    get_tensor_commit_chunk_set_key,
    get_tensor_commit_diff_key,
    get_tensor_meta_key,
    get_chunk_id_encoder_key,
    get_chunk_id_encoder_key,
    get_tensor_tile_encoder_key,
)
import posixpath


def merge_all_meta_info(
    target_ds, storage, generated_tensors, overwrite, all_num_samples, result
):
    merge_all_commit_diffs(
        result["commit_diffs"], target_ds, storage, overwrite, generated_tensors
    )
    merge_all_tile_encoders(
        result["tile_encoders"],
        all_num_samples,
        target_ds,
        storage,
        overwrite,
        generated_tensors,
    )
    merge_all_tensor_metas(
        result["tensor_metas"], target_ds, storage, overwrite, generated_tensors
    )
    merge_all_chunk_id_encoders(
        result["chunk_id_encoders"], target_ds, storage, overwrite, generated_tensors
    )
    merge_all_creds_encoders(
        result["creds_encoders"], target_ds, storage, overwrite, generated_tensors
    )
<<<<<<< HEAD
=======
    merge_all_sequence_encoders(
        result["sequence_encoders"], target_ds, storage, overwrite, generated_tensors
    )
>>>>>>> 0a68b949
    if target_ds.commit_id is not None:
        merge_all_commit_chunk_sets(
            result["commit_chunk_sets"],
            target_ds,
            storage,
            overwrite,
            generated_tensors,
        )


def merge_all_tensor_metas(
    all_workers_tensor_metas: List[Dict[str, TensorMeta]],
    target_ds: hub.Dataset,
    storage: StorageProvider,
    overwrite: bool,
    tensors: List[str],
) -> None:
    """Merges tensor metas from all workers into a single one and stores it in target_ds."""
    commit_id = target_ds.version_state["commit_id"]
    for tensor in tensors:
        rel_path = posixpath.relpath(tensor, target_ds.group_index)
        tensor_meta = None if overwrite else target_ds[rel_path].meta
        for current_worker_metas in all_workers_tensor_metas:
            current_meta = current_worker_metas[tensor]
            if tensor_meta is None:
                tensor_meta = current_meta
            else:
                combine_metas(tensor_meta, current_meta)
        meta_key = get_tensor_meta_key(tensor, commit_id)
        storage[meta_key] = tensor_meta.tobytes()  # type: ignore


def combine_metas(ds_tensor_meta: TensorMeta, worker_tensor_meta: TensorMeta) -> None:
    """Combines the dataset's tensor meta with a single worker's tensor meta."""
    # if tensor meta is empty, copy attributes from current_meta
    if len(ds_tensor_meta.max_shape) == 0 or ds_tensor_meta.dtype is None:
        ds_tensor_meta.set_dtype_str(worker_tensor_meta.dtype)
        ds_tensor_meta.update_length(worker_tensor_meta.length)
        ds_tensor_meta.update_shape_interval(worker_tensor_meta.max_shape)
        ds_tensor_meta.update_shape_interval(worker_tensor_meta.min_shape)
    # len of min_shape will be 0 if 0 outputs from worker
    elif len(worker_tensor_meta.min_shape) != 0:
        assert ds_tensor_meta.dtype == worker_tensor_meta.dtype
        # TODO we can support this once we have ragged tensor support
        assert len(ds_tensor_meta.max_shape) == len(worker_tensor_meta.max_shape)
        assert len(ds_tensor_meta.min_shape) == len(worker_tensor_meta.min_shape)
        ds_tensor_meta.update_length(worker_tensor_meta.length)
        ds_tensor_meta.update_shape_interval(worker_tensor_meta.max_shape)
        ds_tensor_meta.update_shape_interval(worker_tensor_meta.min_shape)


def merge_all_chunk_id_encoders(
    all_workers_chunk_id_encoders: List[Dict[str, ChunkIdEncoder]],
    target_ds: hub.Dataset,
    storage: StorageProvider,
    overwrite: bool,
    tensors: List[str],
) -> None:
    """Merges chunk_id_encoders from all workers into a single one and stores it in target_ds."""
    commit_id = target_ds.version_state["commit_id"]
    for tensor in tensors:
        rel_path = posixpath.relpath(tensor, target_ds.group_index)
        chunk_id_encoder = (
            None if overwrite else target_ds[rel_path].chunk_engine.chunk_id_encoder
        )
        for current_worker_chunk_id_encoders in all_workers_chunk_id_encoders:
            current_chunk_id_encoder = current_worker_chunk_id_encoders[tensor]
            if chunk_id_encoder is None:
                chunk_id_encoder = current_worker_chunk_id_encoders[tensor]
            else:
                combine_chunk_id_encoders(chunk_id_encoder, current_chunk_id_encoder)

        chunk_id_key = get_chunk_id_encoder_key(tensor, commit_id)
        storage[chunk_id_key] = chunk_id_encoder.tobytes()  # type: ignore


def combine_chunk_id_encoders(
    ds_chunk_id_encoder: ChunkIdEncoder,
    worker_chunk_id_encoder: ChunkIdEncoder,
) -> None:
    """Combines the dataset's chunk_id_encoder with a single worker's chunk_id_encoder."""
    encoded_ids = worker_chunk_id_encoder._encoded
    if not encoded_ids.flags.writeable:
        encoded_ids = encoded_ids.copy()
    if encoded_ids.size != 0:
        offset = ds_chunk_id_encoder.num_samples
        for encoded_id in encoded_ids:
            encoded_id[1] += offset
            if ds_chunk_id_encoder._encoded.size == 0:
                ds_chunk_id_encoder._encoded = np.reshape(encoded_id, (-1, 2))
            else:
                ds_chunk_id_encoder._encoded = np.vstack(
                    [ds_chunk_id_encoder._encoded, encoded_id]
                )


def merge_all_tile_encoders(
    all_workers_tile_encoders: List[Dict[str, TileEncoder]],
    all_num_samples: List[Dict[str, int]],
    target_ds: hub.Dataset,
    storage: StorageProvider,
    overwrite: bool,
    tensors: List[str],
) -> None:
    commit_id = target_ds.version_state["commit_id"]
    for tensor in tensors:
        rel_path = posixpath.relpath(tensor, target_ds.group_index)
        chunk_engine = target_ds[rel_path].chunk_engine
        offset = 0 if overwrite else chunk_engine.num_samples
        tile_encoder = None if overwrite else chunk_engine.tile_encoder
        for i, current_worker_tile_encoder in enumerate(all_workers_tile_encoders):
            current_tile_encoder = current_worker_tile_encoder[tensor]
            if tile_encoder is None:
                tile_encoder = current_tile_encoder
            else:
                combine_tile_encoders(tile_encoder, current_tile_encoder, offset)
            offset += all_num_samples[i][tensor]
        tile_key = get_tensor_tile_encoder_key(tensor, commit_id)
        storage[tile_key] = tile_encoder.tobytes()  # type: ignore
    target_ds.flush()


def combine_tile_encoders(
    ds_tile_encoder: TileEncoder, worker_tile_encoder: TileEncoder, offset: int
) -> None:
    """Combines the dataset's tile_encoder with a single worker's tile_encoder."""

    if len(worker_tile_encoder.entries) != 0:
        for sample_index in worker_tile_encoder.entries.keys():
            new_sample_index = int(sample_index) + offset

            if new_sample_index in ds_tile_encoder.entries:
                raise ValueError(
                    f"Sample index {new_sample_index} already exists inside `ds_tile_encoder`. Keys={ds_tile_encoder.entries}"
                )

            ds_tile_encoder.entries[new_sample_index] = worker_tile_encoder.entries[
                sample_index
            ]


def merge_all_commit_chunk_sets(
    all_workers_commit_chunk_sets: List[Dict[str, CommitChunkSet]],
    target_ds: hub.Dataset,
    storage: StorageProvider,
    overwrite: bool,
    tensors: List[str],
) -> None:
    """Merges commit_chunk_sets from all workers into a single one and stores it in target_ds."""
    commit_id = target_ds.version_state["commit_id"]
    for tensor in tensors:
        rel_path = posixpath.relpath(tensor, target_ds.group_index)
        commit_chunk_set = (
            None if overwrite else target_ds[rel_path].chunk_engine.commit_chunk_set
        )
        for current_worker_commit_chunk_set in all_workers_commit_chunk_sets:
            current_commit_chunk_set = current_worker_commit_chunk_set[tensor]
            if commit_chunk_set is None:
                commit_chunk_set = current_commit_chunk_set
            else:
                combine_commit_chunk_sets(commit_chunk_set, current_commit_chunk_set)

        commit_chunk_key = get_tensor_commit_chunk_set_key(tensor, commit_id)
        storage[commit_chunk_key] = commit_chunk_set.tobytes()  # type: ignore


def combine_commit_chunk_sets(
    ds_commit_chunk_set: CommitChunkSet,
    worker_commit_chunk_set: CommitChunkSet,
) -> None:
    """Combines the dataset's commit_chunk_set with a single worker's commit_chunk_set."""
    ds_commit_chunk_set.chunks.update(worker_commit_chunk_set.chunks)


def merge_all_commit_diffs(
    all_workers_commit_diffs: List[Dict[str, CommitDiff]],
    target_ds: hub.Dataset,
    storage: StorageProvider,
    overwrite: bool,
    tensors: List[str],
) -> None:
    """Merges commit_diffs from all workers into a single one and stores it in target_ds."""
    commit_id = target_ds.version_state["commit_id"]
    for tensor in tensors:
        rel_path = posixpath.relpath(tensor, target_ds.group_index)  # type: ignore
        commit_diff = None if overwrite else target_ds[rel_path].chunk_engine.commit_diff  # type: ignore
        for current_worker_commit_diffs in all_workers_commit_diffs:
            current_commit_diff = current_worker_commit_diffs[tensor]
            if commit_diff is None:
                commit_diff = current_commit_diff
                commit_diff.transform_data()
            else:
                combine_commit_diffs(commit_diff, current_commit_diff)

        commit_chunk_key = get_tensor_commit_diff_key(tensor, commit_id)
        storage[commit_chunk_key] = commit_diff.tobytes()  # type: ignore


def combine_commit_diffs(
    ds_commit_diff: CommitDiff, worker_commit_diff: CommitDiff
) -> None:
    """Combines the dataset's commit_diff with a single worker's commit_diff."""
    ds_commit_diff.add_data(worker_commit_diff.num_samples_added)


def merge_all_creds_encoders(
    all_workers_creds_encoders: List[Dict[str, CredsEncoder]],
    target_ds: hub.Dataset,
    storage: StorageProvider,
    overwrite: bool,
    tensors: List[str],
) -> None:
    commit_id = target_ds.version_state["commit_id"]
    for tensor in tensors:
        rel_path = posixpath.relpath(tensor, target_ds.group_index)
        actual_tensor = target_ds[rel_path]
        if not actual_tensor.is_link:
            continue

        creds_encoder = None if overwrite else actual_tensor.chunk_engine.creds_encoder
        for current_worker_creds_encoder in all_workers_creds_encoders:
            current_creds_encoder = current_worker_creds_encoder[tensor]
            if creds_encoder is None:
                creds_encoder = current_creds_encoder
            else:
                combine_creds_encoders(creds_encoder, current_creds_encoder)

        creds_key = get_creds_encoder_key(tensor, commit_id)
        storage[creds_key] = creds_encoder.tobytes()  # type: ignore


def combine_creds_encoders(
    ds_creds_encoder: CredsEncoder, worker_creds_encoder: CredsEncoder
) -> None:
    """Combines the dataset's creds_encoder with a single worker's creds_encoder."""
    arr = worker_creds_encoder.array
    num_entries = len(arr)
    last_index = -1
    for i in range(num_entries):
<<<<<<< HEAD
        num_samples = arr[i][1] - last_index
        ds_creds_encoder.register_samples((arr[i][0],), num_samples)
        last_index = arr[i][1]
=======
        next_last_index = arr[i][1]
        num_samples = next_last_index - last_index
        ds_creds_encoder.register_samples((arr[i][0],), num_samples)
        last_index = next_last_index


def merge_all_sequence_encoders(
    all_workers_sequence_encoders: List[Dict[str, SequenceEncoder]],
    target_ds: hub.Dataset,
    storage: StorageProvider,
    overwrite: bool,
    tensors: List[str],
) -> None:
    commit_id = target_ds.version_state["commit_id"]
    for tensor in tensors:
        rel_path = posixpath.relpath(tensor, target_ds.group_index)
        actual_tensor = target_ds[rel_path]
        if not actual_tensor.is_sequence:
            continue
        sequence_encoder = (
            None if overwrite else actual_tensor.chunk_engine.sequence_encoder
        )
        for current_worker_sequence_encoder in all_workers_sequence_encoders:
            current_sequence_encoder = current_worker_sequence_encoder[tensor]
            if sequence_encoder is None:
                sequence_encoder = current_sequence_encoder
            else:
                combine_sequence_encoders(sequence_encoder, current_sequence_encoder)

        sequence_key = get_sequence_encoder_key(tensor, commit_id)
        storage[sequence_key] = sequence_encoder.tobytes()  # type: ignore


def combine_sequence_encoders(
    ds_sequence_encoder: SequenceEncoder, worker_sequence_encoder: SequenceEncoder
) -> None:
    """Combines the dataset's sequence_encoder with a single worker's sequence_encoder."""
    arr = worker_sequence_encoder.array
    last_index = -1
    for i in range(len(arr)):
        next_last_index = arr[i][2]
        ds_sequence_encoder.register_samples(arr[i][0], next_last_index - last_index)
        last_index = next_last_index
>>>>>>> 0a68b949
<|MERGE_RESOLUTION|>--- conflicted
+++ resolved
@@ -11,10 +11,7 @@
 from hub.core.version_control.commit_diff import CommitDiff
 from hub.util.keys import (
     get_creds_encoder_key,
-<<<<<<< HEAD
-=======
     get_sequence_encoder_key,
->>>>>>> 0a68b949
     get_tensor_commit_chunk_set_key,
     get_tensor_commit_diff_key,
     get_tensor_meta_key,
@@ -48,12 +45,9 @@
     merge_all_creds_encoders(
         result["creds_encoders"], target_ds, storage, overwrite, generated_tensors
     )
-<<<<<<< HEAD
-=======
     merge_all_sequence_encoders(
         result["sequence_encoders"], target_ds, storage, overwrite, generated_tensors
     )
->>>>>>> 0a68b949
     if target_ds.commit_id is not None:
         merge_all_commit_chunk_sets(
             result["commit_chunk_sets"],
@@ -293,11 +287,6 @@
     num_entries = len(arr)
     last_index = -1
     for i in range(num_entries):
-<<<<<<< HEAD
-        num_samples = arr[i][1] - last_index
-        ds_creds_encoder.register_samples((arr[i][0],), num_samples)
-        last_index = arr[i][1]
-=======
         next_last_index = arr[i][1]
         num_samples = next_last_index - last_index
         ds_creds_encoder.register_samples((arr[i][0],), num_samples)
@@ -340,5 +329,4 @@
     for i in range(len(arr)):
         next_last_index = arr[i][2]
         ds_sequence_encoder.register_samples(arr[i][0], next_last_index - last_index)
-        last_index = next_last_index
->>>>>>> 0a68b949
+        last_index = next_last_index
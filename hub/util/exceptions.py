from hub.htypes import HTYPE_CONFIGURATIONS
from hub.constants import SUPPORTED_COMPRESSIONS
from typing import Any, List, Sequence, Tuple


class TensorInvalidSampleShapeError(Exception):
    def __init__(self, message: str, shape: Sequence[int]):
        super().__init__(f"{message} Incoming sample shape: {str(shape)}")


class TensorMetaMissingKey(Exception):
    def __init__(self, key: str, meta: dict):
        super().__init__(f"Key '{key}' missing from tensor meta '{str(meta)}'.")


class TensorDoesNotExistError(KeyError):
    def __init__(self, tensor_name: str):
        super().__init__(f"Tensor '{tensor_name}' does not exist.")


class TensorAlreadyExistsError(Exception):
    def __init__(self, key: str):
        super().__init__(f"Tensor '{key}' already exists.")


class DynamicTensorNumpyError(Exception):
    def __init__(self, key: str, index, property_key: str):
        super().__init__(
            f"Tensor '{key}' with index = {str(index)} is a dynamic '{property_key}' and cannot be converted into a `np.ndarray`. Try setting the parameter `aslist=True`"
        )


class InvalidShapeIntervalError(Exception):
    def __init__(
        self, message: str, lower: Sequence[int] = None, upper: Sequence[int] = None
    ):
        s = message

        if lower is not None:
            s += f" lower={str(lower)}"

        if upper is not None:
            s += f" upper={str(upper)}"

        super().__init__(s)


class InvalidKeyTypeError(TypeError):
    def __init__(self, item: Any):
        super().__init__(
            f"Item '{str(item)}' of type '{type(item).__name__}' is not a valid key."
        )


class UnsupportedTensorTypeError(TypeError):
    def __init__(self, item: Any):
        super().__init__(
            f"Key of type '{type(item).__name__}' is not currently supported to convert to a tensor."
        )


class InvalidBytesRequestedError(Exception):
    def __init__(self):
        super().__init__(
            "The byte range provided is invalid. Ensure that start_byte <= end_byte and start_byte > 0 and end_byte > 0"
        )


class ProviderListEmptyError(Exception):
    def __init__(self):
        super().__init__(
            "The provider_list passed to get_cache_chain needs to have 1 or more elements."
        )


class DirectoryAtPathException(Exception):
    def __init__(self):
        super().__init__(
            "The provided path is incorrect for this operation, there is a directory at the path. Provide a path to a file."
        )


class FileAtPathException(Exception):
    def __init__(self, path):
        super().__init__(
            f"Expected a directory at path {path} but found a file instead."
        )


class ProviderSizeListMismatch(Exception):
    def __init__(self):
        super().__init__("Ensure that len(size_list) + 1 == len(provider_list)")


class ModuleNotInstalledException(Exception):
    def __init__(self, message):
        super().__init__(message)


class LoginException(Exception):
    def __init__(
        self,
        message="Error while logging in, invalid auth token. Please try logging in again.",
    ):
        super().__init__(message)


class ImproperDatasetInitialization(Exception):
    def __init__(self):
        super().__init__(
            "Exactly one argument out of 'path' and 'storage' should be provided."
        )


class InvalidHubPathException(Exception):
    def __init__(self, path):
        super().__init__(
            f"The Dataset's path is an invalid Hub path. It should be of the form hub://username/dataset got {path}."
        )


class PathNotEmptyException(Exception):
    def __init__(self):
        super().__init__(
            f"The url specified doesn't point to a Hub Dataset and the folder isn't empty. Please use a url that points to an existing Hub Dataset or an empty folder."
        )


# Exceptions encountered while interection with the Hub backend
class AuthenticationException(Exception):
    def __init__(self, message="Authentication failed. Please try logging in again."):
        super().__init__(message)


class AuthorizationException(Exception):
    def __init__(
        self,
        message="You are not authorized to access this resource on Activeloop Server.",
    ):
        super().__init__(message)


class InvalidPasswordException(AuthorizationException):
    def __init__(
        self,
        message="The password you provided was invalid.",
    ):
        super().__init__(message)


class CouldNotCreateNewDatasetException(AuthorizationException):
    def __init__(
        self,
        path: str,
    ):

        extra = ""
        if path.startswith("hub://"):
            extra = "Since the path is a `hub://` dataset, if you believe you should have write permissions, try running `activeloop login`."

        message = f"Dataset at '{path}' doesn't exist, and you have no permissions to create one there. Maybe a typo? {extra}"
        super().__init__(message)


class ResourceNotFoundException(Exception):
    def __init__(
        self,
        message="The resource you are looking for was not found. Check if the name or id is correct.",
    ):
        super().__init__(message)


class BadRequestException(Exception):
    def __init__(self, message):
        message = (
            f"Invalid Request. One or more request parameters is incorrect.\n{message}"
        )
        super().__init__(message)


class OverLimitException(Exception):
    def __init__(
        self,
        message="You are over the allowed limits for this operation.",
    ):
        super().__init__(message)


class ServerException(Exception):
    def __init__(self, message="Internal Activeloop server error."):
        super().__init__(message)


class BadGatewayException(Exception):
    def __init__(self, message="Invalid response from Activeloop server."):
        super().__init__(message)


class GatewayTimeoutException(Exception):
    def __init__(self, message="Activeloop server took too long to respond."):
        super().__init__(message)


class WaitTimeoutException(Exception):
    def __init__(self, message="Timeout waiting for server state update."):
        super().__init__(message)


class LockedException(Exception):
    def __init__(self, message="The resource is currently locked."):
        super().__init__(message)


class UnexpectedStatusCodeException(Exception):
    def __init__(self, message):
        super().__init__(message)


class InvalidTokenException(Exception):
    def __init__(self, message="The authentication token is empty."):
        super().__init__(message)


# TODO Better S3 Exception handling
class S3GetError(Exception):
    """Catchall for all errors encountered while working getting an object from S3"""


class S3SetError(Exception):
    """Catchall for all errors encountered while working setting an object in S3"""


class S3DeletionError(Exception):
    """Catchall for all errors encountered while working deleting an object in S3"""


class S3ListError(Exception):
    """Catchall for all errors encountered while retrieving a list of objects present in S3"""


class CompressionError(Exception):
    pass


class UnsupportedCompressionError(CompressionError):
    def __init__(self, compression: str):
        super().__init__(
            f"Compression '{compression}' is not supported. Supported compressions: {SUPPORTED_COMPRESSIONS}."
        )


class SampleCompressionError(CompressionError):
    def __init__(
        self, sample_shape: Tuple[int, ...], compression_format: str, message: str
    ):
        super().__init__(
            f"Could not compress a sample with shape {str(sample_shape)} into '{compression_format}'. Raw error output: '{message}'.",
        )


class SampleDecompressionError(CompressionError):
    def __init__(self):
        super().__init__(
            f"Could not decompress sample buffer into an array. Either the sample's buffer is corrupted, or it is in an unsupported format. Supported compressions: {SUPPORTED_COMPRESSIONS}."
        )


class InvalidImageDimensions(Exception):
    def __init__(self, actual_dims, expected_dims):
        super().__init__(
            f"The shape length {actual_dims} of the given array should "
            f"be greater than the number of expected dimensions {expected_dims}"
        )


class TensorUnsupportedSampleType(Exception):
    def __init__(self) -> None:
        super().__init__(
            f"Unable to append sample. Please specify numpy array, sequence of numpy arrays"
            "or resulting dictionary from .read() to be added to the tensor"
        )


class MetaError(Exception):
    pass


class MetaDoesNotExistError(MetaError):
    def __init__(self, key: str):
        super().__init__(
            f"A meta (key={key}) cannot be instantiated without `required_meta` when it does not exist yet. \
            If you are trying to read the meta, heads up: it didn't get written."
        )


class MetaAlreadyExistsError(MetaError):
    def __init__(self, key: str, required_meta: dict):
        super().__init__(
            f"A meta (key={key}) cannot be instantiated with `required_meta` when it already exists. \
            If you are trying to write the meta, heads up: it already got written (required_meta={required_meta})."
        )


class MetaInvalidKey(MetaError):
    def __init__(self, name: str, available_keys: List[str]):
        super().__init__(
            f'"{name}" is an invalid key for meta (`meta_object.{name}`). \
            Maybe a typo? Available keys: {str(available_keys)}'
        )


class MetaInvalidRequiredMetaKey(MetaError):
    def __init__(self, key: str, subclass_name: str):
        super().__init__(
            f"'{key}' should not be passed in `required_meta` (it is probably automatically set). \
            This means the '{subclass_name}' class was constructed improperly."
        )


class TensorMetaInvalidHtype(MetaError):
    def __init__(self, htype: str, available_htypes: Sequence[str]):
        super().__init__(
            f"Htype '{htype}' does not exist. Available htypes: {str(available_htypes)}"
        )


class TensorMetaInvalidHtypeOverwriteValue(MetaError):
    def __init__(self, key: str, value: Any, explanation: str = ""):
        super().__init__(
            f"Invalid value '{value}' for tensor meta key '{key}'. {explanation}"
        )


class TensorMetaMissingRequiredValue(MetaError):
    def __init__(self, htype: str, key: str):
        extra = ""
        if key == "sample_compression":
            extra = f"`sample_compression` may be `None` if you want your '{htype}' data to be uncompressed. Available compressors: {str(SUPPORTED_COMPRESSIONS)}"

        super().__init__(
            f"Htype '{htype}' requires you to specify '{key}' inside the `create_tensor` method call. {extra}"
        )


class TensorMetaInvalidHtypeOverwriteKey(MetaError):
    def __init__(self, htype: str, key: str, available_keys: Sequence[str]):
        super().__init__(
            f"Htype '{htype}' doesn't have a key for '{key}'. Available keys: {str(available_keys)}"
        )


class TensorDtypeMismatchError(MetaError):
    def __init__(self, expected: str, actual: str, htype: str):
        msg = f"Dtype was expected to be '{expected}' instead it was '{actual}'. If you called `create_tensor` explicitly with `dtype`, your samples should also be of that dtype."

        # TODO: we may want to raise this error at the API level to determine if the user explicitly overwrote the `dtype` or not. (to make this error message more precise)
        # TODO: because if the user uses `dtype=np.uint8`, but the `htype` the tensor is created with has it's default dtype set as `uint8` also, then this message is ambiguous
        htype_dtype = HTYPE_CONFIGURATIONS[htype].get("dtype", None)
        if htype_dtype is not None and htype_dtype == expected:
            msg += f" Htype '{htype}' expects samples to have dtype='{htype_dtype}'."
            super().__init__("")

        super().__init__(msg)


class ReadOnlyModeError(Exception):
    def __init__(self, custom_message: str = None):
        if custom_message is None:
            custom_message = "Modification when in read-only mode is not supported!"
        super().__init__(custom_message)


class TransformError(Exception):
    pass


class InvalidTransformOutputError(TransformError):
    def __init__(self, item):
        super().__init__(
            f"The output of each step in a transformation should be either dictionary or a list/tuple of dictionaries, found {type(item)}."
        )


class InvalidInputDataError(TransformError):
    def __init__(self, message):
        super().__init__(
            f"The data_in to transform is invalid. It should support {message} operation."
        )


class UnsupportedSchedulerError(TransformError):
    def __init__(self, scheduler):
        super().__init__(
            f"Hub transform currently doesn't support {scheduler} scheduler."
        )


class TensorMismatchError(TransformError):
    def __init__(self, tensors, output_keys):
        super().__init__(
            f"One or more of the outputs generated during transform contain different tensors than the ones present in the output 'ds_out' provided to transform.\n "
            f"Tensors in ds_out: {tensors}\n Tensors in output sample: {output_keys}"
        )


class InvalidOutputDatasetError(TransformError):
    def __init__(self):
        super().__init__(
            "One or more tensors of the ds_out have different lengths. Transform only supports ds_out having same number of samples for each tensor (This includes empty datasets that have 0 samples per tensor)."
        )


class MemoryDatasetNotSupportedError(TransformError):
    def __init__(self, scheduler):
        super().__init__(
            f"Transforms with ds_out having base storage as MemoryProvider are only supported in threaded mode. Current mode is {scheduler}."
        )


class DatasetUnsupportedPytorch(Exception):
    def __init__(self, reason):
        super().__init__(
            f"The Dataset object passed to Pytorch is incompatible. Reason: {reason}"
        )


class CorruptedMetaError(Exception):
    pass


class ChunkEngineError(Exception):
    pass


class FullChunkError(ChunkEngineError):
    pass


class ChunkIdEncoderError(ChunkEngineError):
    pass


class ChunkSizeTooSmallError(ChunkEngineError):
    def __init__(
        self,
        message="If the size of the last chunk is given, it must be smaller than the requested chunk size.",
    ):
        super().__init__(message)


class WindowsSharedMemoryError(Exception):
    def __init__(self):
        super().__init__(
            f"Python Shared memory with multiprocessing doesn't work properly on Windows."
        )


<<<<<<< HEAD
class DatasetHandlerError(Exception):
    def __init__(self, message):
        super().__init__(message)
=======
class MemoryDatasetCanNotBePickledError(Exception):
    def __init__(self):
        super().__init__(
            "Dataset having MemoryProvider as underlying storage should not be pickled as data won't be saved."
        )
>>>>>>> 415f9d5b
<|MERGE_RESOLUTION|>--- conflicted
+++ resolved
@@ -455,14 +455,13 @@
         )
 
 
-<<<<<<< HEAD
 class DatasetHandlerError(Exception):
     def __init__(self, message):
         super().__init__(message)
-=======
+
+
 class MemoryDatasetCanNotBePickledError(Exception):
     def __init__(self):
         super().__init__(
             "Dataset having MemoryProvider as underlying storage should not be pickled as data won't be saved."
-        )
->>>>>>> 415f9d5b
+        )
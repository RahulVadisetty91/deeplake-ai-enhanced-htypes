--- conflicted
+++ resolved
@@ -9,7 +9,6 @@
         super().__init__(message)
 
 
-<<<<<<< HEAD
 class TensorNotFoundError(KeyError):
     def __init__(self, tensor_name: str, dataset_path: str):
         super().__init__(
@@ -33,7 +32,7 @@
                 type(item).__name__
             )
         )
-=======
+
 class InvalidBytesRequestedError(Exception):
     def __init__(self):
         super().__init__(
@@ -55,5 +54,4 @@
 
 
 class S3ListError(Exception):
-    """Catchall for all errors encountered while retrieving a list of objects present in S3"""
->>>>>>> b74beedd
+    """Catchall for all errors encountered while retrieving a list of objects present in S3"""
<<<<<<< HEAD
import hub
from hub.htypes import HTYPE_CONFIGURATIONS
=======
from hub.htype import HTYPE_CONFIGURATIONS
from hub.constants import SUPPORTED_COMPRESSIONS
>>>>>>> 82214ed7
from typing import Any, List, Sequence, Tuple


class ExternalCommandError(Exception):
    def __init__(self, command: str, status: int):
        super().__init__(
            f'Status for command "{command}" was "{status}", expected to be "0".'
        )


class KaggleError(Exception):
    message: str = ""


class KaggleMissingCredentialsError(KaggleError):
    def __init__(self, env_var_name: str):
        super().__init__(
            "Could not find %s in environment variables. Try setting them or providing the `credentials` argument. More information on how to get kaggle credentials: https://www.kaggle.com/docs/api"
            % env_var_name
        )


class KaggleDatasetAlreadyDownloadedError(KaggleError):
    def __init__(self, tag: str, path: str):
        self.message = "Kaggle dataset %s already exists at %s." % (tag, path)
        super().__init__(self.message)


class InvalidPathException(Exception):
    def __init__(self, directory):
        super().__init__(
            f"Dataset's path is an invalid path. It should be a valid local directory got {directory}."
        )


class AutoCompressionError(Exception):
    def __init__(self, directory):
        super().__init__(
            f"Auto compression could not run on {directory}. The directory is empty."
        )


class InvalidFileExtension(Exception):
    def __init__(self, directory):
        super().__init__(
            f"Missing file with extension in {directory}. Expected a valid file extension got None."
        )


class SamePathException(Exception):
    def __init__(self, directory):
        super().__init__(
            f"Dataset source and destination path are same '{directory}'. Source and destination cannot be same for dataset ingestion, try setting different paths."
        )


class TensorInvalidSampleShapeError(Exception):
    def __init__(self, shape: Sequence[int], expected_dims: int):
        super().__init__(
            f"Sample shape length is expected to be {expected_dims}, actual length is {len(shape)}. Full incoming shape: {shape}"
        )


class TensorMetaMissingKey(Exception):
    def __init__(self, key: str, meta: dict):
        super().__init__(f"Key '{key}' missing from tensor meta '{str(meta)}'.")


class TensorDoesNotExistError(KeyError):
    def __init__(self, tensor_name: str):
        super().__init__(f"Tensor '{tensor_name}' does not exist.")


class TensorAlreadyExistsError(Exception):
    def __init__(self, key: str):
        super().__init__(f"Tensor '{key}' already exists.")


class InvalidTensorNameError(Exception):
    def __init__(self, name: str):
        super().__init__(
            f"The use of a reserved attribute '{name}' as a tensor name is invalid."
        )


class DynamicTensorNumpyError(Exception):
    def __init__(self, key: str, index, property_key: str):
        super().__init__(
            f"Tensor '{key}' with index = {str(index)} is a dynamic '{property_key}' and cannot be converted into a `np.ndarray`. Try setting the parameter `aslist=True`"
        )


class InvalidShapeIntervalError(Exception):
    def __init__(
        self, message: str, lower: Sequence[int] = None, upper: Sequence[int] = None
    ):
        s = message

        if lower is not None:
            s += f" lower={str(lower)}"

        if upper is not None:
            s += f" upper={str(upper)}"

        super().__init__(s)


class InvalidKeyTypeError(TypeError):
    def __init__(self, item: Any):
        super().__init__(
            f"Item '{str(item)}' of type '{type(item).__name__}' is not a valid key."
        )


class UnsupportedTensorTypeError(TypeError):
    def __init__(self, item: Any):
        super().__init__(
            f"Key of type '{type(item).__name__}' is not currently supported to convert to a tensor."
        )


class InvalidBytesRequestedError(Exception):
    def __init__(self):
        super().__init__(
            "The byte range provided is invalid. Ensure that start_byte <= end_byte and start_byte > 0 and end_byte > 0"
        )


class ProviderListEmptyError(Exception):
    def __init__(self):
        super().__init__(
            "The provider_list passed to get_cache_chain needs to have 1 or more elements."
        )


class DirectoryAtPathException(Exception):
    def __init__(self):
        super().__init__(
            "The provided path is incorrect for this operation, there is a directory at the path. Provide a path to a file."
        )


class FileAtPathException(Exception):
    def __init__(self, path):
        super().__init__(
            f"Expected a directory at path {path} but found a file instead."
        )


class ProviderSizeListMismatch(Exception):
    def __init__(self):
        super().__init__("Ensure that len(size_list) + 1 == len(provider_list)")


class ModuleNotInstalledException(Exception):
    def __init__(self, message):
        super().__init__(message)


class LoginException(Exception):
    def __init__(
        self,
        message="Error while logging in, invalid auth token. Please try logging in again.",
    ):
        super().__init__(message)


class InvalidHubPathException(Exception):
    def __init__(self, path):
        super().__init__(
            f"The Dataset's path is an invalid Hub path. It should be of the form hub://username/dataset got {path}."
        )


class PathNotEmptyException(Exception):
    def __init__(self):
        super().__init__(
            f"The url specified doesn't point to a Hub Dataset and the folder isn't empty. Please use a url that points to an existing Hub Dataset or an empty folder."
        )


# Exceptions encountered while interection with the Hub backend
class AuthenticationException(Exception):
    def __init__(self, message="Authentication failed. Please try logging in again."):
        super().__init__(message)


class AuthorizationException(Exception):
    def __init__(
        self,
        message="You are not authorized to access this resource on Activeloop Server.",
    ):
        super().__init__(message)


class InvalidPasswordException(AuthorizationException):
    def __init__(
        self,
        message="The password you provided was invalid.",
    ):
        super().__init__(message)


class CouldNotCreateNewDatasetException(AuthorizationException):
    def __init__(
        self,
        path: str,
    ):

        extra = ""
        if path.startswith("hub://"):
            extra = "Since the path is a `hub://` dataset, if you believe you should have write permissions, try running `activeloop login`."

        message = f"Dataset at '{path}' doesn't exist, and you have no permissions to create one there. Maybe a typo? {extra}"
        super().__init__(message)


class ResourceNotFoundException(Exception):
    def __init__(
        self,
        message="The resource you are looking for was not found. Check if the name or id is correct.",
    ):
        super().__init__(message)


class BadRequestException(Exception):
    def __init__(self, message):
        message = (
            f"Invalid Request. One or more request parameters is incorrect.\n{message}"
        )
        super().__init__(message)


class OverLimitException(Exception):
    def __init__(
        self,
        message="You are over the allowed limits for this operation.",
    ):
        super().__init__(message)


class ServerException(Exception):
    def __init__(self, message="Internal Activeloop server error."):
        super().__init__(message)


class BadGatewayException(Exception):
    def __init__(self, message="Invalid response from Activeloop server."):
        super().__init__(message)


class GatewayTimeoutException(Exception):
    def __init__(self, message="Activeloop server took too long to respond."):
        super().__init__(message)


class WaitTimeoutException(Exception):
    def __init__(self, message="Timeout waiting for server state update."):
        super().__init__(message)


class LockedException(Exception):
    def __init__(self, message="The resource is currently locked."):
        super().__init__(message)


class UnexpectedStatusCodeException(Exception):
    def __init__(self, message):
        super().__init__(message)


class InvalidTokenException(Exception):
    def __init__(self, message="The authentication token is empty."):
        super().__init__(message)


# TODO Better S3 Exception handling
class S3GetError(Exception):
    """Catchall for all errors encountered while working getting an object from S3"""


class S3SetError(Exception):
    """Catchall for all errors encountered while working setting an object in S3"""


class S3DeletionError(Exception):
    """Catchall for all errors encountered while working deleting an object in S3"""


class S3ListError(Exception):
    """Catchall for all errors encountered while retrieving a list of objects present in S3"""


class CompressionError(Exception):
    pass


class UnsupportedCompressionError(CompressionError):
    def __init__(self, compression: str):
        super().__init__(
            f"Compression '{compression}' is not supported. Supported compressions: {hub.compressions}."
        )


class SampleCompressionError(CompressionError):
    def __init__(
        self, sample_shape: Tuple[int, ...], compression_format: str, message: str
    ):
        super().__init__(
            f"Could not compress a sample with shape {str(sample_shape)} into '{compression_format}'. Raw error output: '{message}'.",
        )


class SampleDecompressionError(CompressionError):
    def __init__(self):
        super().__init__(
            f"Could not decompress sample buffer into an array. Either the sample's buffer is corrupted, or it is in an unsupported format. Supported compressions: {SUPPORTED_COMPRESSIONS}."
        )


class InvalidImageDimensions(Exception):
    def __init__(self, actual_dims, expected_dims):
        super().__init__(
            f"The shape length {actual_dims} of the given array should "
            f"be greater than the number of expected dimensions {expected_dims}"
        )


class TensorUnsupportedSampleType(Exception):
    def __init__(self) -> None:
        super().__init__(
            f"Unable to append sample. Please specify numpy array, sequence of numpy arrays"
            "or resulting dictionary from .read() to be added to the tensor"
        )


class MetaError(Exception):
    pass


class MetaDoesNotExistError(MetaError):
    def __init__(self, key: str):
        super().__init__(
            f"A meta (key={key}) cannot be instantiated without `required_meta` when it does not exist yet. \
            If you are trying to read the meta, heads up: it didn't get written."
        )


class MetaAlreadyExistsError(MetaError):
    def __init__(self, key: str, required_meta: dict):
        super().__init__(
            f"A meta (key={key}) cannot be instantiated with `required_meta` when it already exists. \
            If you are trying to write the meta, heads up: it already got written (required_meta={required_meta})."
        )


class MetaInvalidKey(MetaError):
    def __init__(self, name: str, available_keys: List[str]):
        super().__init__(
            f'"{name}" is an invalid key for meta (`meta_object.{name}`). \
            Maybe a typo? Available keys: {str(available_keys)}'
        )


class MetaInvalidRequiredMetaKey(MetaError):
    def __init__(self, key: str, subclass_name: str):
        super().__init__(
            f"'{key}' should not be passed in `required_meta` (it is probably automatically set). \
            This means the '{subclass_name}' class was constructed improperly."
        )


class TensorMetaInvalidHtype(MetaError):
    def __init__(self, htype: str, available_htypes: Sequence[str]):
        super().__init__(
            f"Htype '{htype}' does not exist. Available htypes: {str(available_htypes)}"
        )


class TensorMetaInvalidHtypeOverwriteValue(MetaError):
    def __init__(self, key: str, value: Any, explanation: str = ""):
        super().__init__(
            f"Invalid value '{value}' for tensor meta key '{key}'. {explanation}"
        )


class TensorMetaMissingRequiredValue(MetaError):
    def __init__(self, htype: str, key: str):
        extra = ""
        if key == "sample_compression":
            extra = f"`sample_compression` may be `None` if you want your '{htype}' data to be uncompressed. Available compressors: {str(SUPPORTED_COMPRESSIONS)}"

        super().__init__(
            f"Htype '{htype}' requires you to specify '{key}' inside the `create_tensor` method call. {extra}"
        )


class TensorMetaInvalidHtypeOverwriteKey(MetaError):
    def __init__(self, htype: str, key: str, available_keys: Sequence[str]):
        super().__init__(
            f"Htype '{htype}' doesn't have a key for '{key}'. Available keys: {str(available_keys)}"
        )


class TensorDtypeMismatchError(MetaError):
    def __init__(self, expected: str, actual: str, htype: str):
        msg = f"Dtype was expected to be '{expected}' instead it was '{actual}'. If you called `create_tensor` explicitly with `dtype`, your samples should also be of that dtype."

        # TODO: we may want to raise this error at the API level to determine if the user explicitly overwrote the `dtype` or not. (to make this error message more precise)
        # TODO: because if the user uses `dtype=np.uint8`, but the `htype` the tensor is created with has it's default dtype set as `uint8` also, then this message is ambiguous
        htype_dtype = HTYPE_CONFIGURATIONS[htype].get("dtype", None)
        if htype_dtype is not None and htype_dtype == expected:
            msg += f" Htype '{htype}' expects samples to have dtype='{htype_dtype}'."
            super().__init__("")

        super().__init__(msg)


class ReadOnlyModeError(Exception):
    def __init__(self, custom_message: str = None):
        if custom_message is None:
            custom_message = "Modification when in read-only mode is not supported!"
        super().__init__(custom_message)


class TransformError(Exception):
    pass


class InvalidInputDataError(TransformError):
    def __init__(self, message):
        super().__init__(
            f"The data_in to transform is invalid. It should support {message} operation."
        )


class UnsupportedSchedulerError(TransformError):
    def __init__(self, scheduler):
        super().__init__(
            f"Hub compute currently doesn't support {scheduler} scheduler."
        )


class TensorMismatchError(TransformError):
    def __init__(self, tensors, output_keys):
        super().__init__(
            f"One or more of the outputs generated during transform contain different tensors than the ones present in the output 'ds_out' provided to transform.\n "
            f"Tensors in ds_out: {tensors}\n Tensors in output sample: {output_keys}"
        )


class InvalidOutputDatasetError(TransformError):
    def __init__(
        self, message="The output Dataset to transform should not be `read_only`."
    ):
        super().__init__(message)


class InvalidTransformDataset(TransformError):
    def __init__(
        self,
        message="The TransformDataset (2nd argument to transform function) of one of the functions is invalid. All the tensors should have equal length for it to be valid.",
    ):
        super().__init__(message)


class HubComposeEmptyListError(TransformError):
    def __init__(self, message="Cannot hub.compose an empty list."):
        super().__init__(message)


class HubComposeIncompatibleFunction(TransformError):
    def __init__(self, index: int):
        super().__init__(
            f"The element passed to hub.compose at index {index} is incompatible. Ensure that functions are all decorated with hub.compute decorator and instead of passing my_fn, use my_fn() or my_fn(arg1=5, arg2=3) in the list."
        )


class DatasetUnsupportedPytorch(Exception):
    def __init__(self, reason):
        super().__init__(
            f"The Dataset object passed to Pytorch is incompatible. Reason: {reason}"
        )


class CorruptedMetaError(Exception):
    pass


class ChunkEngineError(Exception):
    pass


class FullChunkError(ChunkEngineError):
    pass


class ChunkIdEncoderError(ChunkEngineError):
    pass


class ChunkSizeTooSmallError(ChunkEngineError):
    def __init__(
        self,
        message="If the size of the last chunk is given, it must be smaller than the requested chunk size.",
    ):
        super().__init__(message)


class WindowsSharedMemoryError(Exception):
    def __init__(self):
        super().__init__(
            f"Python Shared memory with multiprocessing doesn't work properly on Windows."
        )


class DatasetHandlerError(Exception):
    def __init__(self, message):
        super().__init__(message)


class CallbackInitializationError(Exception):
    pass


class MemoryDatasetCanNotBePickledError(Exception):
    def __init__(self):
        super().__init__(
            "Dataset having MemoryProvider as underlying storage should not be pickled as data won't be saved."
        )<|MERGE_RESOLUTION|>--- conflicted
+++ resolved
@@ -1,10 +1,5 @@
-<<<<<<< HEAD
 import hub
-from hub.htypes import HTYPE_CONFIGURATIONS
-=======
 from hub.htype import HTYPE_CONFIGURATIONS
-from hub.constants import SUPPORTED_COMPRESSIONS
->>>>>>> 82214ed7
 from typing import Any, List, Sequence, Tuple
 
 
@@ -321,7 +316,7 @@
 class SampleDecompressionError(CompressionError):
     def __init__(self):
         super().__init__(
-            f"Could not decompress sample buffer into an array. Either the sample's buffer is corrupted, or it is in an unsupported format. Supported compressions: {SUPPORTED_COMPRESSIONS}."
+            f"Could not decompress sample buffer into an array. Either the sample's buffer is corrupted, or it is in an unsupported format. Supported compressions: {hub.compressions}."
         )
 
 
@@ -395,7 +390,7 @@
     def __init__(self, htype: str, key: str):
         extra = ""
         if key == "sample_compression":
-            extra = f"`sample_compression` may be `None` if you want your '{htype}' data to be uncompressed. Available compressors: {str(SUPPORTED_COMPRESSIONS)}"
+            extra = f"`sample_compression` may be `None` if you want your '{htype}' data to be uncompressed. Available compressors: {hub.compressions}"
 
         super().__init__(
             f"Htype '{htype}' requires you to specify '{key}' inside the `create_tensor` method call. {extra}"

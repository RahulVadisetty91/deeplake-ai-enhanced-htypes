import posixpath
from hub.constants import (
    CHUNKS_FOLDER,
    DATASET_DIFF_FILENAME,
    DATASET_INFO_FILENAME,
    DATASET_LOCK_FILENAME,
    UNSHARDED_ENCODER_FILENAME,
    ENCODED_CHUNK_NAMES_FOLDER,
    ENCODED_SEQUENCE_NAMES_FOLDER,
    ENCODED_TILE_NAMES_FOLDER,
    FIRST_COMMIT_ID,
    DATASET_META_FILENAME,
    TENSOR_INFO_FILENAME,
    TENSOR_META_FILENAME,
    TENSOR_COMMIT_CHUNK_SET_FILENAME,
    TENSOR_COMMIT_DIFF_FILENAME,
    VERSION_CONTROL_INFO_FILENAME,
    VERSION_CONTROL_INFO_FILENAME_OLD,
    VERSION_CONTROL_INFO_LOCK_FILENAME,
    QUERIES_FILENAME,
    QUERIES_LOCK_FILENAME,
)


def get_chunk_key(key: str, chunk_name: str, commit_id: str) -> str:
    if commit_id == FIRST_COMMIT_ID:
        return "/".join((key, CHUNKS_FOLDER, f"{chunk_name}"))

    return "/".join(("versions", commit_id, key, CHUNKS_FOLDER, f"{chunk_name}"))


def get_dataset_meta_key(commit_id: str) -> str:
    # dataset meta is always relative to the `StorageProvider`'s root
    if commit_id == FIRST_COMMIT_ID:
        return DATASET_META_FILENAME

    return "/".join(("versions", commit_id, DATASET_META_FILENAME))


def get_dataset_info_key(commit_id: str) -> str:
    # dataset info is always relative to the `StorageProvider`'s root
    if commit_id == FIRST_COMMIT_ID:
        return DATASET_INFO_FILENAME
    return "/".join(("versions", commit_id, DATASET_INFO_FILENAME))


def get_dataset_diff_key(commit_id: str) -> str:
    if commit_id == FIRST_COMMIT_ID:
        return DATASET_DIFF_FILENAME
    return "/".join(("versions", commit_id, DATASET_DIFF_FILENAME))


def get_version_control_info_key() -> str:
    return VERSION_CONTROL_INFO_FILENAME


def get_version_control_info_key_old() -> str:
    return VERSION_CONTROL_INFO_FILENAME_OLD


def get_version_control_info_lock_key() -> str:
    return VERSION_CONTROL_INFO_LOCK_FILENAME


def get_dataset_lock_key() -> str:
    return DATASET_LOCK_FILENAME


def get_tensor_meta_key(key: str, commit_id: str) -> str:
    if commit_id == FIRST_COMMIT_ID:
        return "/".join((key, TENSOR_META_FILENAME))
    return "/".join(("versions", commit_id, key, TENSOR_META_FILENAME))


def get_tensor_tile_encoder_key(key: str, commit_id: str) -> str:
    if commit_id == FIRST_COMMIT_ID:
        return "/".join((key, ENCODED_TILE_NAMES_FOLDER, UNSHARDED_ENCODER_FILENAME))
    return "/".join(
        (
            "versions",
            commit_id,
            key,
            ENCODED_TILE_NAMES_FOLDER,
            UNSHARDED_ENCODER_FILENAME,
        )
    )


def get_tensor_info_key(key: str, commit_id: str) -> str:
    if commit_id == FIRST_COMMIT_ID:
        return "/".join([key, TENSOR_INFO_FILENAME])
    return "/".join(("versions", commit_id, key, TENSOR_INFO_FILENAME))


def get_tensor_commit_chunk_set_key(key: str, commit_id: str) -> str:
    if commit_id == FIRST_COMMIT_ID:
        return "/".join((key, TENSOR_COMMIT_CHUNK_SET_FILENAME))
    return "/".join(("versions", commit_id, key, TENSOR_COMMIT_CHUNK_SET_FILENAME))


def get_tensor_commit_diff_key(key: str, commit_id: str) -> str:
    if commit_id == FIRST_COMMIT_ID:
        return "/".join((key, "commit_diff"))
    return "/".join(("versions", commit_id, key, TENSOR_COMMIT_DIFF_FILENAME))


def get_chunk_id_encoder_key(key: str, commit_id: str) -> str:
    if commit_id == FIRST_COMMIT_ID:
        return "/".join(
            (
                key,
                ENCODED_CHUNK_NAMES_FOLDER,
                UNSHARDED_ENCODER_FILENAME,
            )
        )
    return "/".join(
        (
            "versions",
            commit_id,
            key,
            ENCODED_CHUNK_NAMES_FOLDER,
            UNSHARDED_ENCODER_FILENAME,
        )
    )


def get_sequence_encoder_key(key: str, commit_id: str) -> str:
    if commit_id == FIRST_COMMIT_ID:
        return "/".join(
            (
                key,
                ENCODED_SEQUENCE_NAMES_FOLDER,
                UNSHARDED_ENCODER_FILENAME,
            )
        )
    return "/".join(
        (
            "versions",
            commit_id,
            key,
            ENCODED_SEQUENCE_NAMES_FOLDER,
            UNSHARDED_ENCODER_FILENAME,
        )
    )


def dataset_exists(storage) -> bool:
    try:
        storage[get_dataset_meta_key(FIRST_COMMIT_ID)]
        return True
    except KeyError:
        return False


def tensor_exists(key: str, storage, commit_id: str) -> bool:
    try:
        storage[get_tensor_meta_key(key, commit_id)]
        return True
    except KeyError:
        return False


def get_queries_key() -> str:
    return QUERIES_FILENAME


def get_queries_lock_key() -> str:
    return QUERIES_LOCK_FILENAME


<<<<<<< HEAD
def filter_name(name: str, group_index: str = "") -> str:
    """Filters tensor name and returns full name of the tensor"""
    name = name.strip("/")

    while "//" in name:
        name = name.replace("//", "/")

    name = posixpath.join(group_index, name)
    return name


def get_sample_id_tensor_name(name: str):
    group, name = posixpath.split(name)
    return posixpath.join(group, f"_{name}_id")
=======
def get_sample_info_tensor_key(key: str):
    group, key = posixpath.split(key)
    return posixpath.join(group, f"_{key}_info")


def get_sample_id_tensor_key(key: str):
    group, key = posixpath.split(key)
    return posixpath.join(group, f"_{key}_id")


def get_sample_shape_tensor_key(key: str):
    group, key = posixpath.split(key)
    return posixpath.join(group, f"_{key}_shape")
>>>>>>> 69c85f17
<|MERGE_RESOLUTION|>--- conflicted
+++ resolved
@@ -168,7 +168,6 @@
     return QUERIES_LOCK_FILENAME
 
 
-<<<<<<< HEAD
 def filter_name(name: str, group_index: str = "") -> str:
     """Filters tensor name and returns full name of the tensor"""
     name = name.strip("/")
@@ -180,10 +179,6 @@
     return name
 
 
-def get_sample_id_tensor_name(name: str):
-    group, name = posixpath.split(name)
-    return posixpath.join(group, f"_{name}_id")
-=======
 def get_sample_info_tensor_key(key: str):
     group, key = posixpath.split(key)
     return posixpath.join(group, f"_{key}_info")
@@ -196,5 +191,4 @@
 
 def get_sample_shape_tensor_key(key: str):
     group, key = posixpath.split(key)
-    return posixpath.join(group, f"_{key}_shape")
->>>>>>> 69c85f17
+    return posixpath.join(group, f"_{key}_shape")
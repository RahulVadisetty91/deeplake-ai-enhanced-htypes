--- conflicted
+++ resolved
@@ -701,7 +701,8 @@
 
 
 if __name__ == "__main__":
-<<<<<<< HEAD
+
+  
     test_dataset_assign_value()
     test_dataset_setting_shape()
     test_datasetview_repr()
@@ -721,8 +722,6 @@
     test_dataset_view_lazy()
     test_dataset_hub()
     test_meta_information()
-=======
     # test_pickleability()
     test_pickleability()
-    # test_dataset_append_and_read()
->>>>>>> 9f83f924
+    # test_dataset_append_and_read()
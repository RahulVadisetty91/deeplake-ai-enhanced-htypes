--- conflicted
+++ resolved
@@ -11,11 +11,9 @@
 from hub import transform
 from hub import load
 import hub.api.dataset as dataset
-<<<<<<< HEAD
 from hub.schema import Tensor, Text, Image, ClassLabel
-=======
+
 from hub.schema import Tensor, Text, Image, Sequence, BBox, SchemaDict
->>>>>>> 58115970
 from hub.utils import (
     gcp_creds_exist,
     hub_creds_exist,
@@ -955,28 +953,21 @@
 
 
 if __name__ == "__main__":
-<<<<<<< HEAD
-
-=======
->>>>>>> 58115970
+
     test_dataset_assign_value()
     test_dataset_setting_shape()
     test_datasetview_repr()
     test_datasetview_get_dictionary()
     test_tensorview_slicing()
-<<<<<<< HEAD
     test_dataset_from_directory()
-=======
->>>>>>> 58115970
+
     test_datasetview_slicing()
     test_dataset()
     test_dataset_batch_write_2()
     test_append_dataset()
-<<<<<<< HEAD
     test_dataset2()
-=======
     test_dataset_2()
->>>>>>> 58115970
+>
     test_text_dataset()
     test_text_dataset_tokenizer()
     test_dataset_compute()
@@ -985,12 +976,8 @@
     test_dataset_view_lazy()
     test_dataset_hub()
     test_meta_information()
-<<<<<<< HEAD
-    # test_pickleability()
-=======
     test_dataset_filtering()
     test_dataset_filtering_2()
->>>>>>> 58115970
     test_pickleability()
     test_dataset_append_and_read()
     test_tensorview_iter()

from hub.api.dataset_utils import slice_extract_info, slice_split
from hub.schema.class_label import ClassLabel
import os
import shutil
import cloudpickle
import pickle
from hub.cli.auth import login_fn
from hub.exceptions import HubException, LargeShapeFilteringException
import numpy as np
import pytest
from hub import transform
import hub.api.dataset as dataset
from hub.schema import Tensor, Text, Image, Sequence, BBox, SchemaDict
from hub.utils import (
    gcp_creds_exist,
    hub_creds_exist,
    s3_creds_exist,
    azure_creds_exist,
    transformers_loaded,
)

Dataset = dataset.Dataset

my_schema = {
    "image": Tensor((10, 1920, 1080, 3), "uint8"),
    "label": {
        "a": Tensor((100, 200), "int32", compressor="lz4"),
        "b": Tensor((100, 400), "int64", compressor="zstd"),
        "c": Tensor((5, 3), "uint8"),
        "d": {"e": Tensor((5, 3), "uint8")},
    },
}


def test_dataset_2():
    dt = {"first": "float", "second": "float"}
    ds = Dataset(schema=dt, shape=(2,), url="./data/test/test_dataset2", mode="w")
    ds.meta_information["description"] = "This is my description"

    ds["first"][0] = 2.3
    assert ds.meta_information["description"] == "This is my description"
    assert ds["second"][0].numpy() != 2.3


def test_dataset_append_and_read():
    dt = {"first": "float", "second": "float"}
    os.makedirs("./data/test/test_dataset_append_and_read", exist_ok=True)
    shutil.rmtree("./data/test/test_dataset_append_and_read")

    ds = Dataset(
        schema=dt,
        shape=(2,),
        url="./data/test/test_dataset_append_and_read",
        mode="a",
    )

    ds["first"][0] = 2.3
    ds.meta_information["description"] = "This is my description"
    assert ds.meta_information["description"] == "This is my description"
    assert ds["second"][0].numpy() != 2.3
    ds.close()

    ds = Dataset(
        url="./data/test/test_dataset_append_and_read",
        mode="r",
    )
    assert ds.meta_information["description"] == "This is my description"
    ds.meta_information["hello"] = 5
    ds.delete()
    ds.close()

    # TODO Add case when non existing dataset is opened in read mode


def test_dataset(url="./data/test/dataset", token=None, public=True):
    ds = Dataset(
        url, token=token, shape=(10000,), mode="w", schema=my_schema, public=public
    )

    sds = ds[5]
    sds["label/a", 50, 50] = 2
    assert sds["label", 50, 50, "a"].numpy() == 2

    ds["image", 5, 4, 100:200, 150:300, :] = np.ones((100, 150, 3), "uint8")
    assert (
        ds["image", 5, 4, 100:200, 150:300, :].numpy()
        == np.ones((100, 150, 3), "uint8")
    ).all()

    ds["image", 8, 6, 500:550, 700:730] = np.ones((50, 30, 3))
    subds = ds[3:15]
    subsubds = subds[4:9]
    assert (
        subsubds["image", 1, 6, 500:550, 700:730].numpy() == np.ones((50, 30, 3))
    ).all()

    subds = ds[5:7]
    ds["image", 6, 3:5, 100:135, 700:720] = 5 * np.ones((2, 35, 20, 3))

    assert (
        subds["image", 1, 3:5, 100:135, 700:720].numpy() == 5 * np.ones((2, 35, 20, 3))
    ).all()

    ds["label", "c"] = 4 * np.ones((10000, 5, 3), "uint8")
    assert (ds["label/c"].numpy() == 4 * np.ones((10000, 5, 3), "uint8")).all()

    ds["label", "c", 2, 4] = 6 * np.ones((3))
    sds = ds["label", "c"]
    ssds = sds[1:3, 4]
    sssds = ssds[1]
    assert (sssds.numpy() == 6 * np.ones((3))).all()
    ds.flush()

    sds = ds["/label", 5:15, "c"]
    sds[2:4, 4, :] = 98 * np.ones((2, 3))
    assert (ds[7:9, 4, "label", "/c"].numpy() == 98 * np.ones((2, 3))).all()

    labels = ds["label", 1:5]
    d = labels["d"]
    e = d["e"]
    e[:] = 77 * np.ones((4, 5, 3))
    assert (e.numpy() == 77 * np.ones((4, 5, 3))).all()
    ds.close()


my_schema_with_chunks = {
    "image": Tensor((10, 1920, 1080, 3), "uint8", chunks=(1, 5, 1080, 1080, 3)),
    "label": {
        "a": Tensor((100, 200), "int32", chunks=(6,)),
        "b": Tensor((100, 400), "int64", chunks=6),
    },
}


def test_dataset_with_chunks():
    ds = Dataset(
        "./data/test/dataset_with_chunks",
        token=None,
        shape=(10000,),
        mode="w",
        schema=my_schema_with_chunks,
    )
    ds["label/a", 5, 50, 50] = 8
    assert ds["label/a", 5, 50, 50].numpy() == 8
    ds["image", 5, 4, 100:200, 150:300, :] = np.ones((100, 150, 3), "uint8")
    assert (
        ds["image", 5, 4, 100:200, 150:300, :].numpy()
        == np.ones((100, 150, 3), "uint8")
    ).all()


def test_pickleability(url="./data/test/test_dataset_dynamic_shaped"):
    schema = {
        "first": Tensor(
            shape=(None, None),
            dtype="int32",
            max_shape=(100, 100),
            chunks=(100,),
        )
    }
    ds = Dataset(
        url=url,
        token=None,
        shape=(1000,),
        mode="w",
        schema=schema,
    )

    ds["first"][0] = np.ones((10, 10))

    pickled_ds = cloudpickle.dumps(ds)
    new_ds = pickle.loads(pickled_ds)
    assert np.all(new_ds["first"][0].compute() == ds["first"][0].compute())


@pytest.mark.skipif(not s3_creds_exist(), reason="requires s3 credentials")
def test_pickleability_s3():
    test_pickleability("s3://snark-test/test_dataset_pickle_s3")


@pytest.mark.skipif(not gcp_creds_exist(), reason="requires gcp credentials")
def test_pickleability_gcs():
    test_pickleability("gcs://snark-test/test_dataset_gcs")


def test_dataset_dynamic_shaped():
    schema = {
        "first": Tensor(
            shape=(None, None),
            dtype="int32",
            max_shape=(100, 100),
            chunks=(100,),
        )
    }
    ds = Dataset(
        "./data/test/test_dataset_dynamic_shaped",
        token=None,
        shape=(1000,),
        mode="w",
        schema=schema,
    )

    ds["first", 50, 50:60, 50:60] = np.ones((10, 10), "int32")
    assert (ds["first", 50, 50:60, 50:60].numpy() == np.ones((10, 10), "int32")).all()

    ds["first", 0, :10, :10] = np.ones((10, 10), "int32")
    ds["first", 0, 10:20, 10:20] = 5 * np.ones((10, 10), "int32")
    assert (ds["first", 0, 0:10, 0:10].numpy() == np.ones((10, 10), "int32")).all()


def test_dataset_enter_exit():
    with Dataset(
        "./data/test/dataset", token=None, shape=(10000,), mode="w", schema=my_schema
    ) as ds:
        sds = ds[5]
        sds["label/a", 50, 50] = 2
        assert sds["label", 50, 50, "a"].numpy() == 2

        ds["image", 5, 4, 100:200, 150:300, :] = np.ones((100, 150, 3), "uint8")
        assert (
            ds["image", 5, 4, 100:200, 150:300, :].numpy()
            == np.ones((100, 150, 3), "uint8")
        ).all()

        ds["image", 8, 6, 500:550, 700:730] = np.ones((50, 30, 3))
        subds = ds[3:15]
        subsubds = subds[4:9]
        assert (
            subsubds["image", 1, 6, 500:550, 700:730].numpy() == np.ones((50, 30, 3))
        ).all()


def test_dataset_bug():
    from hub import Dataset, schema

    Dataset(
        "./data/test/test_dataset_bug",
        shape=(4,),
        mode="w",
        schema={
            "image": schema.Tensor((512, 512), dtype="float"),
            "label": schema.Tensor((512, 512), dtype="float"),
        },
    )

    was_except = False
    try:
        Dataset("./data/test/test_dataset_bug", mode="w")
    except Exception:
        was_except = True
    assert was_except

    Dataset(
        "./data/test/test_dataset_bug",
        shape=(4,),
        mode="w",
        schema={
            "image": schema.Tensor((512, 512), dtype="float"),
            "label": schema.Tensor((512, 512), dtype="float"),
        },
    )


def test_dataset_bug_1(url="./data/test/dataset", token=None):
    my_schema = {
        "image": Tensor(
            (None, 1920, 1080, None), "uint8", max_shape=(10, 1920, 1080, 4)
        ),
    }
    ds = Dataset(url, token=token, shape=(10000,), mode="w", schema=my_schema)
    ds["image", 1] = np.ones((2, 1920, 1080, 1))


def test_dataset_bug_2(url="./data/test/dataset", token=None):
    my_schema = {
        "image": Tensor((100, 100), "uint8"),
    }
    ds = Dataset(url, token=token, shape=(10000,), mode="w", schema=my_schema)
    ds["image", 0:1] = [np.zeros((100, 100))]


def test_dataset_bug_3(url="./data/test/dataset", token=None):
    my_schema = {
        "image": Tensor((100, 100), "uint8"),
    }
    ds = Dataset(url, token=token, shape=(10000,), mode="w", schema=my_schema)
    ds.close()
    ds = Dataset(url)
    ds["image", 0:1] = [np.zeros((100, 100))]


def test_dataset_wrong_append(url="./data/test/dataset", token=None):
    my_schema = {
        "image": Tensor((100, 100), "uint8"),
    }
    ds = Dataset(url, token=token, shape=(10000,), mode="w", schema=my_schema)
    ds.close()
    try:
        ds = Dataset(url, shape=100)
    except Exception as ex:
        assert isinstance(ex, TypeError)

    try:
        ds = Dataset(url, schema={"hello": "uint8"})
    except Exception as ex:
        assert isinstance(ex, TypeError)


def test_dataset_no_shape(url="./data/test/dataset", token=None):
    try:
        Tensor(shape=(120, 120, 3), max_shape=(120, 120, 4))
    except ValueError:
        pass


def test_dataset_batch_write():
    schema = {"image": Image(shape=(None, None, 3), max_shape=(100, 100, 3))}
    ds = Dataset("./data/batch", shape=(10,), mode="w", schema=schema)

    ds["image", 0:4] = 4 * np.ones((4, 67, 65, 3))

    assert (ds["image", 0].numpy() == 4 * np.ones((67, 65, 3))).all()
    assert (ds["image", 1].numpy() == 4 * np.ones((67, 65, 3))).all()
    assert (ds["image", 2].numpy() == 4 * np.ones((67, 65, 3))).all()
    assert (ds["image", 3].numpy() == 4 * np.ones((67, 65, 3))).all()

    ds["image", 5:7] = [2 * np.ones((60, 65, 3)), 3 * np.ones((54, 30, 3))]

    assert (ds["image", 5].numpy() == 2 * np.ones((60, 65, 3))).all()
    assert (ds["image", 6].numpy() == 3 * np.ones((54, 30, 3))).all()


def test_dataset_batch_write_2():
    schema = {"image": Image(shape=(None, None, 3), max_shape=(640, 640, 3))}
    ds = Dataset("./data/batch", shape=(100,), mode="w", schema=schema)

    ds["image", 0:14] = [np.ones((640 - i, 640, 3)) for i in range(14)]


@pytest.mark.skipif(not hub_creds_exist(), reason="requires hub credentials")
def test_dataset_hub():
    password = os.getenv("ACTIVELOOP_HUB_PASSWORD")
    login_fn("testingacc", password)
    test_dataset("testingacc/test_dataset_private", public=False)
    test_dataset("testingacc/test_dataset_public")


@pytest.mark.skipif(not gcp_creds_exist(), reason="requires gcp credentials")
def test_dataset_gcs():
    test_dataset("gcs://snark-test/test_dataset_gcs")


@pytest.mark.skipif(not s3_creds_exist(), reason="requires s3 credentials")
def test_dataset_s3():
    test_dataset("s3://snark-test/test_dataset_s3")


@pytest.mark.skipif(not azure_creds_exist(), reason="requires azure credentials")
def test_dataset_azure():
    import os

    token = {"account_key": os.getenv("ACCOUNT_KEY")}
    test_dataset(
        "https://activeloop.blob.core.windows.net/activeloop-hub/test_dataset_azure",
        token=token,
    )


def test_datasetview_slicing():
    dt = {"first": Tensor((100, 100))}
    ds = Dataset(
        schema=dt, shape=(20,), url="./data/test/datasetview_slicing", mode="w"
    )
    assert ds["first", 0].numpy().shape == (100, 100)
    assert ds["first", 0:1].numpy().shape == (1, 100, 100)
    assert ds[0]["first"].numpy().shape == (100, 100)
    assert ds[0:1]["first"].numpy().shape == (1, 100, 100)


def test_datasetview_get_dictionary():
    ds = Dataset(
        schema=my_schema,
        shape=(20,),
        url="./data/test/datasetview_get_dictionary",
        mode="w",
    )
    ds["label", 5, "a"] = 5 * np.ones((100, 200))
    ds["label", 5, "d", "e"] = 3 * np.ones((5, 3))
    dsv = ds[2:10]
    dsv.disable_lazy()
    dic = dsv[3, "label"]
    assert (dic["a"] == 5 * np.ones((100, 200))).all()
    assert (dic["d"]["e"] == 3 * np.ones((5, 3))).all()
    dsv.enable_lazy()


def test_tensorview_slicing():
    dt = {"first": Tensor(shape=(None, None), max_shape=(250, 300))}
    ds = Dataset(schema=dt, shape=(20,), url="./data/test/tensorivew_slicing", mode="w")
    tv = ds["first", 5:6, 7:10, 9:10]
    tv.disable_lazy()
    tv.enable_lazy()
    assert tv.compute().shape == tuple(tv.shape) == (1, 3, 1)
    tv2 = ds["first", 5:6, 7:10, 9]
    assert tv2.numpy().shape == tuple(tv2.shape) == (1, 3)


def test_tensorview_iter():
    schema = {"abc": "int32"}
    ds = Dataset(
        schema=schema, shape=(20,), url="./data/test/tensorivew_slicing", mode="w"
    )
    for i in range(20):
        ds["abc", i] = i
    tv = ds["abc", 3]
    for item in tv:
        assert item.compute() == 3


def test_text_dataset():
    schema = {
        "names": Text(shape=(None,), max_shape=(1000,), dtype="int64"),
    }
    ds = Dataset("./data/test/testing_text", mode="w", schema=schema, shape=(10,))
    text = "Lorem ipsum dolor sit amet, consectetur adipiscing elit, sed do eiusmod tempor incididunt ut labore et dolore magna aliqua. Ut enim ad minim veniam, quis nostrud exercitation ullamco laboris nisi ut aliquip ex ea commodo consequat. Duis aute irure dolor in reprehenderit in voluptate velit esse cillum dolore eu fugiat nulla pariatur. Excepteur sint occaecat cupidatat non proident, sunt in culpa qui officia deserunt mollit anim id est laborum."
    ds["names", 4] = text + "4"
    assert ds["names", 4].numpy() == text + "4"
    ds["names"][5] = text + "5"
    assert ds["names"][5].numpy() == text + "5"
    dsv = ds[7:9]
    dsv["names", 0] = text + "7"
    assert dsv["names", 0].numpy() == text + "7"
    dsv["names"][1] = text + "8"
    assert dsv["names"][1].numpy() == text + "8"

    schema2 = {
        "id": Text(shape=(4,), dtype="int64"),
    }
    ds2 = Dataset("./data/test/testing_text_2", mode="w", schema=schema2, shape=(10,))
    ds2[0:5, "id"] = ["abcd", "efgh", "ijkl", "mnop", "qrst"]
    assert ds2[2:4, "id"].compute() == ["ijkl", "mnop"]


@pytest.mark.skipif(
    not transformers_loaded(), reason="requires transformers to be loaded"
)
def test_text_dataset_tokenizer():
    schema = {
        "names": Text(shape=(None,), max_shape=(1000,), dtype="int64"),
    }
    ds = Dataset(
        "./data/test/testing_text", mode="w", schema=schema, shape=(10,), tokenizer=True
    )
    text = "Lorem ipsum dolor sit amet, consectetur adipiscing elit, sed do eiusmod tempor incididunt ut labore et dolore magna aliqua. Ut enim ad minim veniam, quis nostrud exercitation ullamco laboris nisi ut aliquip ex ea commodo consequat. Duis aute irure dolor in reprehenderit in voluptate velit esse cillum dolore eu fugiat nulla pariatur. Excepteur sint occaecat cupidatat non proident, sunt in culpa qui officia deserunt mollit anim id est laborum."
    ds["names", 4] = text + " 4"
    assert ds["names", 4].numpy() == text + " 4"
    ds["names"][5] = text + " 5"
    assert ds["names"][5].numpy() == text + " 5"
    dsv = ds[7:9]
    dsv["names", 0] = text + " 7"
    assert dsv["names", 0].numpy() == text + " 7"
    dsv["names"][1] = text + " 8"
    assert dsv["names"][1].numpy() == text + " 8"

    schema2 = {
        "id": Text(shape=(4,), dtype="int64"),
    }
    ds2 = Dataset(
        "./data/test/testing_text_2",
        mode="w",
        schema=schema2,
        shape=(10,),
        tokenizer=True,
    )
    ds2[0:5, "id"] = ["abcd", "abcd", "abcd", "abcd", "abcd"]
    assert ds2[2:4, "id"].compute() == ["abcd", "abcd"]


def test_append_dataset():
    dt = {"first": Tensor(shape=(250, 300)), "second": "float"}
    url = "./data/test/model"
    ds = Dataset(schema=dt, shape=(100,), url=url, mode="w")
    ds.append_shape(20)
    ds["first"][0] = np.ones((250, 300))

    assert len(ds) == 120
    assert ds["first"].shape[0] == 120
    assert ds["first", 5:10].shape[0] == 5
    assert ds["second"].shape[0] == 120
    ds.commit()

    ds = Dataset(url)
    assert ds["first"].shape[0] == 120
    assert ds["first", 5:10].shape[0] == 5
    assert ds["second"].shape[0] == 120


def test_meta_information():
    description = {"author": "testing", "description": "here goes the testing text"}

    description_changed = {
        "author": "changed author",
        "description": "now it's changed",
    }

    schema = {"text": Text((None,), max_shape=(1000,))}

    ds = Dataset(
        "./data/test_meta",
        shape=(10,),
        schema=schema,
        meta_information=description,
        mode="w",
    )

    some_text = ["hello world", "hello penguin", "hi penguin"]

    for i, text in enumerate(some_text):
        ds["text", i] = text

    assert type(ds.meta["meta_info"]) == dict
    assert ds.meta["meta_info"]["author"] == "testing"
    assert ds.meta["meta_info"]["description"] == "here goes the testing text"

    ds.close()


def test_dataset_compute():
    dt = {
        "first": Tensor(shape=(2,)),
        "second": "float",
        "text": Text(shape=(None,), max_shape=(12,)),
    }
    url = "./data/test/ds_compute"
    ds = Dataset(schema=dt, shape=(2,), url=url, mode="w")
    ds["text", 1] = "hello world"
    ds["second", 0] = 3.14
    ds["first", 0] = np.array([5, 6])
    comp = ds.compute()
    comp0 = comp[0]
    assert (comp0["first"] == np.array([5, 6])).all()
    assert comp0["second"] == 3.14
    assert comp0["text"] == ""
    comp1 = comp[1]
    assert (comp1["first"] == np.array([0, 0])).all()
    assert comp1["second"] == 0
    assert comp1["text"] == "hello world"


def test_dataset_view_compute():
    dt = {
        "first": Tensor(shape=(2,)),
        "second": "float",
        "text": Text(shape=(None,), max_shape=(12,)),
    }
    url = "./data/test/dsv_compute"
    ds = Dataset(schema=dt, shape=(4,), url=url, mode="w")
    ds["text", 3] = "hello world"
    ds["second", 2] = 3.14
    ds["first", 2] = np.array([5, 6])
    dsv = ds[2:]
    comp = dsv.compute()
    comp0 = comp[0]
    assert (comp0["first"] == np.array([5, 6])).all()
    assert comp0["second"] == 3.14
    assert comp0["text"] == ""
    comp1 = comp[1]
    assert (comp1["first"] == np.array([0, 0])).all()
    assert comp1["second"] == 0
    assert comp1["text"] == "hello world"


def test_dataset_lazy():
    dt = {
        "first": Tensor(shape=(2,)),
        "second": "float",
        "text": Text(shape=(None,), max_shape=(12,)),
    }
    url = "./data/test/ds_lazy"
    ds = Dataset(schema=dt, shape=(2,), url=url, mode="w")
    ds["text", 1] = "hello world"
    ds["second", 0] = 3.14
    ds["first", 0] = np.array([5, 6])
    ds.disable_lazy()
    assert ds["text", 1] == "hello world"
    assert ds["second", 0] == 3.14
    assert (ds["first", 0] == np.array([5, 6])).all()
    ds.enable_lazy()
    assert ds["text", 1].compute() == "hello world"
    assert ds["second", 0].compute() == 3.14
    assert (ds["first", 0].compute() == np.array([5, 6])).all()


def test_dataset_view_lazy():
    dt = {
        "first": Tensor(shape=(2,)),
        "second": "float",
        "text": Text(shape=(None,), max_shape=(12,)),
    }
    url = "./data/test/dsv_lazy"
    ds = Dataset(schema=dt, shape=(4,), url=url, mode="w")
    ds["text", 3] = "hello world"
    ds["second", 2] = 3.14
    ds["first", 2] = np.array([5, 6])
    dsv = ds[2:]
    dsv.disable_lazy()
    assert dsv["text", 1] == "hello world"
    assert dsv["second", 0] == 3.14
    assert (dsv["first", 0] == np.array([5, 6])).all()
    dsv.enable_lazy()
    assert dsv["text", 1].compute() == "hello world"
    assert dsv["second", 0].compute() == 3.14
    assert (dsv["first", 0].compute() == np.array([5, 6])).all()


def test_datasetview_repr():
    dt = {
        "first": Tensor(shape=(2,)),
        "second": "float",
        "text": Text(shape=(None,), max_shape=(12,)),
    }
    url = "./data/test/dsv_repr"
    ds = Dataset(schema=dt, shape=(9,), url=url, mode="w", lazy=False)
    dsv = ds[2:]
    print_text = "DatasetView(Dataset(schema=SchemaDict({'first': Tensor(shape=(2,), dtype='float64'), 'second': 'float64', 'text': Text(shape=(None,), dtype='int64', max_shape=(12,))})url='./data/test/dsv_repr', shape=(9,), mode='w'))"
    assert dsv.__repr__() == print_text


def test_datasetview_2():
    dt = {
        "first": Tensor(shape=(2,)),
        "second": "float",
        "text": Text(shape=(None,), max_shape=(12,)),
    }
    ds = Dataset("./data/test/dsv_2/", schema=dt, shape=(9,), mode="w")
    dsv = ds[2:]
    with pytest.raises(ValueError):
        dsv[3] = np.ones((3, 5))

    with pytest.raises(KeyError):
        dsv["abc"] = np.ones((3, 5))
    dsv["second"] = np.array([0, 1, 2, 3, 4, 5, 6])
    for i in range(7):
        assert dsv[i, "second"].compute() == i


def test_dataset_3():
    dt = {
        "first": Tensor(shape=(2,)),
        "second": "float",
        "text": Text(shape=(None,), max_shape=(12,)),
    }
    ds = Dataset("./data/test/ds_3/", schema=dt, shape=(9,), mode="w")
    with pytest.raises(ValueError):
        ds[3, 8] = np.ones((3, 5))

    with pytest.raises(KeyError):
        ds["abc"] = np.ones((3, 5))
    ds["second"] = np.array([0, 1, 2, 3, 4, 5, 6, 7, 8])
    for i in range(9):
        assert ds[i, "second"].compute() == i
    with pytest.raises(ValueError):
        ds[3, 8].compute()


def test_dataset_casting():
    my_schema = {
        "a": Tensor(shape=(1,), dtype="float64"),
    }

    @transform(schema=my_schema)
    def my_transform(annotation):
        return {
            "a": 2.4,
        }

    out_ds = my_transform(range(100))
    res_ds = out_ds.store("./data/casting")
    assert res_ds["a", 30].compute() == np.array([2.4])

    ds = Dataset(schema=my_schema, url="./data/casting2", shape=(100,))
    for i in range(100):
        ds["a", i] = 0.2
    assert ds["a", 30].compute() == np.array([0.2])

    ds2 = Dataset(schema=my_schema, url="./data/casting3", shape=(100,))
    ds2["a", 0:100] = np.ones(
        100,
    )
    assert ds2["a", 30].compute() == np.array([1])


def test_dataset_setting_shape():
    schema = {"text": Text(shape=(None,), dtype="int64", max_shape=(10,))}

    url = "./data/test/text_data"
    ds = Dataset(schema=schema, shape=(5,), url=url, mode="w")
    slice_ = slice(0, 5, None)
    key = "text"
    batch = [
        np.array("THTMLY2F9"),
        np.array("QUUVEU2IU"),
        np.array("8ZUFCYWKD"),
        "H9EDFAGHB",
        "WDLDYN6XG",
    ]
    shape = ds._tensors[f"/{key}"].get_shape_from_value([slice_], batch)
    assert shape[0][0] == [1]


def test_dataset_assign_value():
    schema = {"text": Text(shape=(None,), dtype="int64", max_shape=(10,))}
    url = "./data/test/text_data"
    ds = Dataset(schema=schema, shape=(7,), url=url, mode="w")
    slice_ = slice(0, 5, None)
    key = "text"
    batch = [
        np.array("THTMLY2F9"),
        np.array("QUUVEU2IU"),
        np.array("8ZUFCYWKD"),
        "H9EDFAGHB",
        "WDLDYN6XG",
    ]
    ds[key, slice_] = batch
    ds[key][5] = np.array("GHLSGBFF8")
    ds[key][6] = "YGFJN75NF"
    assert ds["text", 0].compute() == "THTMLY2F9"
    assert ds["text", 1].compute() == "QUUVEU2IU"
    assert ds["text", 2].compute() == "8ZUFCYWKD"
    assert ds["text", 3].compute() == "H9EDFAGHB"
    assert ds["text", 4].compute() == "WDLDYN6XG"
    assert ds["text", 5].compute() == "GHLSGBFF8"
    assert ds["text", 6].compute() == "YGFJN75NF"


<<<<<<< HEAD
def test_dataset_filtering():
    my_schema = {
        "fname": Text((None,), max_shape=(10,)),
        "lname": Text((None,), max_shape=(10,)),
    }
    ds = Dataset("./test/filtering", shape=(100,), schema=my_schema, mode="w")
    for i in range(100):
        ds["fname", i] = "John"
        ds["lname", i] = "Doe"

    for i in [1, 3, 6, 15, 63, 96, 75]:
        ds["fname", i] = "Active"

    for i in [15, 31, 25, 75, 3, 6]:
        ds["lname", i] = "loop"

    dsv_combined = ds.filter({"fname": "Active", "lname": "loop"})
    tsv_combined_fname = dsv_combined["fname"]
    tsv_combined_lname = dsv_combined["lname"]
    for item in dsv_combined:
        assert item.compute() == {"fname": "Active", "lname": "loop"}
    for item in tsv_combined_fname:
        assert item.compute() == "Active"
    for item in tsv_combined_lname:
        assert item.compute() == "loop"
    dsv_1 = ds.filter({"fname": "Active"})
    dsv_2 = dsv_1.filter({"lname": "loop"})
    for item in dsv_1:
        assert item.compute()["fname"] == "Active"
    tsv_1 = dsv_1["fname"]
    tsv_2 = dsv_2["lname"]
    for item in tsv_1:
        assert item.compute() == "Active"
    for item in tsv_2:
        assert item.compute() == "loop"
    for item in dsv_2:
        assert item.compute() == {"fname": "Active", "lname": "loop"}
    assert dsv_combined.indexes == [3, 6, 15, 75]
    assert dsv_1.indexes == [1, 3, 6, 15, 63, 75, 96]
    assert dsv_2.indexes == [3, 6, 15, 75]

    dsv_3 = ds.filter({"lname": "loop"})
    dsv_4 = dsv_3.filter({"fname": "Active"})
    for item in dsv_3:
        assert item.compute()["lname"] == "loop"
    for item in dsv_4:
        assert item.compute() == {"fname": "Active", "lname": "loop"}
    assert dsv_3.indexes == [3, 6, 15, 25, 31, 75]
    assert dsv_4.indexes == [3, 6, 15, 75]

    my_schema2 = {
        "fname": Text((None,), max_shape=(10,)),
        "lname": Text((None,), max_shape=(10,)),
        "image": Image((1920, 1080, 3)),
    }
    ds = Dataset("./test/filtering2", shape=(100,), schema=my_schema2, mode="w")
    with pytest.raises(LargeShapeFilteringException):
        ds.filter({"image": np.ones((1920, 1080, 3))})
    with pytest.raises(KeyError):
        ds.filter({"random": np.ones((1920, 1080, 3))})

    for i in [1, 3, 6, 15, 63, 96, 75]:
        ds["fname", i] = "Active"
    dsv = ds.filter({"fname": "Active"})
    with pytest.raises(LargeShapeFilteringException):
        dsv.filter({"image": np.ones((1920, 1080, 3))})
    with pytest.raises(KeyError):
        dsv.filter({"random": np.ones((1920, 1080, 3))})


def test_dataset_filtering_2():
    schema = {
        "img": Image((None, None, 3), max_shape=(100, 100, 3)),
        "cl": ClassLabel(names=["cat", "dog", "horse"]),
    }
    ds = Dataset("./test/filtering_3", shape=(100,), schema=schema, mode="w")
    for i in range(100):
        ds["cl", i] = 0 if i % 5 == 0 else 1
        ds["img", i] = i * np.ones((5, 6, 3))
    ds["cl", 4] = 2
    ds_filtered = ds.filter({"cl": 0})
    assert ds_filtered.indexes == [5 * i for i in range(20)]
    with pytest.raises(ValueError):
        ds_filtered["img"].compute()
    ds_filtered_2 = ds.filter({"cl": 2})
    assert (ds_filtered_2["img"].compute() == 4 * np.ones((1, 5, 6, 3))).all()
    for item in ds_filtered_2:
        assert (item["img"].compute() == 4 * np.ones((5, 6, 3))).all()
        assert item["cl"].compute() == 2


def test_dataset_filtering_3():
    schema = {
        "img": Image((None, None, 3), max_shape=(100, 100, 3)),
        "cl": ClassLabel(names=["cat", "dog", "horse"]),
    }
    ds = Dataset("./test/filtering_3", shape=(100,), schema=schema, mode="w")
    for i in range(100):
        ds["cl", i] = 0 if i < 10 else 1
        ds["img", i] = i * np.ones((5, 6, 3))
    ds_filtered = ds.filter({"cl": 0})
    assert (ds_filtered[3:8, "cl"].compute() == np.zeros((5,))).all()


def test_dataset_utils():
    with pytest.raises(TypeError):
        slice_split([5.3])
    with pytest.raises(IndexError):
        slice_extract_info(5, 3)
    with pytest.raises(ValueError):
        slice_extract_info(slice(2, 10, -2), 3)
    with pytest.raises(IndexError):
        slice_extract_info(slice(20, 100), 3)
    with pytest.raises(IndexError):
        slice_extract_info(slice(1, 20), 3)
    with pytest.raises(IndexError):
        slice_extract_info(slice(4, 1), 10)
    slice_extract_info(slice(None, 10), 20)
    slice_extract_info(slice(20, None), 50)
=======
def test_dataset_name():
    schema = {"temp": "uint8"}
    ds = Dataset(
        "./data/test_ds_name", shape=(10,), schema=schema, name="my_dataset", mode="w"
    )
    ds.flush()
    assert ds.name == "my_dataset"
    ds2 = Dataset("./data/test_ds_name")
    ds2.rename("my_dataset_2")
    assert ds2.name == "my_dataset_2"
    ds3 = Dataset("./data/test_ds_name")
    assert ds3.name == "my_dataset_2"
>>>>>>> 4f537c50


if __name__ == "__main__":
    test_dataset_assign_value()
    test_dataset_setting_shape()
    test_datasetview_repr()
    test_datasetview_get_dictionary()
    test_tensorview_slicing()
    test_datasetview_slicing()
    test_dataset()
    test_dataset_batch_write_2()
    test_append_dataset()
    test_dataset_2()
    test_text_dataset()
    test_text_dataset_tokenizer()
    test_dataset_compute()
    test_dataset_view_compute()
    test_dataset_lazy()
    test_dataset_view_lazy()
    test_dataset_hub()
    test_meta_information()
    test_dataset_filtering()
    test_dataset_filtering_2()
    test_pickleability()
    test_dataset_append_and_read()
    test_tensorview_iter()
    test_dataset_filtering_3()
    test_datasetview_2()
    test_dataset_3()
    test_dataset_utils()<|MERGE_RESOLUTION|>--- conflicted
+++ resolved
@@ -733,7 +733,6 @@
     assert ds["text", 6].compute() == "YGFJN75NF"
 
 
-<<<<<<< HEAD
 def test_dataset_filtering():
     my_schema = {
         "fname": Text((None,), max_shape=(10,)),
@@ -853,7 +852,8 @@
         slice_extract_info(slice(4, 1), 10)
     slice_extract_info(slice(None, 10), 20)
     slice_extract_info(slice(20, None), 50)
-=======
+
+
 def test_dataset_name():
     schema = {"temp": "uint8"}
     ds = Dataset(
@@ -866,7 +866,6 @@
     assert ds2.name == "my_dataset_2"
     ds3 = Dataset("./data/test_ds_name")
     assert ds3.name == "my_dataset_2"
->>>>>>> 4f537c50
 
 
 if __name__ == "__main__":

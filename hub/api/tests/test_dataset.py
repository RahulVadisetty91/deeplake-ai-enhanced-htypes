--- conflicted
+++ resolved
@@ -722,7 +722,6 @@
 
 
 if __name__ == "__main__":
-<<<<<<< HEAD
     test_dataset_assign_value()
     test_dataset_setting_shape()
     test_datasetview_repr()
@@ -742,8 +741,5 @@
     test_dataset_hub()
     test_meta_information()
     test_dataset_filtering_2()
-=======
-    # test_pickleability()
     test_pickleability()
-    # test_dataset_append_and_read()
->>>>>>> 707dcb72
+    test_dataset_append_and_read()
import hub.api.tests.test_converters
from hub.features.features import Tensor
import numpy as np
from hub.utils import tfds_loaded, tensorflow_loaded, pytorch_loaded
import pytest
from hub.utils import Timer


@pytest.mark.skipif(not tfds_loaded(), reason="requires tfds to be loaded")
def test_from_tfds_mnist():
    import tensorflow_datasets as tfds

    with tfds.testing.mock_data(num_examples=5):
        ds = hub.Dataset.from_tfds("mnist", num=5)
        res_ds = ds.store(
            "./data/test_tfds/mnist", length=5
        )  # mock data doesn't have length, so explicitly provided
        assert res_ds["label"].numpy().tolist() == [1, 9, 2, 5, 3]


@pytest.mark.skipif(not tfds_loaded(), reason="requires tfds to be loaded")
def test_from_tfds_coco():
    import tensorflow_datasets as tfds

    with tfds.testing.mock_data(num_examples=5):
        ds = hub.Dataset.from_tfds("coco", num=5)

        res_ds = ds.store(
            "./data/test_tfds/coco", length=5
        )  # mock data doesn't have length, so explicitly provided
        assert res_ds["image_filename"].numpy().tolist() == [
            b"f dhgfdgeichbdba",
            b"dhibdaajeghaefeijch",
            b"ghd h afjj igecea",
            b"iccbhgaaehgad",
            b"dahehcihidgaifeicd",
        ]
        assert res_ds["image_id"].numpy().tolist() == [90, 38, 112, 194, 105]
        assert res_ds["objects"].numpy()[0]["label"][0:5].tolist() == [
            12,
            15,
            33,
            23,
            12,
        ]


@pytest.mark.skipif(not tensorflow_loaded(), reason="requires tensorflow to be loaded")
def test_from_tensorflow():
    import tensorflow as tf

    ds = tf.data.Dataset.from_tensor_slices(tf.range(10))
    out_ds = hub.Dataset.from_tensorflow(ds)
    res_ds = out_ds.store("./data/test_from_tf/ds1")
    assert res_ds["data"].numpy().tolist() == [0, 1, 2, 3, 4, 5, 6, 7, 8, 9]

    ds = tf.data.Dataset.from_tensor_slices({"a": [1, 2], "b": [5, 6]})
    out_ds = hub.Dataset.from_tensorflow(ds)
    res_ds = out_ds.store("./data/test_from_tf/ds2")
    assert res_ds["a"].numpy().tolist() == [1, 2]
    assert res_ds["b"].numpy().tolist() == [5, 6]


@pytest.mark.skipif(not tensorflow_loaded(), reason="requires tensorflow to be loaded")
def test_to_from_tensorflow():
    my_schema = {
        "image": Tensor((10, 1920, 1080, 3), "uint8"),
        "label": {
            "a": Tensor((100, 200), "int32"),
            "b": Tensor((100, 400), "int64"),
            "c": Tensor((5, 3), "uint8"),
            "d": {"e": Tensor((5, 3), "uint8")},
            "f": "float",
        },
        "named_label": "object",
    }

    ds = hub.Dataset(
        schema=my_schema, shape=(10,), url="./data/test_from_tf/ds4", mode="w"
    )
    for i in range(10):
        ds["label", "d", "e", i] = i * np.ones((5, 3))
        ds["named_label", i] = "try" + str(i)

    ds = ds.to_tensorflow()
    out_ds = hub.Dataset.from_tensorflow(ds)
    res_ds = out_ds.store(
        "./data/test_from_tf/ds5", length=10
    )  # generator has no length, argument needed

    for i in range(10):
        assert (res_ds["label", "d", "e", i].numpy() == i * np.ones((5, 3))).all()
        assert res_ds["named_label", i].numpy().decode("utf-8") == "try" + str(i)


@pytest.mark.skipif(not pytorch_loaded(), reason="requires pytorch to be loaded")
def test_to_pytorch():
    import torch

    my_schema = {
        "image": Tensor((10, 1920, 1080, 3), "uint8"),
        "label": {
            "a": Tensor((100, 200), "int32"),
            "b": Tensor((100, 400), "int64"),
            "c": Tensor((5, 3), "uint8"),
            "d": {"e": Tensor((5, 3), "uint8")},
            "f": "float",
        },
    }
    ds = hub.Dataset(
        schema=my_schema, shape=(10,), url="./data/test_from_tf/ds5", mode="w"
    )
    for i in range(10):
        ds["label", "d", "e", i] = i * np.ones((5, 3))
    ds = ds.to_pytorch()
    ds = torch.utils.data.DataLoader(
        ds,
        batch_size=1,
    )
    for i, batch in enumerate(ds):
        assert (batch["label"]["d"]["e"].numpy() == i * np.ones((5, 3))).all()


@pytest.mark.skipif(not pytorch_loaded(), reason="requires pytorch to be loaded")
def test_from_pytorch():
    from torch.utils.data import Dataset

    class TestDataset(Dataset):
        def __init__(self, transform=None):
            self.transform = transform

        def __len__(self):
            return 12

        def __iter__(self):
            for i in range(len(self)):
                yield self[i]

        def __getitem__(self, idx):
            image = 5 * np.ones((50, 50))
            landmarks = 7 * np.ones((10, 10, 10))
            named = "testing text labels"
            sample = {
                "data": {"image": image, "landmarks": landmarks},
                "labels": {"named": named},
            }

            if self.transform:
                sample = self.transform(sample)
            return sample

    tds = TestDataset()
    ds = hub.Dataset.from_pytorch(tds)
    ds = ds.store("./data/test_from_pytorch/test1")

    assert (ds["data", "image", 3].numpy() == 5 * np.ones((50, 50))).all()
    assert (ds["data", "landmarks", 2].numpy() == 7 * np.ones((10, 10, 10))).all()
    assert ds["labels", "named", 5].numpy() == "testing text labels"


@pytest.mark.skipif(not pytorch_loaded(), reason="requires pytorch to be loaded")
def test_to_from_pytorch():
    my_schema = {
        "image": Tensor((10, 10, 3), "uint8"),
        "label": {
            "c": Tensor((5, 3), "uint8"),
            "d": {"e": Tensor((5, 3), "uint8")},
            "f": "float",
        },
    }
    ds = hub.Dataset(
        schema=my_schema,
        shape=(10,),
        url="./data/test_from_pytorch/test20",
        mode="w",
        cache=False,
    )
    for i in range(10):
        ds["image", i] = i * np.ones((10, 10, 3))
        ds["label", "d", "e", i] = i * np.ones((5, 3))

    ds = ds.to_pytorch()
    out_ds = hub.Dataset.from_pytorch(ds)
    with Timer("storing"):
        res_ds = out_ds.store("./data/test_from_pytorch/test30")

    for i in range(10):
        assert (res_ds["label", "d", "e", i].numpy() == i * np.ones((5, 3))).all()


from hub.utils import Timer

if __name__ == "__main__":

    with Timer("Test Converters"):
        with Timer("from MNIST"):
            test_from_tfds_mnist()

        with Timer("from COCO"):
            test_from_tfds_coco()

        with Timer("from TF"):
            test_from_tensorflow()

        with Timer("To From TF"):
            test_to_from_tensorflow()

        with Timer("To From PyTorch"):
            test_to_from_pytorch()

<<<<<<< HEAD
        with Timer("From Pytorch"):
=======
        with Timer("Pytorch"):
>>>>>>> a1e7281a
            test_from_pytorch()<|MERGE_RESOLUTION|>--- conflicted
+++ resolved
@@ -208,9 +208,5 @@
         with Timer("To From PyTorch"):
             test_to_from_pytorch()
 
-<<<<<<< HEAD
-        with Timer("From Pytorch"):
-=======
         with Timer("Pytorch"):
->>>>>>> a1e7281a
             test_from_pytorch()
--- conflicted
+++ resolved
@@ -20,12 +20,9 @@
     DatasetHandlerError,
     UnsupportedCompressionError,
     InvalidTensorNameError,
-<<<<<<< HEAD
     RenameError,
-=======
     PathNotEmptyException,
     BadRequestException,
->>>>>>> ff631163
 )
 from hub.constants import MB
 

from hub.constants import UNCOMPRESSED
import numpy as np
import pytest
import uuid
import hub
import os
from hub.api.dataset import Dataset
from hub.core.tests.common import parametrize_all_dataset_storages
from hub.tests.common import assert_array_lists_equal
from hub.util.exceptions import TensorDtypeMismatchError, TensorInvalidSampleShapeError
from hub.client.client import HubBackendClient
from hub.client.utils import has_hub_testing_creds
from click.testing import CliRunner


# need this for 32-bit and 64-bit systems to have correct tests
MAX_INT_DTYPE = np.int_.__name__
MAX_FLOAT_DTYPE = np.float_.__name__


def test_persist_local(local_storage):
    ds = Dataset(local_storage.root, local_cache_size=512)
    ds.create_tensor("image")
    ds.image.extend(np.ones((4, 224, 224, 3)))

    ds_new = Dataset(local_storage.root)
    assert len(ds_new) == 4

    assert ds_new.image.shape == (4, 224, 224, 3)
    np.testing.assert_array_equal(ds_new.image.numpy(), np.ones((4, 224, 224, 3)))

    assert ds_new.meta.version == hub.__version__

    ds.delete()


def test_persist_with_local(local_storage):
    with Dataset(local_storage.root, local_cache_size=512) as ds:
        ds.create_tensor("image")
        ds.image.extend(np.ones((4, 224, 224, 3)))

        ds_new = Dataset(local_storage.root)
        assert len(ds_new) == 0  # shouldn't be flushed yet

    ds_new = Dataset(local_storage.root)
    assert len(ds_new) == 4

    engine = ds_new.image.chunk_engine
    assert engine.chunk_id_encoder.num_samples == ds_new.image.meta.length
    assert engine.chunk_id_encoder.num_chunks == 1

    assert ds_new.image.shape == (4, 224, 224, 3)

    np.testing.assert_array_equal(ds_new.image.numpy(), np.ones((4, 224, 224, 3)))

    assert ds_new.meta.version == hub.__version__

    ds.delete()


def test_persist_local_clear_cache(local_storage):
    ds = Dataset(local_storage.root, local_cache_size=512)
    ds.create_tensor("image")
    ds.image.extend(np.ones((4, 224, 224, 3)))
    ds.clear_cache()
    ds_new = Dataset(local_storage.root)
    assert len(ds_new) == 4

    assert ds_new.image.shape == (4, 224, 224, 3)

    np.testing.assert_array_equal(ds_new.image.numpy(), np.ones((4, 224, 224, 3)))
    ds.delete()


@parametrize_all_dataset_storages
def test_populate_dataset(ds):
    assert ds.meta.tensors == []
    ds.create_tensor("image")
    assert len(ds) == 0
    assert len(ds.image) == 0

    ds.image.extend(np.ones((4, 28, 28)))
    assert len(ds) == 4
    assert len(ds.image) == 4

    for _ in range(10):
        ds.image.append(np.ones((28, 28)))
    assert len(ds.image) == 14

    ds.image.extend([np.ones((28, 28)), np.ones((28, 28))])
    assert len(ds.image) == 16

    assert ds.meta.tensors == [
        "image",
    ]
    assert ds.meta.version == hub.__version__


@pytest.mark.xfail(raises=NotImplementedError, strict=True)
def test_larger_data_memory(memory_storage):
    ds = Dataset(memory_storage.root)
    ds.create_tensor("image")
    ds.image.extend(np.ones((4, 4096, 4096)))
    assert len(ds) == 4
    assert ds.image.shape == (4, 4096, 4096)
    np.testing.assert_array_equal(ds.image.numpy(), np.ones((4, 4096, 4096)))


def test_stringify(memory_ds):
    ds = memory_ds
    ds.create_tensor("image")
    ds.image.extend(np.ones((4, 4)))
    assert (
        str(ds)
        == "Dataset(path='mem://hub_pytest/test_api/test_stringify', tensors=['image'])"
    )
    assert (
        str(ds[1:2])
        == "Dataset(path='mem://hub_pytest/test_api/test_stringify', index=Index([slice(1, 2, None)]), tensors=['image'])"
    )
    assert str(ds.image) == "Tensor(key='image')"
    assert str(ds[1:2].image) == "Tensor(key='image', index=Index([slice(1, 2, None)]))"


def test_stringify_with_path(local_ds):
    ds = local_ds
    assert local_ds.path
    assert str(ds) == f"Dataset(path='{local_ds.path}', tensors=[])"


@parametrize_all_dataset_storages
def test_compute_fixed_tensor(ds):
    ds.create_tensor("image")
    ds.image.extend(np.ones((32, 28, 28)))
    assert len(ds) == 32
    np.testing.assert_array_equal(ds.image.numpy(), np.ones((32, 28, 28)))


@parametrize_all_dataset_storages
def test_compute_dynamic_tensor(ds):
    ds.create_tensor("image")

    a1 = np.ones((32, 28, 28))
    a2 = np.ones((10, 36, 11))
    a3 = np.ones((29, 10))

    image = ds.image

    image.extend(a1)
    image.extend(a2)
    image.append(a3)

    expected_list = [*a1, *a2, a3]
    actual_list = image.numpy(aslist=True)

    assert type(actual_list) == list
    assert_array_lists_equal(expected_list, actual_list)

    # test negative indexing
    np.testing.assert_array_equal(expected_list[-1], image[-1].numpy())
    np.testing.assert_array_equal(expected_list[-2], image[-2].numpy())
    assert_array_lists_equal(expected_list[-2:], image[-2:].numpy(aslist=True))
    assert_array_lists_equal(expected_list[::-3], image[::-3].numpy(aslist=True))

    assert image.shape == (43, None, None)
    assert image.shape_interval.lower == (43, 28, 10)
    assert image.shape_interval.upper == (43, 36, 28)
    assert image.is_dynamic


@parametrize_all_dataset_storages
def test_empty_samples(ds: Dataset):
    tensor = ds.create_tensor("with_empty")

    a1 = np.arange(25 * 4 * 2).reshape(25, 4, 2)
    a2 = np.arange(5 * 10 * 50 * 2).reshape(5, 10, 50, 2)
    a3 = np.arange(0).reshape(0, 0, 2)
    a4 = np.arange(0).reshape(9, 0, 10, 2)

    tensor.append(a1)
    tensor.extend(a2)
    tensor.append(a3)
    tensor.extend(a4)

    actual_list = tensor.numpy(aslist=True)
    expected_list = [a1, *a2, a3, *a4]

    assert tensor.meta.sample_compression == UNCOMPRESSED
    assert tensor.meta.chunk_compression == UNCOMPRESSED

    assert len(tensor) == 16
    assert tensor.shape_interval.lower == (16, 0, 0, 2)
    assert tensor.shape_interval.upper == (16, 25, 50, 2)

    assert_array_lists_equal(actual_list, expected_list)

    # test indexing individual empty samples with numpy while looping, this may seem redundant but this was failing before
    for actual_sample, expected in zip(ds, expected_list):
        actual = actual_sample.with_empty.numpy()
        np.testing.assert_array_equal(actual, expected)


@parametrize_all_dataset_storages
def test_scalar_samples(ds: Dataset):
    tensor = ds.create_tensor("scalars")

    assert tensor.meta.dtype == None

    # first sample sets dtype
    tensor.append(5)
    assert tensor.meta.dtype == MAX_INT_DTYPE

    with pytest.raises(TensorDtypeMismatchError):
        tensor.append(5.1)

    tensor.append(10)
    tensor.append(-99)
    tensor.append(np.array(4))

    with pytest.raises(TensorDtypeMismatchError):
        tensor.append(np.int16(4))

    with pytest.raises(TensorDtypeMismatchError):
        tensor.append(np.float32(4))

    with pytest.raises(TensorDtypeMismatchError):
        tensor.append(np.uint8(3))

    tensor.extend([10, 1, 4])
    tensor.extend([1])
    tensor.extend(np.array([1, 2, 3], dtype=MAX_INT_DTYPE))

    with pytest.raises(TensorDtypeMismatchError):
        tensor.extend(np.array([4, 5, 33], dtype="int16"))

    assert len(tensor) == 11

    expected = np.array([5, 10, -99, 4, 10, 1, 4, 1, 1, 2, 3])
    np.testing.assert_array_equal(tensor.numpy(), expected)

    assert tensor.numpy(aslist=True) == expected.tolist()

    assert tensor.shape == (11,)

    # len(shape) for a scalar is `()`. len(shape) for [1] is `(1,)`
    with pytest.raises(TensorInvalidSampleShapeError):
        tensor.append([1])

    # len(shape) for a scalar is `()`. len(shape) for [1, 2] is `(2,)`
    with pytest.raises(TensorInvalidSampleShapeError):
        tensor.append([1, 2])


@parametrize_all_dataset_storages
def test_sequence_samples(ds: Dataset):
    tensor = ds.create_tensor("arrays")

    tensor.append([1, 2, 3])
    tensor.extend([[4, 5, 6]])

    assert len(tensor) == 2

    expected = np.array([[1, 2, 3], [4, 5, 6]])
    np.testing.assert_array_equal(tensor.numpy(), expected)

    assert type(tensor.numpy(aslist=True)) == list
    assert_array_lists_equal(tensor.numpy(aslist=True), expected)


@parametrize_all_dataset_storages
def test_iterate_dataset(ds):
    labels = [1, 9, 7, 4]
    ds.create_tensor("image")
    ds.create_tensor("label")

    ds.image.extend(np.ones((4, 28, 28)))
    ds.label.extend(np.asarray(labels).reshape((4, 1)))

    for idx, sub_ds in enumerate(ds):
        img = sub_ds.image.numpy()
        label = sub_ds.label.numpy()
        np.testing.assert_array_equal(img, np.ones((28, 28)))
        assert label.shape == (1,)
        assert label == labels[idx]


def _check_tensor(tensor, data):
    np.testing.assert_array_equal(tensor.numpy(), data)


def test_compute_slices(memory_ds):
    ds = memory_ds
    shape = (64, 16, 16, 16)
    data = np.arange(np.prod(shape)).reshape(shape)
    ds.create_tensor("data")
    ds.data.extend(data)

    _check_tensor(ds.data[:], data[:])
    _check_tensor(ds.data[10:20], data[10:20])
    _check_tensor(ds.data[5], data[5])
    _check_tensor(ds.data[0][:], data[0][:])
    _check_tensor(ds.data[-1][:], data[-1][:])
    _check_tensor(ds.data[3, 3], data[3, 3])
    _check_tensor(ds.data[30:40, :, 8:11, 4], data[30:40, :, 8:11, 4])
    _check_tensor(ds.data[16, 4, 5, 1:3], data[16, 4, 5, 1:3])
    _check_tensor(ds[[0, 1, 2, 5, 6, 10, 60]].data, data[[0, 1, 2, 5, 6, 10, 60]])
    _check_tensor(ds.data[[0, 1, -2, 5, -6, 10, 60]], data[[0, 1, -2, 5, -6, 10, 60]])
    _check_tensor(ds.data[0][[0, 1, 2, 5, 6, 10, 15]], data[0][[0, 1, 2, 5, 6, 10, 15]])
    _check_tensor(ds.data[[3, 2, 1, 0]][0], data[[3, 2, 1, 0]][0])
    _check_tensor(ds[[3, 2, 1, 0]][0].data, data[[3, 2, 1, 0]][0])
    _check_tensor(ds[[3, 2, 1, 0]].data[0], data[3])
    _check_tensor(ds[(0, 1, 6, 10, 15), :].data, data[(0, 1, 6, 10, 15), :])
    _check_tensor(ds.data[(0, 1, 6, 10, 15), :], data[(0, 1, 6, 10, 15), :])
    _check_tensor(ds.data[0][(0, 1, 6, 10, 15), :], data[0][(0, 1, 6, 10, 15), :])
    _check_tensor(ds.data[0, (0, 1, 5)], data[0, (0, 1, 5)])
    _check_tensor(ds.data[:, :][0], data[:, :][0])
    _check_tensor(ds.data[:, :][0:2], data[:, :][0:2])
    _check_tensor(ds.data[0, :][0:2], data[0, :][0:2])
    _check_tensor(ds.data[:, 0][0:2], data[:, 0][0:2])
    _check_tensor(ds.data[:, 0][0:2], data[:, 0][0:2])
    _check_tensor(ds.data[:, :][0][(0, 1, 2), 0], data[:, :][0][(0, 1, 2), 0])
    _check_tensor(ds.data[0][(0, 1, 2), 0][1], data[0][(0, 1, 2), 0][1])
    _check_tensor(ds.data[:, :][0][(0, 1, 2), 0][1], data[:, :][0][(0, 1, 2), 0][1])
    _check_tensor(ds.data[::-1], data[::-1])
    _check_tensor(ds.data[::-3], data[::-3])
    _check_tensor(ds.data[::-3][4], data[::-3][4])
    _check_tensor(ds.data[-2:], data[-2:])
    _check_tensor(ds.data[-6:][3], data[-6:][3])
    _check_tensor(ds.data[:-6:][3], data[:-6:][3])


def test_length_slices(memory_ds):
    ds = memory_ds
    data = np.array([1, 2, 3, 9, 8, 7, 100, 99, 98, 99, 101])
    ds.create_tensor("data")
    ds.data.extend(data)

    assert len(ds) == 11
    assert len(ds[0]) == 1
    assert len(ds[0:1]) == 1
    assert len(ds[0:0]) == 0
    assert len(ds[1:10]) == 9
    assert len(ds[1:7:2]) == 3
    assert len(ds[1:8:2]) == 4
    assert len(ds[1:9:2]) == 4
    assert len(ds[1:10:2]) == 5
    assert len(ds[[0, 1, 5, 9]]) == 4

    assert len(ds.data) == 11
    assert len(ds.data[0]) == 1
    assert len(ds.data[0:1]) == 1
    assert len(ds.data[0:0]) == 0
    assert len(ds.data[1:10]) == 9
    assert len(ds.data[1:7:2]) == 3
    assert len(ds.data[1:8:2]) == 4
    assert len(ds.data[1:9:2]) == 4
    assert len(ds.data[1:10:2]) == 5
    assert len(ds.data[[0, 1, 5, 9]]) == 4

    assert ds.data.shape == (11,)
    assert ds[0:5].data.shape == (5,)
    assert ds.data[1:6].shape == (5,)


def test_shape_property(memory_ds):
    fixed = memory_ds.create_tensor("fixed_tensor")
    dynamic = memory_ds.create_tensor("dynamic_tensor")

    # dynamic shape property
    dynamic.extend(np.ones((32, 28, 20, 2)))
    dynamic.extend(np.ones((16, 33, 20, 5)))
    assert dynamic.shape == (48, None, 20, None)
    assert dynamic.shape_interval.lower == (48, 28, 20, 2)
    assert dynamic.shape_interval.upper == (48, 33, 20, 5)
    assert dynamic.is_dynamic

    # fixed shape property
    fixed.extend(np.ones((9, 28, 28)))
    fixed.extend(np.ones((13, 28, 28)))
    assert fixed.shape == (22, 28, 28)
    assert fixed.shape_interval.lower == (22, 28, 28)
    assert fixed.shape_interval.upper == (22, 28, 28)
    assert not fixed.is_dynamic


def test_htype(memory_ds: Dataset):
    image = memory_ds.create_tensor("image", htype="image")
    bbox = memory_ds.create_tensor("bbox", htype="bbox")
    label = memory_ds.create_tensor("label", htype="class_label")
    video = memory_ds.create_tensor("video", htype="video")
    bin_mask = memory_ds.create_tensor("bin_mask", htype="binary_mask")
    segment_mask = memory_ds.create_tensor("segment_mask", htype="segment_mask")

    image.append(np.ones((28, 28, 3), dtype=np.uint8))
    bbox.append(np.array([1.0, 1.0, 0.0, 0.5], dtype=np.float32))
    # label.append(5)
    label.append(np.array(5, dtype=np.uint32))
    video.append(np.ones((10, 28, 28, 3), dtype=np.uint8))
    bin_mask.append(np.zeros((28, 28), dtype=np.bool8))
    segment_mask.append(np.ones((28, 28), dtype=np.int32))


def test_dtype(memory_ds: Dataset):
    tensor = memory_ds.create_tensor("tensor")
    dtyped_tensor = memory_ds.create_tensor("dtyped_tensor", dtype="uint8")
    np_dtyped_tensor = memory_ds.create_tensor(
        "np_dtyped_tensor", dtype=MAX_FLOAT_DTYPE
    )
    py_dtyped_tensor = memory_ds.create_tensor("py_dtyped_tensor", dtype=float)

    # .meta.dtype should always be str or None
    assert type(tensor.meta.dtype) == type(None)
    assert type(dtyped_tensor.meta.dtype) == str
    assert type(np_dtyped_tensor.meta.dtype) == str
    assert type(py_dtyped_tensor.meta.dtype) == str

    # .dtype should always be np.dtype or None
    assert type(tensor.dtype) == type(
        None
    ), "An htype with a generic `dtype` should start as None... If this check doesn't exist, float64/float32 may be it's initial type."
    assert dtyped_tensor.dtype == np.uint8
    assert np_dtyped_tensor.dtype == MAX_FLOAT_DTYPE
    assert py_dtyped_tensor.dtype == MAX_FLOAT_DTYPE

    tensor.append(np.ones((10, 10), dtype="float32"))
    dtyped_tensor.append(np.ones((10, 10), dtype="uint8"))
    np_dtyped_tensor.append(np.ones((10, 10), dtype=MAX_FLOAT_DTYPE))
    py_dtyped_tensor.append(np.ones((10, 10), dtype=MAX_FLOAT_DTYPE))

    assert tensor.dtype == np.float32
    assert dtyped_tensor.dtype == np.uint8
    assert np_dtyped_tensor.dtype == MAX_FLOAT_DTYPE
    assert py_dtyped_tensor.dtype == MAX_FLOAT_DTYPE


@pytest.mark.xfail(raises=TensorDtypeMismatchError, strict=True)
def test_dtype_mismatch(memory_ds: Dataset):
    tensor = memory_ds.create_tensor("tensor", dtype="float16")
    tensor.append(np.ones(100, dtype="uint8"))


@pytest.mark.xfail(raises=TypeError, strict=True)
def test_fails_on_wrong_tensor_syntax(memory_ds):
    memory_ds.some_tensor = np.ones((28, 28))


@pytest.mark.skipif(not has_hub_testing_creds(), reason="requires hub credentials")
def test_hub_cloud_dataset():
    username = "testingacc"
    password = os.getenv("ACTIVELOOP_HUB_PASSWORD")
    id = str(uuid.uuid1())

    uri = f"hub://{username}/hub2ds2_{id}"

    client = HubBackendClient()
    token = client.request_auth_token(username, password)

    with Dataset(uri, token=token) as ds:
        ds.create_tensor("image")
        ds.create_tensor("label", htype="class_label")

        for i in range(1000):
            ds.image.append(i * np.ones((100, 100)))
            ds.label.append(np.uint32(i))

    ds = Dataset(uri, token=token)
    for i in range(1000):
        np.testing.assert_array_equal(ds.image[i].numpy(), i * np.ones((100, 100)))
        np.testing.assert_array_equal(ds.label[i].numpy(), np.uint32(i))

    ds.delete()

<<<<<<< HEAD
    ds.delete()


def test_array_interface(memory_ds: Dataset):
    tensor = memory_ds.create_tensor("tensor")
    x = np.random.random((32, 32))
    tensor.append(x)
    arr1 = np.array(tensor)
    arr2 = np.array(tensor)
    np.testing.assert_array_equal(x, arr1[0])
    np.testing.assert_array_equal(x, arr2[0])
    assert arr1.__array_interface__["data"][0] == arr1.__array_interface__["data"][0]
    tensor.append(x)
    np.testing.assert_array_equal(tensor.numpy(), np.concatenate([arr1, arr2]))
=======

@parametrize_all_dataset_storages
def test_hub_dataset_suffix_bug(ds):
    # creating dataset with similar name but some suffix removed from end
    ds2 = Dataset(ds.path[:-1])
    ds2.delete()

    
def test_empty_dataset():
    with CliRunner().isolated_filesystem():
        ds = Dataset("test")
        ds.create_tensor("x")
        ds.create_tensor("y")
        ds.create_tensor("z")
        ds = Dataset("test")
        assert list(ds.tensors) == ["x", "y", "z"]
>>>>>>> 93686d49
<|MERGE_RESOLUTION|>--- conflicted
+++ resolved
@@ -470,9 +470,6 @@
 
     ds.delete()
 
-<<<<<<< HEAD
-    ds.delete()
-
 
 def test_array_interface(memory_ds: Dataset):
     tensor = memory_ds.create_tensor("tensor")
@@ -485,8 +482,8 @@
     assert arr1.__array_interface__["data"][0] == arr1.__array_interface__["data"][0]
     tensor.append(x)
     np.testing.assert_array_equal(tensor.numpy(), np.concatenate([arr1, arr2]))
-=======
-
+
+    
 @parametrize_all_dataset_storages
 def test_hub_dataset_suffix_bug(ds):
     # creating dataset with similar name but some suffix removed from end
@@ -501,5 +498,4 @@
         ds.create_tensor("y")
         ds.create_tensor("z")
         ds = Dataset("test")
-        assert list(ds.tensors) == ["x", "y", "z"]
->>>>>>> 93686d49
+        assert list(ds.tensors) == ["x", "y", "z"]
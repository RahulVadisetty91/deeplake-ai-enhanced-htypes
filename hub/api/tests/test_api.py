--- conflicted
+++ resolved
@@ -10,11 +10,8 @@
 from hub.tests.storage_fixtures import enabled_remote_storages
 from hub.core.storage import GCSProvider
 from hub.util.exceptions import (
-<<<<<<< HEAD
     RenameError,
-=======
     InvalidOperationError,
->>>>>>> 6dafa7b4
     TensorDtypeMismatchError,
     TensorAlreadyExistsError,
     TensorGroupAlreadyExistsError,

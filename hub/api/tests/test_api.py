import os
import numpy as np
import pytest
import hub
from hub.core.dataset import Dataset
from hub.tests.common import assert_array_lists_equal
from hub.util.exceptions import (
    TensorDtypeMismatchError,
    TensorInvalidSampleShapeError,
<<<<<<< HEAD
    PathNotEmptyException,
)
from hub.constants import MB
=======
    UnsupportedCompressionError,
)
>>>>>>> 865f127c
from click.testing import CliRunner
from hub.tests.dataset_fixtures import (
    enabled_datasets,
    enabled_persistent_dataset_generators,
)


# need this for 32-bit and 64-bit systems to have correct tests
MAX_INT_DTYPE = np.int_.__name__
MAX_FLOAT_DTYPE = np.float_.__name__


# not using the predefined parametrizes because `hub_cloud_ds_generator` is not enabled by default
@pytest.mark.parametrize(
    "ds_generator",
    [
        "local_ds_generator",
        "s3_ds_generator",
        "hub_cloud_ds_generator",
    ],
    indirect=True,
)
def test_persist(ds_generator):
    ds = ds_generator()

    ds.create_tensor("image")
    ds.image.extend(np.ones((4, 224, 224, 3)))

    ds_new = ds_generator()
    assert len(ds_new) == 4

    assert ds_new.image.shape == (4, 224, 224, 3)
    np.testing.assert_array_equal(ds_new.image.numpy(), np.ones((4, 224, 224, 3)))

    assert ds_new.meta.version == hub.__version__


@enabled_persistent_dataset_generators
def test_persist_with(ds_generator):
    with ds_generator() as ds:
        ds.create_tensor("image")
        ds.image.extend(np.ones((4, 224, 224, 3)))

        ds_new = ds_generator()
        assert len(ds_new) == 0  # shouldn't be flushed yet

    ds_new = ds_generator()
    assert len(ds_new) == 4

    engine = ds_new.image.chunk_engine
    assert engine.chunk_id_encoder.num_samples == ds_new.image.meta.length
    assert engine.chunk_id_encoder.num_chunks == 1

    assert ds_new.image.shape == (4, 224, 224, 3)

    np.testing.assert_array_equal(ds_new.image.numpy(), np.ones((4, 224, 224, 3)))

    assert ds_new.meta.version == hub.__version__


@enabled_persistent_dataset_generators
def test_persist_clear_cache(ds_generator):
    ds = ds_generator()
    ds.create_tensor("image")
    ds.image.extend(np.ones((4, 224, 224, 3)))
    ds.clear_cache()
    ds_new = ds_generator()
    assert len(ds_new) == 4

    assert ds_new.image.shape == (4, 224, 224, 3)

    np.testing.assert_array_equal(ds_new.image.numpy(), np.ones((4, 224, 224, 3)))


@enabled_datasets
def test_populate_dataset(ds):
    assert ds.meta.tensors == []
    ds.create_tensor("image")
    assert len(ds) == 0
    assert len(ds.image) == 0

    ds.image.extend(np.ones((4, 28, 28)))
    assert len(ds) == 4
    assert len(ds.image) == 4

    for _ in range(10):
        ds.image.append(np.ones((28, 28)))
    assert len(ds.image) == 14

    ds.image.extend([np.ones((28, 28)), np.ones((28, 28))])
    assert len(ds.image) == 16

    assert ds.meta.tensors == [
        "image",
    ]
    assert ds.meta.version == hub.__version__


@pytest.mark.xfail(raises=NotImplementedError, strict=True)
def test_larger_data_memory(memory_ds):
    memory_ds.create_tensor("image")
    memory_ds.image.extend(np.ones((4, 4096, 4096)))
    assert len(memory_ds) == 4
    assert memory_ds.image.shape == (4, 4096, 4096)
    np.testing.assert_array_equal(memory_ds.image.numpy(), np.ones((4, 4096, 4096)))


def test_stringify(memory_ds):
    ds = memory_ds
    ds.create_tensor("image")
    ds.image.extend(np.ones((4, 4)))
    assert (
        str(ds)
        == "Dataset(path='mem://hub_pytest/test_api/test_stringify', tensors=['image'])"
    )
    assert (
        str(ds[1:2])
        == "Dataset(path='mem://hub_pytest/test_api/test_stringify', index=Index([slice(1, 2, None)]), tensors=['image'])"
    )
    assert str(ds.image) == "Tensor(key='image')"
    assert str(ds[1:2].image) == "Tensor(key='image', index=Index([slice(1, 2, None)]))"


def test_stringify_with_path(local_ds):
    ds = local_ds
    assert local_ds.path
    assert str(ds) == f"Dataset(path='{local_ds.path}', tensors=[])"


@enabled_datasets
def test_compute_fixed_tensor(ds):
    ds.create_tensor("image")
    ds.image.extend(np.ones((32, 28, 28)))
    assert len(ds) == 32
    np.testing.assert_array_equal(ds.image.numpy(), np.ones((32, 28, 28)))


@enabled_datasets
def test_compute_dynamic_tensor(ds):
    ds.create_tensor("image")

    a1 = np.ones((32, 28, 28))
    a2 = np.ones((10, 36, 11))
    a3 = np.ones((29, 10))

    image = ds.image

    image.extend(a1)
    image.extend(a2)
    image.append(a3)

    expected_list = [*a1, *a2, a3]
    actual_list = image.numpy(aslist=True)

    assert type(actual_list) == list
    assert_array_lists_equal(expected_list, actual_list)

    # test negative indexing
    np.testing.assert_array_equal(expected_list[-1], image[-1].numpy())
    np.testing.assert_array_equal(expected_list[-2], image[-2].numpy())
    assert_array_lists_equal(expected_list[-2:], image[-2:].numpy(aslist=True))
    assert_array_lists_equal(expected_list[::-3], image[::-3].numpy(aslist=True))

    assert image.shape == (43, None, None)
    assert image.shape_interval.lower == (43, 28, 10)
    assert image.shape_interval.upper == (43, 36, 28)
    assert image.is_dynamic


@enabled_datasets
def test_empty_samples(ds: Dataset):
    tensor = ds.create_tensor("with_empty")

    a1 = np.arange(25 * 4 * 2).reshape(25, 4, 2)
    a2 = np.arange(5 * 10 * 50 * 2).reshape(5, 10, 50, 2)
    a3 = np.arange(0).reshape(0, 0, 2)
    a4 = np.arange(0).reshape(9, 0, 10, 2)

    tensor.append(a1)
    tensor.extend(a2)
    tensor.append(a3)
    tensor.extend(a4)

    actual_list = tensor.numpy(aslist=True)
    expected_list = [a1, *a2, a3, *a4]

    assert tensor.meta.sample_compression is None

    assert len(tensor) == 16
    assert tensor.shape_interval.lower == (16, 0, 0, 2)
    assert tensor.shape_interval.upper == (16, 25, 50, 2)

    assert_array_lists_equal(actual_list, expected_list)

    # test indexing individual empty samples with numpy while looping, this may seem redundant but this was failing before
    for actual_sample, expected in zip(ds, expected_list):
        actual = actual_sample.with_empty.numpy()
        np.testing.assert_array_equal(actual, expected)


@enabled_datasets
def test_scalar_samples(ds: Dataset):
    tensor = ds.create_tensor("scalars")

    assert tensor.meta.dtype is None

    # first sample sets dtype
    tensor.append(5)
    assert tensor.meta.dtype == MAX_INT_DTYPE

    with pytest.raises(TensorDtypeMismatchError):
        tensor.append(5.1)

    tensor.append(10)
    tensor.append(-99)
    tensor.append(np.array(4))

    tensor.append(np.int16(4))

    with pytest.raises(TensorDtypeMismatchError):
        tensor.append(np.float32(4))

    tensor.append(np.uint8(3))

    tensor.extend([10, 1, 4])
    tensor.extend([1])
    tensor.extend(np.array([1, 2, 3], dtype=MAX_INT_DTYPE))

    tensor.extend(np.array([4, 5, 33], dtype="int16"))

    assert len(tensor) == 16

    expected = np.array([5, 10, -99, 4, 4, 3, 10, 1, 4, 1, 1, 2, 3, 4, 5, 33])
    np.testing.assert_array_equal(tensor.numpy(), expected)

    assert tensor.numpy(aslist=True) == expected.tolist()

    assert tensor.shape == (16,)

    # len(shape) for a scalar is `()`. len(shape) for [1] is `(1,)`
    with pytest.raises(TensorInvalidSampleShapeError):
        tensor.append([1])

    # len(shape) for a scalar is `()`. len(shape) for [1, 2] is `(2,)`
    with pytest.raises(TensorInvalidSampleShapeError):
        tensor.append([1, 2])


@enabled_datasets
def test_sequence_samples(ds: Dataset):
    tensor = ds.create_tensor("arrays")

    tensor.append([1, 2, 3])
    tensor.extend([[4, 5, 6]])
    ds.clear_cache()

    assert len(tensor) == 2

    expected = np.array([[1, 2, 3], [4, 5, 6]])
    np.testing.assert_array_equal(tensor.numpy(), expected)

    assert type(tensor.numpy(aslist=True)) == list
    assert_array_lists_equal(tensor.numpy(aslist=True), expected)


@enabled_datasets
def test_iterate_dataset(ds):
    labels = [1, 9, 7, 4]
    ds.create_tensor("image")
    ds.create_tensor("label")

    ds.image.extend(np.ones((4, 28, 28)))
    ds.label.extend(np.asarray(labels).reshape((4, 1)))

    for idx, sub_ds in enumerate(ds):
        img = sub_ds.image.numpy()
        label = sub_ds.label.numpy()
        np.testing.assert_array_equal(img, np.ones((28, 28)))
        assert label.shape == (1,)
        assert label == labels[idx]


def _check_tensor(tensor, data):
    np.testing.assert_array_equal(tensor.numpy(), data)


def test_compute_slices(memory_ds):
    ds = memory_ds
    shape = (64, 16, 16, 16)
    data = np.arange(np.prod(shape)).reshape(shape)
    ds.create_tensor("data")
    ds.data.extend(data)

    _check_tensor(ds.data[:], data[:])
    _check_tensor(ds.data[10:20], data[10:20])
    _check_tensor(ds.data[5], data[5])
    _check_tensor(ds.data[0][:], data[0][:])
    _check_tensor(ds.data[-1][:], data[-1][:])
    _check_tensor(ds.data[3, 3], data[3, 3])
    _check_tensor(ds.data[30:40, :, 8:11, 4], data[30:40, :, 8:11, 4])
    _check_tensor(ds.data[16, 4, 5, 1:3], data[16, 4, 5, 1:3])
    _check_tensor(ds[[0, 1, 2, 5, 6, 10, 60]].data, data[[0, 1, 2, 5, 6, 10, 60]])
    _check_tensor(ds.data[[0, 1, -2, 5, -6, 10, 60]], data[[0, 1, -2, 5, -6, 10, 60]])
    _check_tensor(ds.data[0][[0, 1, 2, 5, 6, 10, 15]], data[0][[0, 1, 2, 5, 6, 10, 15]])
    _check_tensor(ds.data[[3, 2, 1, 0]][0], data[[3, 2, 1, 0]][0])
    _check_tensor(ds[[3, 2, 1, 0]][0].data, data[[3, 2, 1, 0]][0])
    _check_tensor(ds[[3, 2, 1, 0]].data[0], data[3])
    _check_tensor(ds[(0, 1, 6, 10, 15), :].data, data[(0, 1, 6, 10, 15), :])
    _check_tensor(ds.data[(0, 1, 6, 10, 15), :], data[(0, 1, 6, 10, 15), :])
    _check_tensor(ds.data[0][(0, 1, 6, 10, 15), :], data[0][(0, 1, 6, 10, 15), :])
    _check_tensor(ds.data[0, (0, 1, 5)], data[0, (0, 1, 5)])
    _check_tensor(ds.data[:, :][0], data[:, :][0])
    _check_tensor(ds.data[:, :][0:2], data[:, :][0:2])
    _check_tensor(ds.data[0, :][0:2], data[0, :][0:2])
    _check_tensor(ds.data[:, 0][0:2], data[:, 0][0:2])
    _check_tensor(ds.data[:, 0][0:2], data[:, 0][0:2])
    _check_tensor(ds.data[:, :][0][(0, 1, 2), 0], data[:, :][0][(0, 1, 2), 0])
    _check_tensor(ds.data[0][(0, 1, 2), 0][1], data[0][(0, 1, 2), 0][1])
    _check_tensor(ds.data[:, :][0][(0, 1, 2), 0][1], data[:, :][0][(0, 1, 2), 0][1])
    _check_tensor(ds.data[::-1], data[::-1])
    _check_tensor(ds.data[::-3], data[::-3])
    _check_tensor(ds.data[::-3][4], data[::-3][4])
    _check_tensor(ds.data[-2:], data[-2:])
    _check_tensor(ds.data[-6:][3], data[-6:][3])
    _check_tensor(ds.data[:-6:][3], data[:-6:][3])


def test_length_slices(memory_ds):
    ds = memory_ds
    data = np.array([1, 2, 3, 9, 8, 7, 100, 99, 98, 99, 101])
    ds.create_tensor("data")
    ds.data.extend(data)

    assert len(ds) == 11
    assert len(ds[0]) == 1
    assert len(ds[0:1]) == 1
    assert len(ds[0:0]) == 0
    assert len(ds[1:10]) == 9
    assert len(ds[1:7:2]) == 3
    assert len(ds[1:8:2]) == 4
    assert len(ds[1:9:2]) == 4
    assert len(ds[1:10:2]) == 5
    assert len(ds[[0, 1, 5, 9]]) == 4

    assert len(ds.data) == 11
    assert len(ds.data[0]) == 1
    assert len(ds.data[0:1]) == 1
    assert len(ds.data[0:0]) == 0
    assert len(ds.data[1:10]) == 9
    assert len(ds.data[1:7:2]) == 3
    assert len(ds.data[1:8:2]) == 4
    assert len(ds.data[1:9:2]) == 4
    assert len(ds.data[1:10:2]) == 5
    assert len(ds.data[[0, 1, 5, 9]]) == 4

    assert ds.data.shape == (11,)
    assert ds[0:5].data.shape == (5,)
    assert ds.data[1:6].shape == (5,)


def test_shape_property(memory_ds):
    fixed = memory_ds.create_tensor("fixed_tensor")
    dynamic = memory_ds.create_tensor("dynamic_tensor")

    # dynamic shape property
    dynamic.extend(np.ones((32, 28, 20, 2)))
    dynamic.extend(np.ones((16, 33, 20, 5)))
    assert dynamic.shape == (48, None, 20, None)
    assert dynamic.shape_interval.lower == (48, 28, 20, 2)
    assert dynamic.shape_interval.upper == (48, 33, 20, 5)
    assert dynamic.is_dynamic

    # fixed shape property
    fixed.extend(np.ones((9, 28, 28)))
    fixed.extend(np.ones((13, 28, 28)))
    assert fixed.shape == (22, 28, 28)
    assert fixed.shape_interval.lower == (22, 28, 28)
    assert fixed.shape_interval.upper == (22, 28, 28)
    assert not fixed.is_dynamic


def test_htype(memory_ds: Dataset):
    image = memory_ds.create_tensor("image", htype="image", sample_compression="png")
    bbox = memory_ds.create_tensor("bbox", htype="bbox")
    label = memory_ds.create_tensor("label", htype="class_label")
    video = memory_ds.create_tensor("video", htype="video")
    bin_mask = memory_ds.create_tensor("bin_mask", htype="binary_mask")
    segment_mask = memory_ds.create_tensor("segment_mask", htype="segment_mask")

    image.append(np.ones((28, 28, 3), dtype=np.uint8))
    bbox.append(np.array([1.0, 1.0, 0.0, 0.5], dtype=np.float32))
    # label.append(5)
    label.append(np.array(5, dtype=np.uint32))
    video.append(np.ones((10, 28, 28, 3), dtype=np.uint8))
    bin_mask.append(np.zeros((28, 28), dtype=np.bool8))
    segment_mask.append(np.ones((28, 28), dtype=np.int32))


def test_dtype(memory_ds: Dataset):
    tensor = memory_ds.create_tensor("tensor")
    dtyped_tensor = memory_ds.create_tensor("dtyped_tensor", dtype="uint8")
    np_dtyped_tensor = memory_ds.create_tensor(
        "np_dtyped_tensor", dtype=MAX_FLOAT_DTYPE
    )
    py_dtyped_tensor = memory_ds.create_tensor("py_dtyped_tensor", dtype=float)

    # .meta.dtype should always be str or None
    assert type(tensor.meta.dtype) == type(None)
    assert type(dtyped_tensor.meta.dtype) == str
    assert type(np_dtyped_tensor.meta.dtype) == str
    assert type(py_dtyped_tensor.meta.dtype) == str

    # .dtype should always be np.dtype or None
    assert type(tensor.dtype) == type(
        None
    ), "An htype with a generic `dtype` should start as None... If this check doesn't exist, float64/float32 may be it's initial type."
    assert dtyped_tensor.dtype == np.uint8
    assert np_dtyped_tensor.dtype == MAX_FLOAT_DTYPE
    assert py_dtyped_tensor.dtype == MAX_FLOAT_DTYPE

    tensor.append(np.ones((10, 10), dtype="float32"))
    dtyped_tensor.append(np.ones((10, 10), dtype="uint8"))
    np_dtyped_tensor.append(np.ones((10, 10), dtype=MAX_FLOAT_DTYPE))
    py_dtyped_tensor.append(np.ones((10, 10), dtype=MAX_FLOAT_DTYPE))

    # test auto upcasting
    np_dtyped_tensor.append(np.ones((10, 10), dtype="float32"))
    py_dtyped_tensor.append(np.ones((10, 10), dtype="float32"))

    with pytest.raises(TensorDtypeMismatchError):
        tensor.append(np.ones((10, 10), dtype="float64"))

    with pytest.raises(TensorDtypeMismatchError):
        dtyped_tensor.append(np.ones((10, 10), dtype="uint64") * 256)

    assert tensor.dtype == np.float32
    assert dtyped_tensor.dtype == np.uint8
    assert np_dtyped_tensor.dtype == MAX_FLOAT_DTYPE
    assert py_dtyped_tensor.dtype == MAX_FLOAT_DTYPE


@pytest.mark.xfail(raises=TypeError, strict=True)
def test_fails_on_wrong_tensor_syntax(memory_ds):
    memory_ds.some_tensor = np.ones((28, 28))


def test_array_interface(memory_ds: Dataset):
    tensor = memory_ds.create_tensor("tensor")
    x = np.arange(10).reshape(5, 2)
    tensor.append(x)
    arr1 = np.array(tensor)
    arr2 = np.array(tensor)
    np.testing.assert_array_equal(x, arr1[0])
    np.testing.assert_array_equal(x, arr2[0])
    tensor.append(x)
    np.testing.assert_array_equal(tensor.numpy(), np.concatenate([arr1, arr2]))


def test_hub_dataset_suffix_bug(hub_cloud_ds, hub_cloud_dev_token):
    # creating dataset with similar name but some suffix removed from end
    ds = hub.dataset(hub_cloud_ds.path[:-1], token=hub_cloud_dev_token)

    # need to delete because it's a different path (won't be auto cleaned up)
    ds.delete()


def test_index_range(memory_ds):
    with pytest.raises(ValueError):
        memory_ds[0]

    memory_ds.create_tensor("label")

    with pytest.raises(ValueError):
        memory_ds.label[0]

    memory_ds.label.extend([5, 6, 7])
    assert len(memory_ds) == 3
    assert len(memory_ds.label) == 3

    for valid_idx in [0, 1, 2, -0, -1, -2, -3]:
        memory_ds[valid_idx]
        memory_ds.label[valid_idx]

    for invalid_idx in [3, 4, -4, -5]:
        with pytest.raises(ValueError):
            memory_ds[invalid_idx]
        with pytest.raises(ValueError):
            memory_ds.label[invalid_idx]

    memory_ds[[0, 1, 2]]
    with pytest.raises(ValueError):
        memory_ds[[0, 1, 2, 3, 4, 5]]


def test_empty_dataset():
    with CliRunner().isolated_filesystem():
        ds = hub.dataset("test")
        ds.create_tensor("x")
        ds.create_tensor("y")
        ds.create_tensor("z")
<<<<<<< HEAD
        ds = Dataset("test")
        assert list(ds.tensors) == ["x", "y", "z"]


def test_dataset_delete():
    with CliRunner().isolated_filesystem():
        os.mkdir("test")
        with open("test/test.txt", "w") as f:
            f.write("some data")

        with pytest.raises(PathNotEmptyException):
            # Can't delete raw data without force
            Dataset.delete_at("test/")

        Dataset.delete_at("test/", force=True)
        assert not os.path.isfile("test/test.txt")

        Dataset("test/").create_tensor("tmp")
        assert os.path.isfile("test/dataset_meta.json")

        Dataset.delete_at("test/")
        assert not os.path.isfile("test/dataset_meta.json")

        old_size = hub.constants.DELETE_SAFETY_SIZE
        hub.constants.DELETE_SAFETY_SIZE = 1 * MB

        ds = Dataset("test/")
        ds.create_tensor("data")
        ds.data.extend(np.zeros((100, 2000)))

        try:
            Dataset.delete_at("test/")
        finally:
            assert os.path.isfile("test/dataset_meta.json")

        Dataset.delete_at("test/", large_ok=True)
        assert not os.path.isfile("test/dataset_meta.json")

        hub.constants.DELETE_SAFETY_SIZE = old_size
=======
        ds = hub.dataset("test")
        assert list(ds.tensors) == ["x", "y", "z"]


def test_like(local_path):
    src_path = os.path.join(local_path, "src")
    dest_path = os.path.join(local_path, "dest")

    src_ds = hub.dataset(src_path)
    src_ds.info.update(key=0)

    src_ds.create_tensor("a", htype="image", sample_compression="png")
    src_ds.create_tensor("b", htype="class_label")
    src_ds.create_tensor("c")
    src_ds.create_tensor("d", dtype=bool)

    src_ds.d.info.update(key=1)

    dest_ds = hub.like(dest_path, src_ds)

    assert tuple(dest_ds.tensors.keys()) == ("a", "b", "c", "d")

    assert dest_ds.a.meta.htype == "image"
    assert dest_ds.a.meta.sample_compression == "png"
    assert dest_ds.b.meta.htype == "class_label"
    assert dest_ds.c.meta.htype == "generic"
    assert dest_ds.d.dtype == bool

    assert dest_ds.info.key == 0
    assert dest_ds.d.info.key == 1

    assert len(dest_ds) == 0


def test_tensor_creation_fail_recovery():
    with CliRunner().isolated_filesystem():
        ds = hub.dataset("test")
        with ds:
            ds.create_tensor("x")
            ds.create_tensor("y")
            with pytest.raises(UnsupportedCompressionError):
                ds.create_tensor("z", sample_compression="something_random")
        ds = hub.dataset("test")
        assert list(ds.tensors) == ["x", "y"]
        ds.create_tensor("z")
        assert list(ds.tensors) == ["x", "y", "z"]
>>>>>>> 865f127c
<|MERGE_RESOLUTION|>--- conflicted
+++ resolved
@@ -7,14 +7,11 @@
 from hub.util.exceptions import (
     TensorDtypeMismatchError,
     TensorInvalidSampleShapeError,
-<<<<<<< HEAD
-    PathNotEmptyException,
+    DatasetHandlerError,
+    UnsupportedCompressionError,
 )
 from hub.constants import MB
-=======
-    UnsupportedCompressionError,
-)
->>>>>>> 865f127c
+
 from click.testing import CliRunner
 from hub.tests.dataset_fixtures import (
     enabled_datasets,
@@ -515,47 +512,6 @@
         ds.create_tensor("x")
         ds.create_tensor("y")
         ds.create_tensor("z")
-<<<<<<< HEAD
-        ds = Dataset("test")
-        assert list(ds.tensors) == ["x", "y", "z"]
-
-
-def test_dataset_delete():
-    with CliRunner().isolated_filesystem():
-        os.mkdir("test")
-        with open("test/test.txt", "w") as f:
-            f.write("some data")
-
-        with pytest.raises(PathNotEmptyException):
-            # Can't delete raw data without force
-            Dataset.delete_at("test/")
-
-        Dataset.delete_at("test/", force=True)
-        assert not os.path.isfile("test/test.txt")
-
-        Dataset("test/").create_tensor("tmp")
-        assert os.path.isfile("test/dataset_meta.json")
-
-        Dataset.delete_at("test/")
-        assert not os.path.isfile("test/dataset_meta.json")
-
-        old_size = hub.constants.DELETE_SAFETY_SIZE
-        hub.constants.DELETE_SAFETY_SIZE = 1 * MB
-
-        ds = Dataset("test/")
-        ds.create_tensor("data")
-        ds.data.extend(np.zeros((100, 2000)))
-
-        try:
-            Dataset.delete_at("test/")
-        finally:
-            assert os.path.isfile("test/dataset_meta.json")
-
-        Dataset.delete_at("test/", large_ok=True)
-        assert not os.path.isfile("test/dataset_meta.json")
-
-        hub.constants.DELETE_SAFETY_SIZE = old_size
-=======
         ds = hub.dataset("test")
         assert list(ds.tensors) == ["x", "y", "z"]
 
@@ -602,4 +558,40 @@
         assert list(ds.tensors) == ["x", "y"]
         ds.create_tensor("z")
         assert list(ds.tensors) == ["x", "y", "z"]
->>>>>>> 865f127c
+
+
+def test_dataset_delete():
+    with CliRunner().isolated_filesystem():
+        os.mkdir("test")
+        with open("test/test.txt", "w") as f:
+            f.write("some data")
+
+        with pytest.raises(DatasetHandlerError):
+            # Can't delete raw data without force
+            hub.dataset.delete("test/")
+
+        hub.dataset.delete("test/", force=True)
+        assert not os.path.isfile("test/test.txt")
+
+        hub.empty("test/").create_tensor("tmp")
+        assert os.path.isfile("test/dataset_meta.json")
+
+        hub.dataset.delete("test/")
+        assert not os.path.isfile("test/dataset_meta.json")
+
+        old_size = hub.constants.DELETE_SAFETY_SIZE
+        hub.constants.DELETE_SAFETY_SIZE = 1 * MB
+
+        ds = hub.empty("test/")
+        ds.create_tensor("data")
+        ds.data.extend(np.zeros((100, 2000)))
+
+        try:
+            hub.dataset.delete("test/")
+        finally:
+            assert os.path.isfile("test/dataset_meta.json")
+
+        hub.dataset.delete("test/", large_ok=True)
+        assert not os.path.isfile("test/dataset_meta.json")
+
+        hub.constants.DELETE_SAFETY_SIZE = old_size
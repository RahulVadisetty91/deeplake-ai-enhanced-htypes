--- conflicted
+++ resolved
@@ -207,14 +207,10 @@
     # fixed shape property
     fixed.extend(np.ones((9, 28, 28)))
     fixed.extend(np.ones((13, 28, 28)))
-<<<<<<< HEAD
     assert fixed.shape == (22, 28, 28)
     assert fixed.shape_interval.lower == (22, 28, 28)
     assert fixed.shape_interval.upper == (22, 28, 28)
     assert not fixed.is_dynamic
-=======
-    assert fixed.shape.lower == (28, 28)
-    assert fixed.shape.upper == (28, 28)
 
 
 @pytest.mark.skipif(not has_hub_testing_creds(), reason="requires hub credentials")
@@ -226,5 +222,4 @@
     write_token(token)
     ds = Dataset("hub://testingacc/hub2ds")
     for i in range(10):
-        np.testing.assert_array_equal(ds.image[i].numpy(), i * np.ones((100, 100)))
->>>>>>> 10ab6277
+        np.testing.assert_array_equal(ds.image[i].numpy(), i * np.ones((100, 100)))
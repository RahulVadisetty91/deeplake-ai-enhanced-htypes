--- conflicted
+++ resolved
@@ -471,16 +471,13 @@
     ds.delete()
 
 
-<<<<<<< HEAD
-    ds.delete()
-
-
 @parametrize_all_dataset_storages
 def test_hub_dataset_suffix_bug(ds):
     # creating dataset with similar name but some suffix removed from end
     ds2 = Dataset(ds.path[:-1])
     ds2.delete()
-=======
+
+    
 def test_empty_dataset():
     with CliRunner().isolated_filesystem():
         ds = Dataset("test")
@@ -488,5 +485,4 @@
         ds.create_tensor("y")
         ds.create_tensor("z")
         ds = Dataset("test")
-        assert list(ds.tensors) == ["x", "y", "z"]
->>>>>>> 47a67e8a
+        assert list(ds.tensors) == ["x", "y", "z"]
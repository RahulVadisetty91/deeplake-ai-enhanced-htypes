--- conflicted
+++ resolved
@@ -4,10 +4,7 @@
 import json
 import sys
 import os
-<<<<<<< HEAD
 import traceback
-=======
->>>>>>> e381785f
 
 import fsspec
 import numcodecs
@@ -42,18 +39,11 @@
     ShapeArgumentNotFoundException,
     SchemaArgumentNotFoundException,
     ModuleNotInstalledException,
-<<<<<<< HEAD
     WrongUsernameException,
 )
 from hub.store.metastore import MetaStorage
 from hub.client.hub_control import HubControlClient
 
-=======
-    WrongUsernameException
-)
-from hub.store.metastore import MetaStorage
-from hub.client.hub_control import HubControlClient
->>>>>>> e381785f
 try:
     import torch
 except ImportError:
@@ -109,11 +99,7 @@
         """
 
         shape = shape or (None,)
-<<<<<<< HEAD
         if isinstance(shape, int):
-=======
-        if isinstance(shape, int): 
->>>>>>> e381785f
             shape = [shape]
         if shape is not None:
             assert len(tuple(shape)) == 1
@@ -137,7 +123,6 @@
             mode = "r"
 
         if not needcreate:
-<<<<<<< HEAD
             meta = json.loads(fs_map["meta.json"].decode("utf-8"))
             self.shape = tuple(meta["shape"])
             self.schema = hub.features.deserialize.deserialize(meta["schema"])
@@ -150,20 +135,6 @@
                 if schema is None:
                     raise SchemaArgumentNotFoundException()
                 self.schema: HubFeature = featurify(schema)
-=======
-            self.meta = json.loads(fs_map["meta.json"].decode("utf-8"))
-            self.shape = tuple(self.meta["shape"])
-            self.schema = hub.features.deserialize.deserialize(self.meta["schema"])
-            self._flat_tensors: Tuple[FlatTensor] = tuple(self.schema._flatten())
-            self._tensors = dict(self._open_storage_tensors())
-        else:
-            try:
-                if shape[0] is None:
-                    raise ShapeArgumentNotFoundException()
-                if schema is None:
-                    raise SchemaArgumentNotFoundException()
-                self.schema: FeatureConnector = featurify(schema)
->>>>>>> e381785f
                 self.shape = tuple(shape)
                 self.meta = {
                     "shape": shape,
@@ -171,31 +142,12 @@
                     "version": 1,
                 }
                 fs_map["meta.json"] = bytes(json.dumps(self.meta), "utf-8")
-<<<<<<< HEAD
                 self._flat_tensors = tuple(flatten(self.schema))
                 self._tensors = dict(self._generate_storage_tensors())
             except Exception as e:
                 self._fs.rm(self._path, recursive=True)
                 logger.error("Deleting the dataset " + traceback.format_exc() + str(e))
                 raise
-=======
-                self._flat_tensors: Tuple[FlatTensor] = tuple(self.schema._flatten())
-                self._tensors = dict(self._generate_storage_tensors())
-            except Exception as e:
-                self._fs.rm(self._path, recursive=True)
-                logger.error("Deleting the dataset "+ traceback.format_exc() + str(e))
-
-        self.username = None
-        self.dataset_name = None
-        if self._path.startswith("s3://snark-hub-dev/") or self._path.startswith("s3://snark-hub/"):
-            subpath = self._path[5:]
-            spl = subpath.split('/')
-            if len(spl) < 4:
-                raise ValueError("Invalid Path for dataset")
-            self.username = spl[-2]
-            self.dataset_name = spl[-1]
-            HubControlClient().create_dataset_entry(self.username, self.dataset_name, self.meta)
->>>>>>> e381785f
 
         self.username = None
         self.dataset_name = None
@@ -219,17 +171,10 @@
         Returns True dataset needs to be created opposed to read
         """
         fs, path, mode = self._fs, self._path, self.mode
-<<<<<<< HEAD
         if path.startswith("s3://"):
             with open(os.path.expanduser("~/.activeloop/store"), "rb") as f:
                 stored_username = json.load(f)["_id"]
             current_username = path.split("/")[-2]
-=======
-        if path.startswith('s3://'):
-            with open(os.path.expanduser('~/.activeloop/store'), 'rb') as f:
-                stored_username = json.load(f)['_id']
-            current_username = path.split('/')[-2]
->>>>>>> e381785f
             if stored_username != current_username:
                 raise WrongUsernameException(current_username)
         exist_meta = fs.exists(posixpath.join(path, "meta.json"))
@@ -277,11 +222,7 @@
             self._fs.makedirs(posixpath.join(path, "--dynamic--"))
             yield t_path, DynamicTensor(
                 fs_map=MetaStorage(
-<<<<<<< HEAD
                     t_path,
-=======
-                    t.path,
->>>>>>> e381785f
                     get_storage_map(self._fs, path, self.cache, self.lock_cache),
                     self._fs_map,
                 ),
@@ -299,11 +240,7 @@
             path = posixpath.join(self._path, t_path[1:])
             yield t_path, DynamicTensor(
                 fs_map=MetaStorage(
-<<<<<<< HEAD
                     t_path,
-=======
-                    t.path,
->>>>>>> e381785f
                     get_storage_map(self._fs, path, self.cache, self.lock_cache),
                     self._fs_map,
                 ),
@@ -377,33 +314,21 @@
         if exist_meta:
             fs.rm(path, recursive=True)
             if self.username is not None:
-<<<<<<< HEAD
                 HubControlClient().delete_dataset_entry(
                     self.username, self.dataset_name
                 )
-=======
-                HubControlClient().delete_dataset_entry(self.username, self.dataset_name)
->>>>>>> e381785f
             return True
         return False
 
     def to_pytorch(self, Transform=None):
         if "torch" not in sys.modules:
-<<<<<<< HEAD
             raise ModuleNotInstalledException("torch")
-=======
-            raise ModuleNotInstalledException('torch')
->>>>>>> e381785f
         return TorchDataset(self, Transform)
 
     def to_tensorflow(self):
         if "tensorflow" not in sys.modules:
-<<<<<<< HEAD
             raise ModuleNotInstalledException("tensorflow")
 
-=======
-            raise ModuleNotInstalledException('tensorflow')
->>>>>>> e381785f
         def tf_gen():
             for index in range(self.shape[0]):
                 d = {}
@@ -479,13 +404,9 @@
         for t in self._tensors.values():
             t.commit()
         if self.username is not None:
-<<<<<<< HEAD
             HubControlClient().update_dataset_state(
                 self.username, self.dataset_name, "UPLOADED"
             )
-=======
-            HubControlClient().update_dataset_state(self.username, self.dataset_name, "UPLOADED")
->>>>>>> e381785f
 
     def __enter__(self):
         return self

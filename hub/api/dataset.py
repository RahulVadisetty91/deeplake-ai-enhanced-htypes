--- conflicted
+++ resolved
@@ -2,10 +2,8 @@
 from pathlib import posixpath
 
 from hub.features import featurify, FeatureConnector, FlatTensor
-from hub.store.storage_tensor import StorageTensor
-<<<<<<< HEAD
+# from hub.store.storage_tensor import StorageTensor
 from hub.api.tensorview import TensorView
-=======
 import hub.collections.dataset.core as core
 import json
 import hub.features.serialize
@@ -13,7 +11,6 @@
 import hub.dynamic_tensor as dynamic_tensor
 
 DynamicTensor = dynamic_tensor.DynamicTensor
->>>>>>> b2de6eec
 
 
 class Dataset:
@@ -23,9 +20,9 @@
         token=None,
         num_samples: int = None,
         mode: str = None,
-        dtype= None,
-        offset = 0,
-        _tensors = None
+        dtype=None,
+        offset=0,
+        _tensors=None
     ):
         assert dtype is not None
         assert num_samples is not None
@@ -35,17 +32,7 @@
         self.url = url
         self.token = token
         self.mode = mode
-<<<<<<< HEAD
-        self.num_samples = num_samples
-        self.dtype: FeatureConnector = featurify(dtype)
-        self._flat_tensors: Tuple[FlatTensor] = tuple(self.dtype._flatten())
-        if _tensors is None:
-            self._tensors = dict(self._generate_storage_tensors())
-        else:
-            self._tensors = _tensors
         self.offset = offset
-=======
-
         fs, path = core._load_fs_and_path(self.url, creds=token)
         if mode in ["r", "w+"] and fs.exists(path + "/meta.json"):
             with fs.open(path + "/meta.json", "r") as f:
@@ -66,7 +53,6 @@
                 f.write(json.dumps(meta))
             self._flat_tensors: Tuple[FlatTensor] = tuple(self.dtype._flatten())
             self._tensors = dict(self._generate_storage_tensors())
->>>>>>> b2de6eec
 
     def _generate_storage_tensors(self):
         for t in self._flat_tensors:
@@ -87,77 +73,69 @@
                 shape=(self.num_samples,) + t.shape,
             )
 
-    # def _slice_split(self, slice_):
-    #     path = slice_[0]
-    #     assert isinstance(path, str)
-    #     slice_ = slice_[1:]
-    #     path = path if path.startswith("/") else "/" + path
-    #     return path, slice_
-
-
     def __getitem__(self, slice_):
-        if isinstance(slice_,int):             # return Dataset with single sample
+        if isinstance(slice_, int):             # return Dataset with single sample
             # doesn't handle negative right now
-            if slice_>=self.num_samples:
+            if slice_ >= self.num_samples:
                 raise IndexError('index out of bounds for dimension with length {}'.format(self.num_samples))
-            return Dataset(_tensors=self._tensors, token=self.token, num_samples=1, mode=self.mode , dtype=self.dtype, offset=self.offset+slice_)
-
-        elif isinstance(slice_,slice):         # return Dataset with multiple samples
-            num, ofs =slice_extract_info(slice_,self.num_samples)
-            return Dataset(_tensors=self._tensors, token=self.token, num_samples=num, mode=self.mode , dtype=self.dtype, offset=self.offset+ofs)
-            
-        elif isinstance(slice_, str):   
-            path= slice_ if slice_.startswith("/") else "/" + slice_     # return TensorView object
-
-            #add slice for original Dataset range
-            offset_slice=slice(self.offset,self.offset+self.num_samples)
-            return TensorView(_tensors=self._tensors, token=self.token, mode=self.mode , dtype=self.dtype, path=path, slice_=offset_slice)
-            
-        elif isinstance(slice_,tuple):        # return tensor view object
-            path, slice_ = slice_split_tuple(slice_)
-
-            if len(slice_)==0:
-                slice_=slice(self.offset,self.offset+self.num_samples)
-            elif isinstance(slice_[0],int):
-                if slice_[0]>=self.num_samples:
+            return Dataset(url=self.url, token=self.token, num_samples=1, mode=self.mode , dtype=self.dtype, offset=self.offset + slice_)
+
+        elif isinstance(slice_, slice):         # return Dataset with multiple samples
+            num, ofs = slice_extract_info(slice_, self.num_samples)
+            return Dataset(url=self.url, token=self.token, num_samples=num, mode=self.mode , dtype=self.dtype, offset=self.offset + ofs)
+
+        elif isinstance(slice_, str):
+            subpath = slice_ if slice_.startswith("/") else "/" + slice_     # return TensorView object
+            # add slice for original Dataset range
+            offset_slice = slice(self.offset, self.offset + self.num_samples)
+            return TensorView(dataset=self, subpath=subpath, slice_=offset_slice)
+
+        elif isinstance(slice_, tuple):        # return tensor view object
+            subpath, slice_ = slice_split_tuple(slice_)
+
+            if len(slice_) == 0:
+                slice_ = slice(self.offset, self.offset + self.num_samples)
+            elif isinstance(slice_[0], int):
+                if slice_[0] >= self.num_samples:
                     raise IndexError('index out of bounds for dimension with length {}'.format(self.num_samples))
-                ls=list(slice_)
-                ls[0]+=self.offset
-                slice_=tuple(ls)
-            elif isinstance(slice_[0],slice):
-                num, ofs = slice_extract_info(slice_[0],self.num_samples)
-                ls=list(slice_)
-                ls[0]=slice(self.offset+ofs, self.offset+ofs+num)
-                slice_=tuple(ls)
-            return TensorView(_tensors=self._tensors, token=self.token, mode=self.mode , dtype=self.dtype, path=path, slice_=slice_)
+                ls = list(slice_)
+                ls[0] += self.offset
+                slice_ = tuple(ls)
+            elif isinstance(slice_[0], slice):
+                num, ofs = slice_extract_info(slice_[0], self.num_samples)
+                ls = list(slice_)
+                ls[0] = slice(self.offset + ofs, self.offset + ofs + num)
+                slice_ = tuple(ls)
+            return TensorView(dataset=self, subpath=subpath, slice_=slice_)
         else:
             raise TypeError("type {} isn't supported in dataset slicing".format(type(slice_)))
 
     def __setitem__(self, slice_, value):
-        if isinstance(slice_,int):             # Not supported
+        if isinstance(slice_, int):             # Not supported
             raise TypeError("Can't assign to dataset indexed only with int")
 
-        elif isinstance(slice_,slice):         # Not supported
+        elif isinstance(slice_, slice):         # Not supported
             raise TypeError("Can't assign to dataset indexed only with slice")
-            
-        elif isinstance(slice_, str):   
-            self._tensors[slice_][slice(self.offset,self.offset+self.num_samples)] = value
-            
-        elif isinstance(slice_,tuple):        # return tensor view object
-            path, slice_ = slice_split_tuple(slice_)
-            if len(slice_)==0:
-                slice_= slice(self.offset,self.offset+self.num_samples)
-            elif isinstance(slice_[0],int):
-                offset_slice=slice_[0]+self.offset
-                ls=list(slice_)
-                ls[0]=offset_slice
-                slice_=tuple(ls)
-            elif isinstance(slice_[0],slice):
-                offset_slice=slice(slice_[0].start+self.offset,slice_[0].stop+self.offset)
-                ls=list(slice_)
-                ls[0]=offset_slice
-                slice_=tuple(ls)
-            self._tensors[path][slice_] = value
+
+        elif isinstance(slice_, str):
+            slice_ = slice_ if slice_.startswith("/") else "/" + slice_     # return TensorView object
+            self._tensors[slice_][slice(self.offset, self.offset + self.num_samples)] = value
+
+        elif isinstance(slice_, tuple):        # return tensor view object
+            subpath, slice_ = slice_split_tuple(slice_)
+            if len(slice_) == 0:
+                slice_ = slice(self.offset, self.offset + self.num_samples)
+            elif isinstance(slice_[0], int):
+                offset_slice = slice_[0] + self.offset
+                ls = list(slice_)
+                ls[0] = offset_slice
+                slice_ = tuple(ls)
+            elif isinstance(slice_[0], slice):
+                offset_slice = slice(slice_[0].start + self.offset, slice_[0].stop + self.offset)
+                ls = list(slice_)
+                ls[0] = offset_slice
+                slice_ = tuple(ls)
+            self._tensors[subpath][slice_] = value
 
         else:
             raise TypeError("type {} isn't supported in dataset slicing".format(type(slice_)))
@@ -179,58 +157,58 @@
 
 
 def slice_split_tuple(slice_):
-        path=""
-        list_slice=[]
-        for sl in slice_:
-            if isinstance(sl, str):
-                path += sl if sl.startswith("/") else "/" + sl
-            elif isinstance(sl,int) or isinstance(sl,slice):
-                list_slice.append(sl)
-            else:
-                raise TypeError("type {} isn't supported in dataset slicing".format(type(sl)))
-        tuple_slice = tuple(list_slice)
-        if path=="":
-            raise ValueError("No path found in slice!")
-        return path, tuple_slice
+    path = ""
+    list_slice = []
+    for sl in slice_:
+        if isinstance(sl, str):
+            path += sl if sl.startswith("/") else "/" + sl
+        elif isinstance(sl, int) or isinstance(sl, slice):
+            list_slice.append(sl)
+        else:
+            raise TypeError("type {} isn't supported in dataset slicing".format(type(sl)))
+    tuple_slice = tuple(list_slice)
+    if path == "":
+        raise ValueError("No path found in slice!")
+    return path, tuple_slice
 
 
 def slice_extract_info(slice_, num_samples):
     assert isinstance(slice_, slice)
 
-    if slice_.step is not None and slice_.step<0:       # negative step not supported
+    if slice_.step is not None and slice_.step < 0:       # negative step not supported
         raise ValueError("Negative step not supported in dataset slicing")
 
-    offset=0
+    offset = 0
 
     if slice_.start is not None:
-        if slice_.start<0:                 # make indices positive if possible
-            slice_.start+=num_samples
-            if slice_.start<0:
+        if slice_.start < 0:                 # make indices positive if possible
+            slice_.start += num_samples
+            if slice_.start < 0:
                 raise IndexError('index out of bounds for dimension with length {}'.format(num_samples))
 
-        if slice_.start>=num_samples:
+        if slice_.start >= num_samples:
             raise IndexError('index out of bounds for dimension with length {}'.format(num_samples))
-        offset=slice_.start
+        offset = slice_.start
 
     if slice_.stop is not None:
-        if slice_.stop<0:                   # make indices positive if possible
-            slice_.stop+=num_samples
-            if slice_.stop<0:
-                raise IndexError('index out of bounds for dimension with length {}'.format(num_samples))    
-
-        if slice_.stop>=num_samples:
+        if slice_.stop < 0:                   # make indices positive if possible
+            slice_.stop += num_samples
+            if slice_.stop < 0:
+                raise IndexError('index out of bounds for dimension with length {}'.format(num_samples))
+
+        if slice_.stop >= num_samples:
             raise IndexError('index out of bounds for dimension with length {}'.format(num_samples))
 
     if slice_.start is not None and slice_.stop is not None:
-        if slice_.stop<slice_.start:    # return empty
-            num=0
-        else:
-            num=slice_.stop-slice_.start
+        if slice_.stop < slice_.start:    # return empty
+            num = 0
+        else:
+            num = slice_.stop - slice_.start
     elif slice_.start is None and slice_.stop is not None:
-        num=slice_.stop
+        num = slice_.stop
     elif slice_.start is not None and slice_.stop is None:
-        num=num_samples-slice_.start
+        num = num_samples - slice_.start
     else:
-        num=num_samples
+        num = num_samples
 
     return num, offset
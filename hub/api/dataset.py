"""
License:
This Source Code Form is subject to the terms of the Mozilla Public License, v. 2.0.
If a copy of the MPL was not distributed with this file, You can obtain one at https://mozilla.org/MPL/2.0/.
"""
import warnings
from hub.api.versioning import VersionNode
import os
import posixpath
import collections.abc as abc
import json
import sys
import traceback
from collections import defaultdict
import numpy as np
from PIL import Image as im, ImageChops

import fsspec
from fsspec.spec import AbstractFileSystem
import numcodecs
import numcodecs.lz4
import numcodecs.zstd

from hub.schema.features import (
    Primitive,
    Tensor,
    SchemaDict,
    featurify,
)
from hub.log import logger
import hub.store.pickle_s3_storage

from hub.api.datasetview import DatasetView
from hub.api.objectview import ObjectView
from hub.api.tensorview import TensorView
from hub.api.dataset_utils import (
    create_numpy_dict,
    generate_hash,
    get_value,
    slice_split,
    str_to_int,
    _copy_helper,
)

import hub.schema.serialize
import hub.schema.deserialize
from hub.schema.features import flatten
from hub.schema import ClassLabel

from hub.store.dynamic_tensor import DynamicTensor
from hub.store.store import get_fs_and_path, get_storage_map
from hub.exceptions import (
    AddressNotFound,
    HubDatasetNotFoundException,
    NotHubDatasetToOverwriteException,
    NotHubDatasetToAppendException,
    OutOfBoundsError,
    ReadModeException,
    ShapeArgumentNotFoundException,
    SchemaArgumentNotFoundException,
    ModuleNotInstalledException,
    ShapeLengthException,
    VersioningNotSupportedException,
    WrongUsernameException,
)
from hub.store.metastore import MetaStorage
from hub.client.hub_control import HubControlClient
from hub.schema import Audio, BBox, ClassLabel, Image, Sequence, Text, Video
from hub.numcodecs import PngCodec

from hub.utils import norm_cache, norm_shape, _tuple_product
from hub import defaults
import pickle


def get_file_count(fs: fsspec.AbstractFileSystem, path):
    return len(fs.listdir(path, detail=False))


class Dataset:
    def __init__(
        self,
        url: str,
        mode: str = None,
        shape=None,
        schema=None,
        token=None,
        fs=None,
        fs_map=None,
        meta_information=dict(),
        cache: int = defaults.DEFAULT_MEMORY_CACHE_SIZE,
        storage_cache: int = defaults.DEFAULT_STORAGE_CACHE_SIZE,
        lock_cache=True,
        tokenizer=None,
        lazy: bool = True,
        public: bool = True,
        name: str = None,
    ):
        """| Open a new or existing dataset for read/write

        Parameters
        ----------
        url: str
            The url where dataset is located/should be created
        mode: str, optional (default to "a")
            Python way to tell whether dataset is for read or write (ex. "r", "w", "a")
        shape: tuple, optional
            Tuple with (num_samples,) format, where num_samples is number of samples
        schema: optional
            Describes the data of a single sample. Hub schemas are used for that
            Required for 'a' and 'w' modes
        token: str or dict, optional
            If url is refering to a place where authorization is required,
            token is the parameter to pass the credentials, it can be filepath or dict
        fs: optional
        fs_map: optional
        meta_information: optional ,give information about dataset in a dictionary.
        cache: int, optional
            Size of the memory cache. Default is 64MB (2**26)
            if 0, False or None, then cache is not used
        storage_cache: int, optional
            Size of the storage cache. Default is 256MB (2**28)
            if 0, False or None, then storage cache is not used
        lock_cache: bool, optional
            Lock the cache for avoiding multiprocessing errors
        lazy: bool, optional
            Setting this to False will stop lazy computation and will allow items to be accessed without .compute()
        public: bool, optional
            only applicable if using hub storage, ignored otherwise
            setting this to False allows only the user who created it to access the dataset and
            the dataset won't be visible in the visualizer to the public
        name: str, optional
            only applicable when using hub storage, this is the name that shows up on the visualizer
        """

        shape = norm_shape(shape)
        if len(shape) != 1:
            raise ShapeLengthException()

        storage_cache = norm_cache(storage_cache) if cache else 0
        cache = norm_cache(cache)
        schema: SchemaDict = featurify(schema) if schema else None

        self._url = url
        self._token = token
        self.tokenizer = tokenizer
        self.lazy = lazy
        self._name = name

        self._fs, self._path = (
            (fs, url) if fs else get_fs_and_path(self._url, token=token, public=public)
        )
        self._cache = cache
        self._storage_cache = storage_cache
        self.lock_cache = lock_cache
        self.verison = "1.x"
        mode = self._get_mode(mode, self._fs)
        self._mode = mode
        needcreate = self._check_and_prepare_dir()
        fs_map = fs_map or get_storage_map(
            self._fs, self._path, cache, lock=lock_cache, storage_cache=storage_cache
        )
        self._fs_map = fs_map
        self._meta_information = meta_information
        self.username = None
        self.dataset_name = None
        if not needcreate:
            self.meta = json.loads(fs_map["meta.json"].decode("utf-8"))
            self._name = self.meta.get("name") or None
            self._shape = tuple(self.meta["shape"])
            self._schema = hub.schema.deserialize.deserialize(self.meta["schema"])
            self._meta_information = self.meta.get("meta_info") or dict()
            self._flat_tensors = tuple(flatten(self._schema))
            try:
                version_info = pickle.loads(fs_map["version.pkl"])
                self._branch_node_map = version_info["branch_node_map"]
                self._commit_node_map = version_info["commit_node_map"]
                self._commit_optimized_map = version_info["commit_optimized_map"]
                self._chunk_commit_map = version_info["chunk_commit_map"]
                self._branch = "master"
                self._version_node = self._branch_node_map[self._branch]
                self._commit_id = self._version_node.commit_id
                self._is_optimized = self._commit_optimized_map[self._commit_id]
            except Exception:
                self._commit_id = None
                self._branch = None
                self._version_node = None
                self._branch_node_map = None
                self._commit_node_map = None
                self._commit_optimized_map = None
                self._chunk_commit_map = None
                self._is_optimized = False

            self._tensors = dict(self._open_storage_tensors())

            if shape != (None,) and shape != self._shape:
                raise TypeError(
                    f"Shape in metafile [{self._shape}]  and shape in arguments [{shape}] are !=, use mode='w' to overwrite dataset"
                )
            if schema is not None and sorted(schema.dict_.keys()) != sorted(
                self._schema.dict_.keys()
            ):
                raise TypeError(
                    "Schema in metafile and schema in arguments do not match, use mode='w' to overwrite dataset"
                )

        else:
            if shape[0] is None:
                raise ShapeArgumentNotFoundException()
            if schema is None:
                raise SchemaArgumentNotFoundException()
            try:
                if shape is None:
                    raise ShapeArgumentNotFoundException()
                if schema is None:
                    raise SchemaArgumentNotFoundException()
                self._schema = schema
                self._shape = tuple(shape)
                self.meta = self._store_meta()
                self._meta_information = meta_information
                self._flat_tensors = tuple(flatten(self.schema))

                self._commit_id = generate_hash()
                self._branch = "master"
                self._version_node = VersionNode(self._commit_id, self._branch)
                self._branch_node_map = {self._branch: self._version_node}
                self._commit_node_map = {self._commit_id: self._version_node}
                self._is_optimized = True
                self._commit_optimized_map = {self._commit_id: self._is_optimized}
                self._tensors = dict(self._generate_storage_tensors())
                self._chunk_commit_map = {key: defaultdict(set) for key in self.keys}
            except Exception as e:
                try:
                    self.close()
                except Exception:
                    pass
                self._fs.rm(self._path, recursive=True)
                logger.error("Deleting the dataset " + traceback.format_exc() + str(e))
                raise
        self.flush()
        self.indexes = list(range(self._shape[0]))

        if self._path.startswith("s3://snark-hub-dev/") or self._path.startswith(
            "s3://snark-hub/"
        ):
            subpath = self._path[5:]
            spl = subpath.split("/")
            if len(spl) < 4:
                raise ValueError("Invalid Path for dataset")
            self.username = spl[-2]
            self.dataset_name = spl[-1]
            if needcreate:
                HubControlClient().create_dataset_entry(
                    self.username, self.dataset_name, self.meta, public=public
                )

    @property
    def mode(self):
        return self._mode

    @property
    def url(self):
        return self._url

    @property
    def shape(self):
        return self._shape

    @property
    def name(self):
        return self._name

    @property
    def token(self):
        return self._token

    @property
    def cache(self):
        return self._cache

    @property
    def storage_cache(self):
        return self._storage_cache

    @property
    def schema(self):
        return self._schema

    @property
    def meta_information(self):
        return self._meta_information

    def _store_meta(self) -> dict:
        meta = {
            "shape": self._shape,
            "schema": hub.schema.serialize.serialize(self._schema),
            "version": 1,
            "meta_info": self._meta_information or dict(),
            "name": self._name,
        }

        self._fs_map["meta.json"] = bytes(json.dumps(meta), "utf-8")
        return meta

    def _store_version_info(self) -> dict:
        if self._commit_id is not None:
            d = {
                "branch_node_map": self._branch_node_map,
                "commit_node_map": self._commit_node_map,
                "commit_optimized_map": self._commit_optimized_map,
                "chunk_commit_map": self._chunk_commit_map,
            }
            self._fs_map["version.pkl"] = pickle.dumps(d)

    def commit(self, message: str = "") -> str:
        """| Saves the current state of the dataset and returns the commit id.
        Checks out automatically to an auto branch if the current commit is not the head of the branch

        Acts as alias to flush if dataset was created before Hub v1.3.0

        Parameters
        ----------
        message: str, optional
            The commit message to store along with the commit
        """
        if self._commit_id is None:
            warnings.warn(
                "This dataset was created before version control, it does not support it. commit will behave same as flush"
            )
            self.flush()
        elif "r" in self._mode:
            raise ReadModeException("commit")
        else:
            self._auto_checkout()
            stored_commit_id = self._commit_id
            self._commit_id = generate_hash()
            new_node = VersionNode(self._commit_id, self._branch)
            self._version_node.insert(new_node, message)
            self._version_node = new_node
            self._branch_node_map[self._branch] = new_node
            self._commit_node_map[self._commit_id] = new_node
            self._is_optimized = False
            self._commit_optimized_map[self._commit_id] = self._is_optimized
            self.flush()
            return stored_commit_id

    def checkout(self, address: str, create: bool = False) -> str:
        """| Changes the state of the dataset to the address mentioned. Creates a new branch if address isn't a commit id or branch name and create is True.
        Always checks out to the head of a branch if the address specified is a branch name.

        Returns the commit id of the commit that has been switched to.

        Only works if dataset was created on or after Hub v1.3.0

        Parameters
        ----------
        address: str
            The branch name or commit id to checkout to
        create: bool, optional
            Specifying create as True creates a new branch from the current commit if the address isn't an existing branch name or commit id
        """
        if self._commit_id is None:
            raise VersioningNotSupportedException("checkout")
        self.flush()
        if address in self._branch_node_map.keys():
            self._branch = address
            self._version_node = self._branch_node_map[address]
            self._commit_id = self._version_node.commit_id
            self._is_optimized = self._commit_optimized_map[self._commit_id]
        elif address in self._commit_node_map.keys():
            self._version_node = self._commit_node_map[address]
            self._branch = self._version_node.branch
            self._commit_id = self._version_node.commit_id
            self._is_optimized = self._commit_optimized_map[self._commit_id]
        elif create:
            if "r" in self._mode:
                raise ReadModeException("checkout to create new branch")
            self._branch = address
            new_commit_id = generate_hash()
            new_node = VersionNode(new_commit_id, self._branch)
            if not self._version_node.children:
                for key in self.keys:
                    self._tensors[key].fs_map.copy_all(self._commit_id, new_commit_id)
                if self._version_node.parent is not None:
                    self._version_node.parent.insert(
                        new_node, f"switched to new branch {address}"
                    )
            else:
                self._version_node.insert(new_node, f"switched to new branch {address}")
            self._version_node = new_node
            self._commit_id = new_commit_id
            self._branch_node_map[self._branch] = new_node
            self._commit_node_map[self._commit_id] = new_node
            self._is_optimized = False
            self._commit_optimized_map[self._commit_id] = self._is_optimized
            self.flush()
        else:
            raise AddressNotFound(address)
        return self._commit_id

    def _auto_checkout(self):
        """| Automatically checks out to a new branch if the current commit is not at the head of a branch"""
        if self._version_node and self._version_node.children:
            branch_name = f"'auto-{generate_hash()}'"
            print(
                f"automatically checking out to new branch {branch_name} as not at the head of branch {self._branch}"
            )
            self.checkout(branch_name, True)

    def log(self):
        """| Prints the commits in the commit tree before the current commit
        Only works if dataset was created on or after Hub v1.3.0
        """
        if self._commit_id is None:
            raise VersioningNotSupportedException("log")
        current_node = (
            self._version_node.parent
            if not self._version_node.children
            else self._version_node
        )
        print(f"\n Current Branch: {self._branch}")
        while current_node:
            print(current_node)
            current_node = current_node.parent

    def optimize(self):
        """| Optimizes the current commit and makes it more efficient for data storage and retrieval.
        Expensive operation, takes up extra storage. Ideally use this just before training.
        Only works if dataset was created on or after Hub v1.3.0
        """
        if self._commit_id is None:
            raise VersioningNotSupportedException("optimize")
        if self._is_optimized:
            return True

        if "r" in self._mode:
            raise ReadModeException("optimize")

        for key in self.keys:
            self._tensors[key].fs_map.optimize()

        self._is_optimized = True
        self._commit_optimized_map[self._commit_id] = self._is_optimized
        self.flush()

    def _check_and_prepare_dir(self):
        """
        Checks if input data is ok.
        Creates or overwrites dataset folder.
        Returns True dataset needs to be created opposed to read.
        """
        fs, path, mode = self._fs, self._path, self._mode
        if path.startswith("s3://"):
            with open(os.path.expanduser("~/.activeloop/store"), "rb") as f:
                stored_username = json.load(f)["_id"]
            current_username = path.split("/")[-2]
            if stored_username != current_username:
                try:
                    fs.listdir(path)
                except BaseException:
                    raise WrongUsernameException(stored_username)
        meta_path = posixpath.join(path, "meta.json")
        try:
            # Update boto3 cache
            fs.ls(path, detail=False, refresh=True)
        except Exception:
            pass
        exist_meta = fs.exists(meta_path)
        if exist_meta:
            if "w" in mode:
                fs.rm(path, recursive=True)
                fs.makedirs(path)
                return True
            return False
        else:
            if "r" in mode:
                raise HubDatasetNotFoundException(path)
            exist_dir = fs.exists(path)
            if not exist_dir:
                fs.makedirs(path)
            elif get_file_count(fs, path) > 0:
                if "w" in mode:
                    raise NotHubDatasetToOverwriteException()
                else:
                    raise NotHubDatasetToAppendException()
            return True

    def _get_dynamic_tensor_dtype(self, t_dtype):
        if isinstance(t_dtype, Primitive):
            return t_dtype.dtype
        elif isinstance(t_dtype.dtype, Primitive):
            return t_dtype.dtype.dtype
        else:
            return "object"

    def _get_compressor(self, compressor: str):
        if compressor.lower() == "lz4":
            return numcodecs.LZ4(numcodecs.lz4.DEFAULT_ACCELERATION)
        elif compressor.lower() == "zstd":
            return numcodecs.Zstd(numcodecs.zstd.DEFAULT_CLEVEL)
        elif compressor.lower() == "default":
            return "default"
        elif compressor.lower() == "png":
            return PngCodec(solo_channel=True)
        else:
            raise ValueError(
                f"Wrong compressor: {compressor}, only LZ4 and ZSTD are supported"
            )

    def _generate_storage_tensors(self):
        for t in self._flat_tensors:
            t_dtype, t_path = t
            path = posixpath.join(self._path, t_path[1:])
            self._fs.makedirs(posixpath.join(path, "--dynamic--"))
            yield t_path, DynamicTensor(
                fs_map=MetaStorage(
                    t_path,
                    get_storage_map(
                        self._fs,
                        path,
                        self._cache,
                        self.lock_cache,
                        storage_cache=self._storage_cache,
                    ),
                    self._fs_map,
                    self,
                ),
                mode=self._mode,
                shape=self._shape + t_dtype.shape,
                max_shape=self._shape + t_dtype.max_shape,
                dtype=self._get_dynamic_tensor_dtype(t_dtype),
                chunks=t_dtype.chunks,
                compressor=self._get_compressor(t_dtype.compressor),
            )

    def _open_storage_tensors(self):
        for t in self._flat_tensors:
            t_dtype, t_path = t
            path = posixpath.join(self._path, t_path[1:])
            yield t_path, DynamicTensor(
                fs_map=MetaStorage(
                    t_path,
                    get_storage_map(
                        self._fs,
                        path,
                        self._cache,
                        self.lock_cache,
                        storage_cache=self._storage_cache,
                    ),
                    self._fs_map,
                    self,
                ),
                mode=self._mode,
                # FIXME We don't need argument below here
                shape=self._shape + t_dtype.shape,
            )

    def __getitem__(self, slice_):
        """| Gets a slice or slices from dataset
        | Usage:
        >>> return ds["image", 5, 0:1920, 0:1080, 0:3].compute() # returns numpy array
        >>> images = ds["image"]
        >>> return images[5].compute() # returns numpy array
        >>> images = ds["image"]
        >>> image = images[5]
        >>> return image[0:1920, 0:1080, 0:3].compute()
        """
        if not isinstance(slice_, abc.Iterable) or isinstance(slice_, str):
            slice_ = [slice_]
        slice_ = list(slice_)
        subpath, slice_list = slice_split(slice_)
        if not subpath:
            if len(slice_list) > 1:
                raise ValueError(
                    "Can't slice a dataset with multiple slices without key"
                )
            indexes = self.indexes[slice_list[0]]
            return DatasetView(
                dataset=self,
                indexes=indexes,
                lazy=self.lazy,
            )
        elif not slice_list:
            if subpath in self.keys:
                tensorview = TensorView(
                    dataset=self,
                    subpath=subpath,
                    slice_=slice(0, self._shape[0]),
                    lazy=self.lazy,
                )
                return tensorview if self.lazy else tensorview.compute()
            for key in self.keys:
                if subpath.startswith(key):
                    objectview = ObjectView(
                        dataset=self,
                        subpath=subpath,
                        lazy=self.lazy,
                        slice_=[slice(0, self._shape[0])],
                    )
                    return objectview if self.lazy else objectview.compute()
            return self._get_dictionary(subpath)
        else:
            schema_obj = self.schema.dict_[subpath.split("/")[1]]
            if subpath in self.keys and (
                not isinstance(schema_obj, Sequence) or len(slice_list) <= 1
            ):
                tensorview = TensorView(
                    dataset=self, subpath=subpath, slice_=slice_list, lazy=self.lazy
                )
                return tensorview if self.lazy else tensorview.compute()
            for key in self.keys:
                if subpath.startswith(key):
                    objectview = ObjectView(
                        dataset=self,
                        subpath=subpath,
                        slice_=slice_list,
                        lazy=self.lazy,
                    )
                    return objectview if self.lazy else objectview.compute()
            if len(slice_list) > 1:
                raise ValueError("You can't slice a dictionary of Tensors")
            return self._get_dictionary(subpath, slice_list[0])

    def __setitem__(self, slice_, value):
        """| Sets a slice or slices with a value
        | Usage:
        >>> ds["image", 5, 0:1920, 0:1080, 0:3] = np.zeros((1920, 1080, 3), "uint8")
        >>> images = ds["image"]
        >>> image = images[5]
        >>> image[0:1920, 0:1080, 0:3] = np.zeros((1920, 1080, 3), "uint8")
        """
        if "r" in self._mode:
            raise ReadModeException("__setitem__")
        self._auto_checkout()
        assign_value = get_value(value)
        # handling strings and bytes
        assign_value = str_to_int(assign_value, self.tokenizer)

        if not isinstance(slice_, abc.Iterable) or isinstance(slice_, str):
            slice_ = [slice_]
        slice_ = list(slice_)
        subpath, slice_list = slice_split(slice_)

        if not subpath:
            raise ValueError("Can't assign to dataset sliced without subpath")
        elif subpath not in self.keys:
            raise KeyError(f"Key {subpath} not found in the dataset")

        if not slice_list:
            self._tensors[subpath][:] = assign_value
        else:
            self._tensors[subpath][slice_list] = assign_value

    def filter(self, fn):
        """| Applies a function on each element one by one as a filter to get a new DatasetView

        Parameters
        ----------
        fn: function
            Should take in a single sample of the dataset and return True or False
            This function is applied to all the items of the datasetview and retains those items that return True
        """
        indexes = [index for index in self.indexes if fn(self[index])]
        return DatasetView(dataset=self, lazy=self.lazy, indexes=indexes)

    def copy(self, dst_url: str, token=None, fs=None, public=True):
        """| Creates a copy of the dataset at the specified url and returns the dataset object
        Parameters
        ----------
        dst_url: str
            The destination url where dataset should be copied
        token: str or dict, optional
            If dst_url is refering to a place where authorization is required,
            token is the parameter to pass the credentials, it can be filepath or dict
        fs: optional
        public: bool, optional
            only applicable if using hub storage, ignored otherwise
            setting this to False allows only the user who created it to access the new copied dataset and
            the dataset won't be visible in the visualizer to the public
        """
        self.flush()
        destination = dst_url
        path = _copy_helper(
            dst_url=dst_url,
            token=token,
            fs=fs,
            public=public,
            src_url=self._path,
            src_fs=self._fs,
        )

        #  create entry in database if stored in hub storage
        if path.startswith("s3://snark-hub-dev/") or path.startswith("s3://snark-hub/"):
            subpath = path[5:]
            spl = subpath.split("/")
            if len(spl) < 4:
                raise ValueError("Invalid Path for dataset")
            username = spl[-2]
            dataset_name = spl[-1]
            HubControlClient().create_dataset_entry(
                username, dataset_name, self.meta, public=public
            )
        return hub.Dataset(destination, token=token, fs=fs, public=public)

    def resize_shape(self, size: int) -> None:
        """ Resize the shape of the dataset by resizing each tensor first dimension """
        if size == self._shape[0]:
            return
        self._shape = (int(size),)
        self.indexes = list(range(self.shape[0]))
        self.meta = self._store_meta()
        for t in self._tensors.values():
            t.resize_shape(int(size))

        self._update_dataset_state()

    def append_shape(self, size: int):
        """ Append the shape: Heavy Operation """
        size += self._shape[0]
        self.resize_shape(size)

    def rename(self, name: str) -> None:
        """ Renames the dataset """
        self._name = name
        self.meta = self._store_meta()
        self.flush()

    def delete(self):
        """ Deletes the dataset """
        fs, path = self._fs, self._path
        exist_meta = fs.exists(posixpath.join(path, "meta.json"))
        if exist_meta:
            fs.rm(path, recursive=True)
            if self.username is not None:
                HubControlClient().delete_dataset_entry(
                    self.username, self.dataset_name
                )
            return True
        return False

    def to_pytorch(
        self,
        transform=None,
        inplace=True,
        output_type=dict,
        indexes=None,
    ):
        """| Converts the dataset into a pytorch compatible format.

        Parameters
        ----------
        transform: function that transforms data in a dict format
        inplace: bool, optional
            Defines if data should be converted to torch.Tensor before or after Transforms applied (depends on what data
            type you need for Transforms). Default is True.
        output_type: one of list, tuple, dict, optional
            Defines the output type. Default is dict - same as in original Hub Dataset.
        indexes: list or int, optional
            The samples to be converted into tensorflow format. Takes all samples in dataset by default.
        """
        from .integrations import _to_pytorch

        ds = _to_pytorch(self, transform, inplace, output_type, indexes)
        return ds

    def to_tensorflow(self, indexes=None, include_shapes=False):
        """| Converts the dataset into a tensorflow compatible format

        Parameters
        ----------
        indexes: list or int, optional
            The samples to be converted into tensorflow format. Takes all samples in dataset by default.
        include_shapes: boolean, optional
            False by default. Setting it to True passes the shapes to tf.data.Dataset.from_generator.
            Setting to True could lead to issues with dictionaries inside Tensors.
        """
        from .integrations import _to_tensorflow

        ds = _to_tensorflow(self, indexes, include_shapes)
        return ds

    def _get_dictionary(self, subpath, slice_=None):
        """Gets dictionary from dataset given incomplete subpath"""
        tensor_dict = {}
        subpath = subpath if subpath.endswith("/") else subpath + "/"
        for key in self.keys:
            if key.startswith(subpath):
                suffix_key = key[len(subpath) :]
                split_key = suffix_key.split("/")
                cur = tensor_dict
                for i in range(len(split_key) - 1):
                    if split_key[i] not in cur.keys():
                        cur[split_key[i]] = {}
                    cur = cur[split_key[i]]
                slice_ = slice_ or slice(0, self._shape[0])
                tensorview = TensorView(
                    dataset=self, subpath=key, slice_=slice_, lazy=self.lazy
                )
                cur[split_key[-1]] = tensorview if self.lazy else tensorview.compute()
        if not tensor_dict:
            raise KeyError(f"Key {subpath} was not found in dataset")
        return tensor_dict

    def __iter__(self):
        """ Returns Iterable over samples """
        for i in range(len(self)):
            yield self[i]

    def __len__(self):
        """ Number of samples in the dataset """
        return self._shape[0]

    def disable_lazy(self):
        self.lazy = False

    def enable_lazy(self):
        self.lazy = True

    def _save_meta(self):
        _meta = json.loads(self._fs_map["meta.json"])
        _meta["meta_info"] = self._meta_information
        self._fs_map["meta.json"] = json.dumps(_meta).encode("utf-8")

    def flush(self):
        """Save changes from cache to dataset final storage.
        Does not invalidate this object.
        """
        if "r" in self._mode:
            return
        self._store_version_info()
        for t in self._tensors.values():
            t.flush()
        self._save_meta()
        self._fs_map.flush()
        self._update_dataset_state()

<<<<<<< HEAD
=======
    def commit(self):
        """ Deprecated alias to flush()"""
        logger.warning("commit() is deprecated. Use flush() instead")
        self.flush()

>>>>>>> 02ce05ce
    def close(self):
        """Save changes from cache to dataset final storage.
        This invalidates this object.
        """
        self.flush()
        for t in self._tensors.values():
            t.close()
        self._fs_map.close()
        self._update_dataset_state()

    def _update_dataset_state(self):
        if self.username is not None:
            HubControlClient().update_dataset_state(
                self.username, self.dataset_name, "UPLOADED"
            )

    def numpy(self, label_name=False):
        """Gets the values from different tensorview objects in the dataset schema

        Parameters
        ----------
        label_name: bool, optional
            If the TensorView object is of the ClassLabel type, setting this to True would retrieve the label names
            instead of the label encoded integers, otherwise this parameter is ignored.
        """
        return np.array(
            [
                create_numpy_dict(self, i, label_name=label_name)
                for i in range(self._shape[0])
            ]
        )

    def compute(self, label_name=False):
        """Gets the values from different tensorview objects in the dataset schema

        Parameters
        ----------
        label_name: bool, optional
            If the TensorView object is of the ClassLabel type, setting this to True would retrieve the label names
            instead of the label encoded integers, otherwise this parameter is ignored.
        """
        return self.numpy(label_name=label_name)

    def __str__(self):
        return (
            "Dataset(schema="
            + str(self._schema)
            + ", url="
            + "'"
            + self._url
            + "'"
            + ", shape="
            + str(self._shape)
            + ", mode="
            + "'"
            + self._mode
            + "')"
        )

    def __repr__(self):
        return self.__str__()

    def __enter__(self):
        return self

    def __exit__(self, exc_type, exc_value, exc_traceback):
        self.close()

    @property
    def keys(self):
        """
        Get Keys of the dataset
        """
        return self._tensors.keys()

    @property
    def branches(self) -> list:
        """
        Gets a list all the branches of the dataset
        """
        if self._commit_id is None:
            raise VersioningNotSupportedException("branches")
        return self._branch_node_map.keys()

    def _get_mode(self, mode: str, fs: AbstractFileSystem):
        if mode:
            if mode not in ["r", "r+", "a", "a+", "w", "w+"]:
                raise Exception(f"Invalid mode {mode}")
            return mode
        else:
            try:
                meta_path = posixpath.join(self._path, "meta.json")
                if not fs.exists(self._path) or not fs.exists(meta_path):
                    return "a"
                bytes_ = bytes("Hello", "utf-8")
                path = posixpath.join(self._path, "mode_test")
                fs.pipe(path, bytes_)
                fs.rm(path)
            except BaseException:
                return "r"
            return "a"

    @staticmethod
    def from_tensorflow(ds, scheduler: str = "single", workers: int = 1):
        """Converts a tensorflow dataset into hub format.

        Parameters
        ----------
        dataset:
            The tensorflow dataset object that needs to be converted into hub format
        scheduler: str
            choice between "single", "threaded", "processed"
        workers: int
            how many threads or processes to use

        Examples
        --------
        >>> ds = tf.data.Dataset.from_tensor_slices(tf.range(10))
        >>> out_ds = hub.Dataset.from_tensorflow(ds)
        >>> res_ds = out_ds.store("username/new_dataset") # res_ds is now a usable hub dataset

        >>> ds = tf.data.Dataset.from_tensor_slices({'a': [1, 2], 'b': [5, 6]})
        >>> out_ds = hub.Dataset.from_tensorflow(ds)
        >>> res_ds = out_ds.store("username/new_dataset") # res_ds is now a usable hub dataset

        >>> ds = hub.Dataset(schema=my_schema, shape=(1000,), url="username/dataset_name", mode="w")
        >>> ds = ds.to_tensorflow()
        >>> out_ds = hub.Dataset.from_tensorflow(ds)
        >>> res_ds = out_ds.store("username/new_dataset") # res_ds is now a usable hub dataset
        """
        from .integrations import _from_tensorflow

        ds = _from_tensorflow(ds, scheduler, workers)
        return ds

    @staticmethod
    def from_tfds(
        dataset,
        split=None,
        num: int = -1,
        sampling_amount: int = 1,
        scheduler: str = "single",
        workers: int = 1,
    ):
        """| Converts a TFDS Dataset into hub format.

        Parameters
        ----------
        dataset: str
            The name of the tfds dataset that needs to be converted into hub format
        split: str, optional
            A string representing the splits of the dataset that are required such as "train" or "test+train"
            If not present, all the splits of the dataset are used.
        num: int, optional
            The number of samples required. If not present, all the samples are taken.
            If count is -1, or if count is greater than the size of this dataset, the new dataset will contain all elements of this dataset.
        sampling_amount: float, optional
            a value from 0 to 1, that specifies how much of the dataset would be sampled to determinte feature shapes
            value of 0 would mean no sampling and 1 would imply that entire dataset would be sampled
        scheduler: str
            choice between "single", "threaded", "processed"
        workers: int
            how many threads or processes to use

        Examples
        --------
        >>> out_ds = hub.Dataset.from_tfds('mnist', split='test+train', num=1000)
        >>> res_ds = out_ds.store("username/mnist") # res_ds is now a usable hub dataset
        """
        from .integrations import _from_tfds

        ds = _from_tfds(dataset, split, num, sampling_amount, scheduler, workers)
        return ds

    @staticmethod
    def from_pytorch(dataset, scheduler: str = "single", workers: int = 1):
        """| Converts a pytorch dataset object into hub format

        Parameters
        ----------
        dataset:
            The pytorch dataset object that needs to be converted into hub format
        scheduler: str
            choice between "single", "threaded", "processed"
        workers: int
            how many threads or processes to use
        """

        from .integrations import _from_pytorch

        ds = _from_pytorch(dataset, scheduler, workers)
        return ds

    @staticmethod
    def from_directory(
        path_to_dir,
        labels=None,
        dtype="uint8",
        scheduler: str = "single",
        workers: int = 1,
    ):
        """|  This utility function is specific to create dataset from the categorical image dataset to easy use for the categorical image usecase.

        Parameters
        --------
            path_to_dir:str
            path of the directory where the image dataset root folder exists.

            labels:list
            passed a list of class names

            dtype:str
            datatype of the images can be defined by user.Default uint8.

            scheduler: str
            choice between "single", "threaded", "processed"

            workers: int
            how many threads or processes to use


        ---------
        Returns A dataset object for user use and to store a defined path.

        >>>ds = Dataset.from_directory('path/test')
        >>>ds.store('store_here')
        """

        def get_max_shape(path_to_dir):
            """| get_max_shape from  the images.

            -------
            path_to_dir:str path to the root directory

            -------
            return the maximum shape of the image

            -------

            """
            try:

                for i in os.listdir(path_to_dir):
                    for j in os.listdir(os.path.join(path_to_dir, i)):

                        if j.endswith((".png", ".jpg", ".jpeg", ".tiff", ".bmp")):
                            img_path = os.path.join(path_to_dir, i, j)
                        else:
                            print(
                                f"{os.path.join(path_to_dir,i,j)} is a non image file please remove it to execute...."
                            )

                        image = im.open(img_path)

                        width = set()
                        height = set()
                        mode = set()

                        detail = list(image.size)

                        width.add(detail[0])
                        height.add(detail[1])

                        if image.mode == "RGB":
                            mode.add(3)
                        elif image.mode == "RGBA":
                            mode.add(4)
                        elif image.mode == "LA":
                            mode.add(2)
                        else:
                            mode.add(1)

                max_shape = [max(width), max(height), max(mode)]
                return max_shape
            except Exception:
                print("check your data for fix")

        def make_schema(path_to_dir, labels, dtype):
            """| make_schema internal function to generate the schema internally."""
            max_shape = get_max_shape(path_to_dir)
            image_shape = (None, None, None)
            if labels is None:
                labels = ClassLabel(names=os.listdir(path_to_dir))
            else:
                labels = ClassLabel(labels)
            schema = {
                "label": labels,
                "image": Tensor(
                    shape=image_shape,
                    max_shape=max_shape,
                    dtype=dtype,
                ),
            }

            return schema

        schema = make_schema(path_to_dir, labels, dtype)

        if labels is not None:

            label_dic = {}
            for i, label in enumerate(labels):
                label_dic[label] = i
        else:
            labels_v = os.listdir(path_to_dir)
            label_dic = {}
            for i, label in enumerate(labels_v):
                label_dic[label] = i

        @hub.transform(schema=schema, scheduler=scheduler, workers=workers)
        def upload_data(sample):
            """| This upload_data function is for upload the images internally using `hub.transform`."""

            path_to_image = sample[1]

            pre_image = im.open(path_to_image)
            image = np.asarray(pre_image)
            image = image.astype(sample[2])
            image_shape = get_max_shape(path_to_dir)

            if pre_image.mode == "RGB":
                image = np.resize(image, (*image_shape[:2], 3))
            elif pre_image.mode == "RGBA":
                image = np.resize(image, (*image_shape[:2], 4))
            elif pre_image.mode == "LA":
                image = np.resize(image, (*image_shape[:2], 2))
            else:
                image = np.resize(image, (*image_shape[:2], 1))

            return {"label": label_dic[sample[0]], "image": image}

        images = []
        labels_list = []
        dataype = []
        for i in os.listdir(path_to_dir):
            for j in os.listdir(os.path.join(path_to_dir, i)):
                image = os.path.join(path_to_dir, i, j)
                images.append(image)
                labels_list.append(i)
                dataype.append(dtype)

        ds = upload_data(zip(labels_list, images, dataype))
        return ds<|MERGE_RESOLUTION|>--- conflicted
+++ resolved
@@ -834,14 +834,6 @@
         self._fs_map.flush()
         self._update_dataset_state()
 
-<<<<<<< HEAD
-=======
-    def commit(self):
-        """ Deprecated alias to flush()"""
-        logger.warning("commit() is deprecated. Use flush() instead")
-        self.flush()
-
->>>>>>> 02ce05ce
     def close(self):
         """Save changes from cache to dataset final storage.
         This invalidates this object.

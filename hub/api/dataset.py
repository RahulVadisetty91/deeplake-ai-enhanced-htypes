import warnings
from typing import Callable, Dict, Optional, Union

from hub.api.tensor import Tensor
from hub.constants import DEFAULT_MEMORY_CACHE_SIZE, DEFAULT_LOCAL_CACHE_SIZE, MB
from hub.core.dataset import dataset_exists
from hub.core.meta.dataset_meta import read_dataset_meta, write_dataset_meta
from hub.core.meta.tensor_meta import default_tensor_meta
from hub.core.tensor import tensor_exists
from hub.core.typing import StorageProvider
<<<<<<< HEAD
from hub.core.index import Index

from hub.constants import DEFAULT_CHUNK_SIZE
=======
from hub.integrations import dataset_to_pytorch
from hub.util.cache_chain import generate_chain
>>>>>>> 69eea24d
from hub.util.exceptions import (
    InvalidKeyTypeError,
    TensorAlreadyExistsError,
    TensorDoesNotExistError,
)
from hub.util.index import Index
from hub.util.path import storage_provider_from_path


class Dataset:
    def __init__(
        self,
        path: str = "",
        mode: str = "a",
        index: Optional[Index] = None,
        memory_cache_size: int = DEFAULT_MEMORY_CACHE_SIZE,
        local_cache_size: int = DEFAULT_LOCAL_CACHE_SIZE,
        storage: Optional[StorageProvider] = None,
    ):
        """Initializes a new or existing dataset.

        Args:
            path (str): The location of the dataset. Used to initialize the storage provider.
            mode (str): Mode in which the dataset is opened.
                Supported modes include ("r", "w", "a") plus an optional "+" suffix.
                Defaults to "a".
            index: The Index object restricting the view of this dataset's tensors.
            memory_cache_size (int): The size of the memory cache to be used in MB.
            local_cache_size (int): The size of the local filesystem cache to be used in MB.
            storage (StorageProvider, optional): The storage provider used to access
                the data stored by this dataset. If this is specified, the path given is ignored.

        Raises:
            ValueError: If an existing local path is given, it must be a directory.
            UserWarning: Both path and storage should not be given.
        """
        self.mode = mode
        self.index = index or Index()

        if storage is not None and path:
            warnings.warn(
                "Dataset should not be constructed with both storage and path. Ignoring path and using storage."
            )
        base_storage = storage or storage_provider_from_path(path)
        memory_cache_size_bytes = memory_cache_size * MB
        local_cache_size_bytes = local_cache_size * MB
        self.storage = generate_chain(
            base_storage, memory_cache_size_bytes, local_cache_size_bytes, path
        )
        self.tensors: Dict[str, Tensor] = {}

        if dataset_exists(self.storage):
            for tensor_name in self.meta["tensors"]:
                self.tensors[tensor_name] = Tensor(tensor_name, self.storage)
        else:
            self.meta = {"tensors": []}

    # TODO len should consider slice
    def __len__(self):
        """Return the smallest length of tensors"""
        return min(map(len, self.tensors.values()), default=0)

    def __getitem__(self, item: Union[str, int, slice, Index]):
        if isinstance(item, str):
            if item not in self.tensors:
                raise TensorDoesNotExistError(item)
            else:
                return self.tensors[item][self.index]
        elif isinstance(item, (int, slice, Index)):
            new_index = self.index[Index(item)]
            return Dataset(mode=self.mode, storage=self.storage, index=new_index)
        else:
            raise InvalidKeyTypeError(item)

    def create_tensor(
        self,
        name: str,
        htype: Optional[str] = None,
        chunk_size: Optional[int] = None,
        dtype: Optional[str] = None,
        extra_meta: Optional[dict] = None,
    ):
        """Creates a new tensor in a dataset.

        Args:
            name (str): The name of the tensor to be created.
            htype (str, optional): The class of data for the tensor.
                The defaults for other parameters are determined in terms of this value.
                For example, `htype="image"` would have `dtype` default to `uint8`.
                These defaults can be overridden by explicitly passing any of the other parameters to this function.
                May also modify the defaults for other parameters.
            chunk_size (int, optional): The target size for chunks in this tensor.
            dtype (str, optional): The data type to use for this tensor.
                Will be overwritten when the first sample is added.
            extra_meta (dict, optional): Any additional metadata to be added to the tensor.

        Returns:
            The new tensor, which can also be accessed by `self[name]`.

        Raises:
            TensorAlreadyExistsError: Duplicate tensors are not allowed.
        """
        if tensor_exists(name, self.storage):
            raise TensorAlreadyExistsError(name)

        ds_meta = self.meta
        ds_meta["tensors"].append(name)
        self.meta = ds_meta

        tensor_meta = default_tensor_meta(htype, chunk_size, dtype, extra_meta)
        tensor = Tensor(name, self.storage, tensor_meta=tensor_meta)
        self.tensors[name] = tensor

        return tensor

    __getattr__ = __getitem__

    def __iter__(self):
        for i in range(len(self)):
            yield self[i]

    @property
    def meta(self):
        return read_dataset_meta(self.storage)

    @meta.setter
    def meta(self, new_meta: dict):
        write_dataset_meta(self.storage, new_meta)

    def pytorch(self, transform: Optional[Callable] = None, workers: int = 1):
        """Converts the dataset into a pytorch compatible format.

        Note:
            Pytorch does not support uint16, uint32, uint64 dtypes. These are implicitly type casted to int32, int64 and int64 respectively.
            This spins up it's own workers to fetch data, when using with torch.utils.data.DataLoader, set num_workers = 0 to avoid issues.

        Args:
            transform (Callable, optional) : Transformation function to be applied to each sample
            workers (int): The number of workers to use for fetching data in parallel.

        Returns:
            A dataset object that can be passed to torch.utils.data.DataLoader
        """
        return dataset_to_pytorch(self, transform, workers=workers)

    def flush(self):
        """Necessary operation after writes if caches are being used.
        Writes all the dirty data from the cache layers (if any) to the underlying storage.
        Here dirty data corresponds to data that has been changed/assigned and but hasn't yet been sent to the
        underlying storage.
        """
        self.storage.flush()

    def clear_cache(self):
        """Flushes (see Dataset.flush documentation) the contents of the cache layers (if any) and then deletes contents
         of all the layers of it.
        This doesn't delete data from the actual storage.
        This is useful if you have multiple datasets with memory caches open, taking up too much RAM.
        Also useful when local cache is no longer needed for certain datasets and is taking up storage space.
        """
        if hasattr(self.storage, "clear_cache"):
            self.storage.clear_cache()

    def delete(self):
        """Deletes the entire dataset from the cache layers (if any) and the underlying storage.
        This is an IRREVERSIBLE operation. Data once deleted can not be recovered.
        """
        self.storage.clear()

    @staticmethod
    def from_path(path: str):
        """Creates a hub dataset from unstructured data.

        Note:
            This copies the data into hub format.
            Be careful when using this with large datasets.

        Args:
            path (str): Path to the data to be converted

        Returns:
            A Dataset instance whose path points to the hub formatted
            copy of the data.

        Raises:
            NotImplementedError: TODO.
        """

        raise NotImplementedError(
            "Automatic dataset ingestion is not yet supported."
        )  # TODO: hub.auto
        return None<|MERGE_RESOLUTION|>--- conflicted
+++ resolved
@@ -8,20 +8,15 @@
 from hub.core.meta.tensor_meta import default_tensor_meta
 from hub.core.tensor import tensor_exists
 from hub.core.typing import StorageProvider
-<<<<<<< HEAD
 from hub.core.index import Index
-
 from hub.constants import DEFAULT_CHUNK_SIZE
-=======
 from hub.integrations import dataset_to_pytorch
 from hub.util.cache_chain import generate_chain
->>>>>>> 69eea24d
 from hub.util.exceptions import (
     InvalidKeyTypeError,
     TensorAlreadyExistsError,
     TensorDoesNotExistError,
 )
-from hub.util.index import Index
 from hub.util.path import storage_provider_from_path
 
 

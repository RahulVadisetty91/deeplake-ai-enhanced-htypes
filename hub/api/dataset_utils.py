"""
License:
This Source Code Form is subject to the terms of the Mozilla Public License, v. 2.0.
If a copy of the MPL was not distributed with this file, You can obtain one at https://mozilla.org/MPL/2.0/.
"""

import os
import time
from typing import Union, Iterable
from hub.store.store import get_fs_and_path
import numpy as np
import sys
from hub.exceptions import (
    ModuleNotInstalledException,
    DirectoryNotEmptyException,
    ClassLabelValueError,
)
import hashlib
<<<<<<< HEAD
import time
import numcodecs
import numcodecs.lz4
import numcodecs.zstd
from hub.schema.features import Primitive
from hub.numcodecs import PngCodec
=======
from hub.schema import ClassLabel
>>>>>>> a2c7d0a8


def slice_split(slice_):
    """Splits a slice into subpath and list of slices"""
    path = ""
    list_slice = []
    for sl in slice_:
        if isinstance(sl, str):
            path += sl if sl.startswith("/") else "/" + sl
        elif isinstance(sl, (int, slice)):
            list_slice.append(sl)
        else:
            raise TypeError(
                "type {} isn't supported in dataset slicing".format(type(sl))
            )
    return path, list_slice


def slice_extract_info(slice_, num):
    """Extracts number of samples and offset from slice"""
    if isinstance(slice_, int):
        slice_ = slice_ + num if num and slice_ < 0 else slice_
        if num and (slice_ >= num or slice_ < 0):
            raise IndexError(
                "index out of bounds for dimension with length {}".format(num)
            )
        return (1, slice_)

    if slice_.step is not None and slice_.step < 0:  # negative step not supported
        raise ValueError("Negative step not supported in dataset slicing")
    offset = 0
    if slice_.start is not None:
        slice_ = (
            slice(slice_.start + num, slice_.stop) if slice_.start < 0 else slice_
        )  # make indices positive if possible
        if num and (slice_.start < 0 or slice_.start >= num):
            raise IndexError(
                "index out of bounds for dimension with length {}".format(num)
            )
        offset = slice_.start
    if slice_.stop is not None:
        slice_ = (
            slice(slice_.start, slice_.stop + num) if slice_.stop < 0 else slice_
        )  # make indices positive if possible
        if num and (slice_.stop < 0 or slice_.stop > num):
            raise IndexError(
                "index out of bounds for dimension with length {}".format(num)
            )
    if slice_.start is not None and slice_.stop is not None:
        if (
            slice_.start < 0
            and slice_.stop < 0
            or slice_.start >= 0
            and slice_.stop >= 0
        ):
            # If same signs, bound checking can be done
            if abs(slice_.start) > abs(slice_.stop):
                raise IndexError("start index is greater than stop index")
            num = abs(slice_.stop) - abs(slice_.start)
        else:
            num = 0
        # num = 0 if slice_.stop < slice_.start else slice_.stop - slice_.start
    elif slice_.start is None and slice_.stop is not None:
        num = slice_.stop
    elif slice_.start is not None and slice_.stop is None:
        num = num - slice_.start if num else 0
    return num, offset


def create_numpy_dict(dataset, index, label_name=False):
    """Creates a list of dictionaries with the values from the tensorview objects in the dataset schema.

    Parameters
    ----------
    dataset: hub.api.dataset.Dataset object
        The dataset whose TensorView objects are being used.
    index: int
        The index of the dataset record that is being used.
    label_name: bool, optional
        If the TensorView object is of the ClassLabel type, setting this to True would retrieve the label names
        instead of the label encoded integers, otherwise this parameter is ignored.
    """
    numpy_dict = {}
    for path in dataset._tensors.keys():
        d = numpy_dict
        split = path.split("/")
        for subpath in split[1:-1]:
            if subpath not in d:
                d[subpath] = {}
            d = d[subpath]
        d[split[-1]] = dataset[path, index].numpy(label_name=label_name)
    return numpy_dict


def get_value(value):
    if isinstance(value, np.ndarray) and value.shape == ():
        value = value.item()
    elif isinstance(value, list):
        for i in range(len(value)):
            if isinstance(value[i], np.ndarray) and value[i].shape == ():
                value[i] = value[i].item()
    return value


def str_to_int(assign_value, tokenizer):
    if isinstance(assign_value, bytes):
        try:
            assign_value = assign_value.decode("utf-8")
        except Exception:
            raise ValueError(
                "Bytes couldn't be decoded to string. Other encodings of bytes are currently not supported"
            )
    if (
        isinstance(assign_value, np.ndarray) and assign_value.dtype.type is np.bytes_
    ) or (isinstance(assign_value, list) and isinstance(assign_value[0], bytes)):
        assign_value = [item.decode("utf-8") for item in assign_value]
    if tokenizer is not None:
        if "transformers" not in sys.modules:
            raise ModuleNotInstalledException("transformers")
        import transformers

        global transformers
        tokenizer = transformers.AutoTokenizer.from_pretrained("bert-base-cased")
        assign_value = (
            np.array(tokenizer(assign_value, add_special_tokens=False)["input_ids"])
            if isinstance(assign_value, str)
            else assign_value
        )
        if (
            isinstance(assign_value, list)
            and assign_value
            and isinstance(assign_value[0], str)
        ):
            assign_value = [
                np.array(tokenizer(item, add_special_tokens=False)["input_ids"])
                for item in assign_value
            ]
    else:
        assign_value = (
            np.array([ord(ch) for ch in assign_value])
            if isinstance(assign_value, str)
            else assign_value
        )
        if (
            isinstance(assign_value, list)
            and assign_value
            and isinstance(assign_value[0], str)
        ):
            assign_value = [np.array([ord(ch) for ch in item]) for item in assign_value]
    return assign_value


def generate_hash():
    hash = hashlib.sha1()
    hash.update(str(time.time()).encode("utf-8"))
    return hash.hexdigest()


def _copy_helper(
    dst_url: str, token=None, fs=None, public=True, src_url=None, src_fs=None
):
    """Helper function for Dataset.copy"""
    src_url = src_fs.expand_path(src_url)[0]
    dst_url = dst_url[:-1] if dst_url.endswith("/") else dst_url
    dst_fs, dst_url = (
        (fs, dst_url) if fs else get_fs_and_path(dst_url, token=token, public=public)
    )
    if dst_fs.exists(dst_url) and dst_fs.ls(dst_url):
        raise DirectoryNotEmptyException(dst_url)
    for path in src_fs.ls(src_url, refresh=True):
        dst_full_path = dst_url + path[len(src_url) :]
        dst_folder_path, dst_file = os.path.split(dst_full_path)
        if src_fs.isfile(path):
            if not dst_fs.exists(dst_folder_path):
                dst_fs.mkdir(dst_folder_path)
            content = src_fs.cat_file(path)
            dst_fs.pipe_file(dst_full_path, content)
        else:
            _copy_helper(
                dst_full_path,
                token=token,
                fs=dst_fs,
                public=public,
                src_url=path,
                src_fs=src_fs,
            )
    return dst_url


<<<<<<< HEAD
def _store_helper(
    ds,
    url: str,
    token: dict = None,
    sample_per_shard: int = None,
    public: bool = True,
    scheduler="single",
    workers=1,
):
    from hub import transform

    @transform(schema=ds.schema, workers=workers, scheduler=scheduler)
    def identity(sample):
        return sample

    ds2 = identity(ds)
    return ds2.store(url, token=token, sample_per_shard=sample_per_shard, public=public)


def _get_dynamic_tensor_dtype(t_dtype):
    if isinstance(t_dtype, Primitive):
        return t_dtype.dtype
    elif isinstance(t_dtype.dtype, Primitive):
        return t_dtype.dtype.dtype
    else:
        return "object"


def _get_compressor(compressor: str):
    if compressor is None:
        return None
    elif compressor.lower() == "lz4":
        return numcodecs.LZ4(numcodecs.lz4.DEFAULT_ACCELERATION)
    elif compressor.lower() == "zstd":
        return numcodecs.Zstd(numcodecs.zstd.DEFAULT_CLEVEL)
    elif compressor.lower() == "default":
        return "default"
    elif compressor.lower() == "png":
        return PngCodec(solo_channel=True)
    else:
        raise ValueError(
            f"Wrong compressor: {compressor}, only LZ4, PNG and ZSTD are supported"
        )
=======
def check_class_label(value: Union[np.ndarray, list], subpath_type=None):
    if not isinstance(value, Iterable) or isinstance(value, str):
        assign_class_labels = [value]
    else:
        assign_class_labels = value
    for assign_class_label in assign_class_labels:
        if str(assign_class_label).isdigit():
            assign_class_label = int(assign_class_label)
        if (
            isinstance(assign_class_label, str)
            and assign_class_label not in subpath_type.names
        ):
            raise ClassLabelValueError(subpath_type.names, assign_class_label)
        elif (
            isinstance(assign_class_label, int)
            and assign_class_label >= subpath_type.num_classes
        ):
            raise ClassLabelValueError(
                range(subpath_type.num_classes - 1), assign_class_label
            )
>>>>>>> a2c7d0a8
<|MERGE_RESOLUTION|>--- conflicted
+++ resolved
@@ -16,16 +16,13 @@
     ClassLabelValueError,
 )
 import hashlib
-<<<<<<< HEAD
 import time
 import numcodecs
 import numcodecs.lz4
 import numcodecs.zstd
 from hub.schema.features import Primitive
 from hub.numcodecs import PngCodec
-=======
 from hub.schema import ClassLabel
->>>>>>> a2c7d0a8
 
 
 def slice_split(slice_):
@@ -215,7 +212,6 @@
     return dst_url
 
 
-<<<<<<< HEAD
 def _store_helper(
     ds,
     url: str,
@@ -259,7 +255,8 @@
         raise ValueError(
             f"Wrong compressor: {compressor}, only LZ4, PNG and ZSTD are supported"
         )
-=======
+
+
 def check_class_label(value: Union[np.ndarray, list], subpath_type=None):
     if not isinstance(value, Iterable) or isinstance(value, str):
         assign_class_labels = [value]
@@ -279,5 +276,4 @@
         ):
             raise ClassLabelValueError(
                 range(subpath_type.num_classes - 1), assign_class_label
-            )
->>>>>>> a2c7d0a8
+            )
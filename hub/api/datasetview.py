from hub.api.tensorview import TensorView
from hub.api.dataset_utils import slice_extract_info, slice_split, str_to_int
from hub.exceptions import NoneValueException
import collections.abc as abc


class DatasetView:
    def __init__(
        self,
        dataset=None,
        num_samples=None,
        offset=None,
        squeeze_dim=False,
    ):
        """Creates a DatasetView object for a subset of the Dataset

        Parameters
        ----------
        dataset: hub.api.dataset.Dataset object
            The dataset whose DatasetView is being created
        num_samples: int
            The number of samples in this DatasetView
        offset: int
            The offset from which the DatasetView starts
        squuze_dim: bool
            For slicing with integers we would love to remove the first dimension to make it nicer
        """
        if dataset is None:
            raise NoneValueException("dataset")
        if num_samples is None:
            raise NoneValueException("num_samples")
        if offset is None:
            raise NoneValueException("offset")

        self.dataset = dataset
        self.num_samples = num_samples
        self.offset = offset
        self.squeeze_dim = squeeze_dim

    def __getitem__(self, slice_):
        """| Gets a slice or slices from DatasetView
        | Usage:

        >>> ds_view = ds[5:15]
        >>> return ds_view["image", 7, 0:1920, 0:1080, 0:3].compute() # returns numpy array of 12th image
        """
        if not isinstance(slice_, abc.Iterable) or isinstance(slice_, str):
            slice_ = [slice_]

        slice_ = list(slice_)
        subpath, slice_list = slice_split(slice_)

        slice_list = [0] + slice_list if self.squeeze_dim else slice_list

        if not subpath:
            if len(slice_list) > 1:
                raise ValueError(
                    "Can't slice a dataset with multiple slices without subpath"
                )
            num, ofs = slice_extract_info(slice_list[0], self.num_samples)
            return DatasetView(
                dataset=self.dataset,
                num_samples=num,
                offset=ofs + self.offset,
                squeeze_dim=isinstance(slice_list[0], int),
            )
        elif not slice_list:
            slice_ = slice(self.offset, self.offset + self.num_samples)
            if subpath in self.dataset._tensors.keys():
                return TensorView(
                    dataset=self.dataset,
                    subpath=subpath,
                    slice_=slice_,
                    squeeze_dims=[True] if self.squeeze_dim else [],
                )
            return self._get_dictionary(self.dataset, subpath, slice=slice_)
        else:
            num, ofs = slice_extract_info(slice_list[0], self.num_samples)
            slice_list[0] = (
                ofs + self.offset
                if num == 1
                else slice(ofs + self.offset, ofs + self.offset + num)
            )
            if subpath in self.dataset._tensors.keys():
                return TensorView(
                    dataset=self.dataset,
                    subpath=subpath,
                    slice_=slice_list,
                    squeeze_dims=[True] if self.squeeze_dim else [],
                )
            if len(slice_list) > 1:
                raise ValueError("You can't slice a dictionary of Tensors")
            return self._get_dictionary(subpath, slice_list[0])

    def __setitem__(self, slice_, value):
        """| Sets a slice or slices with a value
        | Usage:

        >>> ds_view = ds[5:15]
        >>> ds_view["image", 3, 0:1920, 0:1080, 0:3] = np.zeros((1920, 1080, 3), "uint8") # sets the 8th image
        """
        # handling strings and bytes
        assign_value = value
        assign_value = str_to_int(assign_value, self.dataset.tokenizer)

        if not isinstance(slice_, abc.Iterable) or isinstance(slice_, str):
            slice_ = [slice_]
        slice_ = list(slice_)
        subpath, slice_list = slice_split(slice_)
        slice_list = [0] + slice_list if self.squeeze_dim else slice_list
        if not subpath:
            raise ValueError("Can't assign to dataset sliced without subpath")
        elif not slice_list:
            slice_ = (
                self.offset
                if self.num_samples == 1
                else slice(self.offset, self.offset + self.num_samples)
            )
            self.dataset._tensors[subpath][slice_] = assign_value  # Add path check
        else:
            num, ofs = (
                slice_extract_info(slice_list[0], self.num_samples)
                if isinstance(slice_list[0], slice)
                else (1, slice_list[0])
            )
            slice_list[0] = (
                slice(ofs + self.offset, ofs + self.offset + num)
                if num > 1
                else ofs + self.offset
            )
<<<<<<< HEAD
            self.dataset._tensors[subpath][slice_list] = assign_value
=======

            self.dataset._tensors[subpath][slice_list] = value
>>>>>>> a0d6caa1

    @property
    def keys(self):
        """
        Get Keys of the dataset
        """
        return self.dataset._tensors.keys()

    def _get_dictionary(self, subpath, slice_=None):
        """"Gets dictionary from dataset given incomplete subpath"""
        tensor_dict = {}
        subpath = subpath if subpath.endswith("/") else subpath + "/"
        for key in self.dataset._tensors.keys():
            if key.startswith(subpath):
                suffix_key = key[len(subpath) :]
                split_key = suffix_key.split("/")
                cur = tensor_dict
                for i in range(len(split_key) - 1):
                    if split_key[i] not in cur.keys():
                        cur[split_key[i]] = {}
                    cur = cur[split_key[i]]
                slice_ = slice_ if slice_ else slice(0, self.dataset.shape[0])
                cur[split_key[-1]] = TensorView(
                    dataset=self.dataset,
                    subpath=key,
                    slice_=slice_,
                    squeeze_dims=[True] if self.squeeze_dim else [],
                )
        if len(tensor_dict) == 0:
            raise KeyError(f"Key {subpath} was not found in dataset")
        return tensor_dict

    def __iter__(self):
        """ Returns Iterable over samples """
        if self.squeeze_dim:
            assert len(self) == 1
            yield self
            return

        for i in range(len(self)):
            yield self[i]

    def __len__(self):
        return self.num_samples

    def __str__(self):
        out = "DatasetView(" + str(self.dataset) + ", slice="
        out = (
            out + str(self.offset)
            if self.squeeze_dim
            else out + str(slice(self.offset, self.offset + self.num_samples))
        )
        out += ")"
        return out

    def __repr__(self):
        return self.__str__()

    def to_tensorflow(self):
        """Converts the dataset into a tensorflow compatible format"""
        return self.dataset.to_tensorflow(
            num_samples=self.num_samples, offset=self.offset
        )

    def to_pytorch(self, Transform=None):
        """Converts the dataset into a pytorch compatible format"""
        return self.dataset.to_pytorch(
            Transform=Transform, num_samples=self.num_samples, offset=self.offset
        )

    def resize_shape(self, size: int) -> None:
        """Resize dataset shape, not DatasetView"""
        self.dataset.reisze_shape(size)

    def commit(self) -> None:
        """Commit dataset"""
        self.dataset.commit()<|MERGE_RESOLUTION|>--- conflicted
+++ resolved
@@ -128,12 +128,7 @@
                 if num > 1
                 else ofs + self.offset
             )
-<<<<<<< HEAD
             self.dataset._tensors[subpath][slice_list] = assign_value
-=======
-
-            self.dataset._tensors[subpath][slice_list] = value
->>>>>>> a0d6caa1
 
     @property
     def keys(self):

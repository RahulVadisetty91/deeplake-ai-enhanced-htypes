--- conflicted
+++ resolved
@@ -100,44 +100,10 @@
 
     # TODO: better way of determining the sample has no compression
     except UnidentifiedImageError:
-<<<<<<< HEAD
         return UNCOMPRESSED
-=======
-        return UNCOMPRESSED
-
-
-def assert_all_samples_have_expected_compression(
-    tensor: Tensor, original_compressions: Sequence[str]
-):
-    """If `USE_UNIFORM_COMPRESSION_PER_SAMPLE`, `original_compressions` is used as expected compressions."""
-
-    index_meta = IndexMeta.load(tensor.key, tensor.storage)
-
-    assert len(index_meta.entries) == len(original_compressions)
-    for i, index_entry in enumerate(index_meta.entries):
-        buffer = buffer_from_index_entry(tensor.key, tensor.storage, index_entry)
-        actual_compression = get_actual_compression_from_buffer(buffer)
-
-        if USE_UNIFORM_COMPRESSION_PER_SAMPLE:
-            assert actual_compression == tensor.meta.sample_compression
-        elif tensor.meta.sample_compression == UNCOMPRESSED:
-            assert (
-                actual_compression == UNCOMPRESSED
-            ), "If the tensor is uncompressed, all samples MUST not be compressed."
-        else:
-            expected_compression = original_compressions[i]
-
-            # NOTE: if you're getting a `tga` return type from this assertion fail, this probably means when writing uncompressed samples
-            # they are not being compressed. For example, if you are appending a numpy array (this is an uncompressed sample), this numpy array
-            # should still be compressed if `tensor_meta.sample_compression` is not `UNCOMPRESSED`.
-
-            assert (
-                actual_compression == expected_compression
-            ), f"non-uniform compression mismatch @ i={i}. got '{actual_compression}', expected '{expected_compression}'. If `tga`, check `NOTE` above this assertion."
 
 
 def assert_array_lists_equal(l1: List[np.ndarray], l2: List[np.ndarray]):
     """Assert that two lists of numpy arrays are equal"""
     for idx, (a1, a2) in enumerate(zip(l1, l2)):
-        np.testing.assert_array_equal(a1, a2, err_msg=f"Array mismatch at index {idx}")
->>>>>>> ec607867
+        np.testing.assert_array_equal(a1, a2, err_msg=f"Array mismatch at index {idx}")